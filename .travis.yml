--- conflicted
+++ resolved
@@ -124,11 +124,7 @@
       # scenario of docker devfile url testing needs only Kube config file. So the test has been
       # added here just to make sure docker devfile url command test gets a proper kube config file.
       # without creating a separate OpenShift cluster.
-<<<<<<< HEAD
       name: "devfile catalog, create, push, delete, registry, test, log and docker devfile url command integration tests"
-=======
-      name: "devfile catalog, create, push, delete, registry, exec, log and docker devfile url command integration tests"
->>>>>>> 9be483fb
       script:
         - ./scripts/oc-cluster.sh
         - make bin
@@ -163,11 +159,7 @@
     
     - <<: *base-test
       stage: test
-<<<<<<< HEAD
-      name: "docker devfile push, watch, test, catalog and delete command integration tests"
-=======
-      name: "docker devfile push, watch, catalog, exec and delete command integration tests"
->>>>>>> 9be483fb
+      name: "docker devfile push, watch, test, catalog, exec and delete command integration tests"
       script:
         - make bin
         - sudo cp odo /usr/bin
@@ -176,20 +168,13 @@
         - travis_wait make test-cmd-docker-devfile-catalog
         - travis_wait make test-cmd-docker-devfile-delete
         - travis_wait make test-cmd-docker-devfile-url
-<<<<<<< HEAD
         - travis_wait make test-cmd-docker-devfile-test
-=======
         - travis_wait make test-cmd-docker-devfile-exec
->>>>>>> 9be483fb
 
     # Run devfile integration test on Kubernetes cluster    
     - <<: *base-test
       stage: test
-<<<<<<< HEAD
-      name: "devfile catalog, url, test, watch, push, debug, delete, log and create command integration tests on kubernetes cluster"
-=======
-      name: "devfile catalog, watch, push, debug, delete, exec, log and create command integration tests on kubernetes cluster"
->>>>>>> 9be483fb
+      name: "devfile catalog,url, watch, push, debug, delete, exec, test, log and create command integration tests on kubernetes cluster"
       env:
         - MINIKUBE_WANTUPDATENOTIFICATION=false
         - MINIKUBE_WANTREPORTERRORPROMPT=false
