package logrus

import (
	"sync"
	"testing"

	"github.com/stretchr/testify/assert"
)

type TestHook struct {
	Fired bool
}

func (hook *TestHook) Fire(entry *Entry) error {
	hook.Fired = true
	return nil
}

func (hook *TestHook) Levels() []Level {
	return []Level{
		DebugLevel,
		InfoLevel,
		WarnLevel,
		ErrorLevel,
		FatalLevel,
		PanicLevel,
	}
}

func TestHookFires(t *testing.T) {
	hook := new(TestHook)

	LogAndAssertJSON(t, func(log *Logger) {
		log.Hooks.Add(hook)
		assert.Equal(t, hook.Fired, false)

		log.Print("test")
	}, func(fields Fields) {
		assert.Equal(t, hook.Fired, true)
	})
}

type ModifyHook struct {
}

func (hook *ModifyHook) Fire(entry *Entry) error {
	entry.Data["wow"] = "whale"
	return nil
}

func (hook *ModifyHook) Levels() []Level {
	return []Level{
		DebugLevel,
		InfoLevel,
		WarnLevel,
		ErrorLevel,
		FatalLevel,
		PanicLevel,
	}
}

func TestHookCanModifyEntry(t *testing.T) {
	hook := new(ModifyHook)

	LogAndAssertJSON(t, func(log *Logger) {
		log.Hooks.Add(hook)
		log.WithField("wow", "elephant").Print("test")
	}, func(fields Fields) {
		assert.Equal(t, fields["wow"], "whale")
	})
}

func TestCanFireMultipleHooks(t *testing.T) {
	hook1 := new(ModifyHook)
	hook2 := new(TestHook)

	LogAndAssertJSON(t, func(log *Logger) {
		log.Hooks.Add(hook1)
		log.Hooks.Add(hook2)

		log.WithField("wow", "elephant").Print("test")
	}, func(fields Fields) {
		assert.Equal(t, fields["wow"], "whale")
		assert.Equal(t, hook2.Fired, true)
	})
}

type ErrorHook struct {
	Fired bool
}

func (hook *ErrorHook) Fire(entry *Entry) error {
	hook.Fired = true
	return nil
}

func (hook *ErrorHook) Levels() []Level {
	return []Level{
		ErrorLevel,
	}
}

func TestErrorHookShouldntFireOnInfo(t *testing.T) {
	hook := new(ErrorHook)

	LogAndAssertJSON(t, func(log *Logger) {
		log.Hooks.Add(hook)
		log.Info("test")
	}, func(fields Fields) {
		assert.Equal(t, hook.Fired, false)
	})
}

func TestErrorHookShouldFireOnError(t *testing.T) {
	hook := new(ErrorHook)

	LogAndAssertJSON(t, func(log *Logger) {
		log.Hooks.Add(hook)
		log.Error("test")
	}, func(fields Fields) {
		assert.Equal(t, hook.Fired, true)
	})
}

func TestAddHookRace(t *testing.T) {
	var wg sync.WaitGroup
	wg.Add(2)
	hook := new(ErrorHook)
	LogAndAssertJSON(t, func(log *Logger) {
		go func() {
			defer wg.Done()
			log.AddHook(hook)
		}()
		go func() {
			defer wg.Done()
			log.Error("test")
		}()
		wg.Wait()
	}, func(fields Fields) {
		// the line may have been logged
		// before the hook was added, so we can't
		// actually assert on the hook
	})
<<<<<<< HEAD
}

type HookCallFunc struct {
	F func()
}

func (h *HookCallFunc) Levels() []Level {
	return AllLevels
}

func (h *HookCallFunc) Fire(e *Entry) error {
	h.F()
	return nil
}

func TestHookFireOrder(t *testing.T) {
	checkers := []string{}
	h := LevelHooks{}
	h.Add(&HookCallFunc{F: func() { checkers = append(checkers, "first hook") }})
	h.Add(&HookCallFunc{F: func() { checkers = append(checkers, "second hook") }})
	h.Add(&HookCallFunc{F: func() { checkers = append(checkers, "third hook") }})

	if err := h.Fire(InfoLevel, &Entry{}); err != nil {
		t.Error("unexpected error:", err)
	}
	require.Equal(t, []string{"first hook", "second hook", "third hook"}, checkers)
=======
>>>>>>> 9a5d3d80
}<|MERGE_RESOLUTION|>--- conflicted
+++ resolved
@@ -141,33 +141,4 @@
 		// before the hook was added, so we can't
 		// actually assert on the hook
 	})
-<<<<<<< HEAD
-}
-
-type HookCallFunc struct {
-	F func()
-}
-
-func (h *HookCallFunc) Levels() []Level {
-	return AllLevels
-}
-
-func (h *HookCallFunc) Fire(e *Entry) error {
-	h.F()
-	return nil
-}
-
-func TestHookFireOrder(t *testing.T) {
-	checkers := []string{}
-	h := LevelHooks{}
-	h.Add(&HookCallFunc{F: func() { checkers = append(checkers, "first hook") }})
-	h.Add(&HookCallFunc{F: func() { checkers = append(checkers, "second hook") }})
-	h.Add(&HookCallFunc{F: func() { checkers = append(checkers, "third hook") }})
-
-	if err := h.Fire(InfoLevel, &Entry{}); err != nil {
-		t.Error("unexpected error:", err)
-	}
-	require.Equal(t, []string{"first hook", "second hook", "third hook"}, checkers)
-=======
->>>>>>> 9a5d3d80
 }