/*
Copyright 2017 The Kubernetes Authors.

Licensed under the Apache License, Version 2.0 (the "License");
you may not use this file except in compliance with the License.
You may obtain a copy of the License at

    http://www.apache.org/licenses/LICENSE-2.0

Unless required by applicable law or agreed to in writing, software
distributed under the License is distributed on an "AS IS" BASIS,
WITHOUT WARRANTIES OR CONDITIONS OF ANY KIND, either express or implied.
See the License for the specific language governing permissions and
limitations under the License.
*/

package handlers

import (
	"context"
	"fmt"
	"net/http"
	"strings"
	"time"

	jsonpatch "github.com/evanphx/json-patch"
	"k8s.io/apimachinery/pkg/api/errors"
	"k8s.io/apimachinery/pkg/api/meta"
	metainternalversionscheme "k8s.io/apimachinery/pkg/apis/meta/internalversion/scheme"
	metav1 "k8s.io/apimachinery/pkg/apis/meta/v1"
	"k8s.io/apimachinery/pkg/apis/meta/v1/unstructured"
	"k8s.io/apimachinery/pkg/apis/meta/v1/validation"
	"k8s.io/apimachinery/pkg/runtime"
	"k8s.io/apimachinery/pkg/runtime/schema"
	"k8s.io/apimachinery/pkg/types"
	"k8s.io/apimachinery/pkg/util/json"
	"k8s.io/apimachinery/pkg/util/mergepatch"
	"k8s.io/apimachinery/pkg/util/sets"
	"k8s.io/apimachinery/pkg/util/strategicpatch"
	"k8s.io/apimachinery/pkg/util/validation/field"
<<<<<<< HEAD
	"sigs.k8s.io/yaml"

=======
>>>>>>> 5c4c196e
	"k8s.io/apiserver/pkg/admission"
	"k8s.io/apiserver/pkg/audit"
	"k8s.io/apiserver/pkg/authorization/authorizer"
	"k8s.io/apiserver/pkg/endpoints/handlers/fieldmanager"
	"k8s.io/apiserver/pkg/endpoints/handlers/negotiation"
	"k8s.io/apiserver/pkg/endpoints/internal"
	"k8s.io/apiserver/pkg/endpoints/request"
	"k8s.io/apiserver/pkg/features"
	"k8s.io/apiserver/pkg/registry/rest"
	"k8s.io/apiserver/pkg/util/dryrun"
	utilfeature "k8s.io/apiserver/pkg/util/feature"
	utiltrace "k8s.io/utils/trace"
<<<<<<< HEAD
=======
	"sigs.k8s.io/yaml"
>>>>>>> 5c4c196e
)

const (
	// maximum number of operations a single json patch may contain.
	maxJSONPatchOperations = 10000
)

// PatchResource returns a function that will handle a resource patch.
func PatchResource(r rest.Patcher, scope *RequestScope, admit admission.Interface, patchTypes []string) http.HandlerFunc {
	return func(w http.ResponseWriter, req *http.Request) {
		// For performance tracking purposes.
<<<<<<< HEAD
		req, trace := requestWithTrace(req, "Patch", utiltrace.Field{Key: "url", Value: req.URL.Path}, utiltrace.Field{Key: "user-agent", Value: &internal.LazyTruncatedUserAgent{req}}, utiltrace.Field{Key: "client", Value: &internal.LazyClientIP{req}})
=======
		trace := utiltrace.New("Patch", utiltrace.Field{Key: "url", Value: req.URL.Path}, utiltrace.Field{Key: "user-agent", Value: &lazyTruncatedUserAgent{req}}, utiltrace.Field{Key: "client", Value: &lazyClientIP{req}})
>>>>>>> 5c4c196e
		defer trace.LogIfLong(500 * time.Millisecond)

		if isDryRun(req.URL) && !utilfeature.DefaultFeatureGate.Enabled(features.DryRun) {
			scope.err(errors.NewBadRequest("the dryRun feature is disabled"), w, req)
			return
		}

		// Do this first, otherwise name extraction can fail for unrecognized content types
		// TODO: handle this in negotiation
		contentType := req.Header.Get("Content-Type")
		// Remove "; charset=" if included in header.
		if idx := strings.Index(contentType, ";"); idx > 0 {
			contentType = contentType[:idx]
		}
		patchType := types.PatchType(contentType)

		// Ensure the patchType is one we support
		if !sets.NewString(patchTypes...).Has(contentType) {
			scope.err(negotiation.NewUnsupportedMediaTypeError(patchTypes), w, req)
			return
		}

		// TODO: we either want to remove timeout or document it (if we
		// document, move timeout out of this function and declare it in
		// api_installer)
		timeout := parseTimeout(req.URL.Query().Get("timeout"))

		namespace, name, err := scope.Namer.Name(req)
		if err != nil {
			scope.err(err, w, req)
			return
		}

		ctx, cancel := context.WithTimeout(req.Context(), timeout)
		defer cancel()
		ctx = request.WithNamespace(ctx, namespace)

		outputMediaType, _, err := negotiation.NegotiateOutputMediaType(req, scope.Serializer, scope)
		if err != nil {
			scope.err(err, w, req)
			return
		}

		patchBytes, err := limitedReadBody(req, scope.MaxRequestBodyBytes)
		if err != nil {
			scope.err(err, w, req)
			return
		}

		options := &metav1.PatchOptions{}
		if err := metainternalversionscheme.ParameterCodec.DecodeParameters(req.URL.Query(), scope.MetaGroupVersion, options); err != nil {
			err = errors.NewBadRequest(err.Error())
			scope.err(err, w, req)
			return
		}
		if errs := validation.ValidatePatchOptions(options, patchType); len(errs) > 0 {
			err := errors.NewInvalid(schema.GroupKind{Group: metav1.GroupName, Kind: "PatchOptions"}, "", errs)
			scope.err(err, w, req)
			return
		}
		options.TypeMeta.SetGroupVersionKind(metav1.SchemeGroupVersion.WithKind("PatchOptions"))

		ae := request.AuditEventFrom(ctx)
		admit = admission.WithAudit(admit, ae)

		audit.LogRequestPatch(ae, patchBytes)
		trace.Step("Recorded the audit event")

		baseContentType := runtime.ContentTypeJSON
		if patchType == types.ApplyPatchType {
			baseContentType = runtime.ContentTypeYAML
		}
		s, ok := runtime.SerializerInfoForMediaType(scope.Serializer.SupportedMediaTypes(), baseContentType)
		if !ok {
			scope.err(fmt.Errorf("no serializer defined for %v", baseContentType), w, req)
			return
		}
		gv := scope.Kind.GroupVersion()

		codec := runtime.NewCodec(
			scope.Serializer.EncoderForVersion(s.Serializer, gv),
			scope.Serializer.DecoderToVersion(s.Serializer, scope.HubGroupVersion),
		)

		userInfo, _ := request.UserFrom(ctx)
		staticCreateAttributes := admission.NewAttributesRecord(
			nil,
			nil,
			scope.Kind,
			namespace,
			name,
			scope.Resource,
			scope.Subresource,
			admission.Create,
			patchToCreateOptions(options),
			dryrun.IsDryRun(options.DryRun),
			userInfo)
		staticUpdateAttributes := admission.NewAttributesRecord(
			nil,
			nil,
			scope.Kind,
			namespace,
			name,
			scope.Resource,
			scope.Subresource,
			admission.Update,
			patchToUpdateOptions(options),
			dryrun.IsDryRun(options.DryRun),
			userInfo,
		)

		mutatingAdmission, _ := admit.(admission.MutationInterface)
		createAuthorizerAttributes := authorizer.AttributesRecord{
			User:            userInfo,
			ResourceRequest: true,
			Path:            req.URL.Path,
			Verb:            "create",
			APIGroup:        scope.Resource.Group,
			APIVersion:      scope.Resource.Version,
			Resource:        scope.Resource.Resource,
			Subresource:     scope.Subresource,
			Namespace:       namespace,
			Name:            name,
		}

		p := patcher{
			namer:           scope.Namer,
			creater:         scope.Creater,
			defaulter:       scope.Defaulter,
			typer:           scope.Typer,
			unsafeConvertor: scope.UnsafeConvertor,
			kind:            scope.Kind,
			resource:        scope.Resource,
			subresource:     scope.Subresource,
			dryRun:          dryrun.IsDryRun(options.DryRun),

			objectInterfaces: scope,

			hubGroupVersion: scope.HubGroupVersion,

			createValidation: withAuthorization(rest.AdmissionToValidateObjectFunc(admit, staticCreateAttributes, scope), scope.Authorizer, createAuthorizerAttributes),
			updateValidation: rest.AdmissionToValidateObjectUpdateFunc(admit, staticUpdateAttributes, scope),
			admissionCheck:   mutatingAdmission,

			codec: codec,

			timeout: timeout,
			options: options,

			restPatcher: r,
			name:        name,
			patchType:   patchType,
			patchBytes:  patchBytes,
			userAgent:   req.UserAgent(),

			trace: trace,
		}

		result, wasCreated, err := p.patchResource(ctx, scope)
		if err != nil {
			scope.err(err, w, req)
			return
		}
		trace.Step("Object stored in database")

		if err := setObjectSelfLink(ctx, result, req, scope.Namer); err != nil {
			scope.err(err, w, req)
			return
		}
		trace.Step("Self-link added")

		status := http.StatusOK
		if wasCreated {
			status = http.StatusCreated
		}
		transformResponseObject(ctx, scope, trace, req, w, status, outputMediaType, result)
	}
}

type mutateObjectUpdateFunc func(ctx context.Context, obj, old runtime.Object) error

// patcher breaks the process of patch application and retries into smaller
// pieces of functionality.
// TODO: Use builder pattern to construct this object?
// TODO: As part of that effort, some aspects of PatchResource above could be
// moved into this type.
type patcher struct {
	// Pieces of RequestScope
	namer           ScopeNamer
	creater         runtime.ObjectCreater
	defaulter       runtime.ObjectDefaulter
	typer           runtime.ObjectTyper
	unsafeConvertor runtime.ObjectConvertor
	resource        schema.GroupVersionResource
	kind            schema.GroupVersionKind
	subresource     string
	dryRun          bool

	objectInterfaces admission.ObjectInterfaces

	hubGroupVersion schema.GroupVersion

	// Validation functions
	createValidation rest.ValidateObjectFunc
	updateValidation rest.ValidateObjectUpdateFunc
	admissionCheck   admission.MutationInterface

	codec runtime.Codec

	timeout time.Duration
	options *metav1.PatchOptions

	// Operation information
	restPatcher rest.Patcher
	name        string
	patchType   types.PatchType
	patchBytes  []byte
	userAgent   string

	trace *utiltrace.Trace

	// Set at invocation-time (by applyPatch) and immutable thereafter
	namespace         string
	updatedObjectInfo rest.UpdatedObjectInfo
	mechanism         patchMechanism
	forceAllowCreate  bool
}

type patchMechanism interface {
	applyPatchToCurrentObject(currentObject runtime.Object) (runtime.Object, error)
	createNewObject() (runtime.Object, error)
}

type jsonPatcher struct {
	*patcher

	fieldManager *fieldmanager.FieldManager
}

func (p *jsonPatcher) applyPatchToCurrentObject(currentObject runtime.Object) (runtime.Object, error) {
	// Encode will convert & return a versioned object in JSON.
	currentObjJS, err := runtime.Encode(p.codec, currentObject)
	if err != nil {
		return nil, err
	}

	// Apply the patch.
	patchedObjJS, err := p.applyJSPatch(currentObjJS)
	if err != nil {
		return nil, err
	}

	// Construct the resulting typed, unversioned object.
	objToUpdate := p.restPatcher.New()
	if err := runtime.DecodeInto(p.codec, patchedObjJS, objToUpdate); err != nil {
		return nil, errors.NewInvalid(schema.GroupKind{}, "", field.ErrorList{
			field.Invalid(field.NewPath("patch"), string(patchedObjJS), err.Error()),
		})
	}

	if p.fieldManager != nil {
		objToUpdate = p.fieldManager.UpdateNoErrors(currentObject, objToUpdate, managerOrUserAgent(p.options.FieldManager, p.userAgent))
	}
	return objToUpdate, nil
}

func (p *jsonPatcher) createNewObject() (runtime.Object, error) {
	return nil, errors.NewNotFound(p.resource.GroupResource(), p.name)
}

// applyJSPatch applies the patch. Input and output objects must both have
// the external version, since that is what the patch must have been constructed against.
func (p *jsonPatcher) applyJSPatch(versionedJS []byte) (patchedJS []byte, retErr error) {
	switch p.patchType {
	case types.JSONPatchType:
		// sanity check potentially abusive patches
		// TODO(liggitt): drop this once golang json parser limits stack depth (https://github.com/golang/go/issues/31789)
		if len(p.patchBytes) > 1024*1024 {
			v := []interface{}{}
			if err := json.Unmarshal(p.patchBytes, &v); err != nil {
				return nil, errors.NewBadRequest(fmt.Sprintf("error decoding patch: %v", err))
			}
		}

		patchObj, err := jsonpatch.DecodePatch(p.patchBytes)
		if err != nil {
			return nil, errors.NewBadRequest(err.Error())
		}
		if len(patchObj) > maxJSONPatchOperations {
			return nil, errors.NewRequestEntityTooLargeError(
				fmt.Sprintf("The allowed maximum operations in a JSON patch is %d, got %d",
					maxJSONPatchOperations, len(patchObj)))
		}
		patchedJS, err := patchObj.Apply(versionedJS)
		if err != nil {
			return nil, errors.NewGenericServerResponse(http.StatusUnprocessableEntity, "", schema.GroupResource{}, "", err.Error(), 0, false)
		}
		return patchedJS, nil
	case types.MergePatchType:
		// sanity check potentially abusive patches
		// TODO(liggitt): drop this once golang json parser limits stack depth (https://github.com/golang/go/issues/31789)
		if len(p.patchBytes) > 1024*1024 {
			v := map[string]interface{}{}
			if err := json.Unmarshal(p.patchBytes, &v); err != nil {
				return nil, errors.NewBadRequest(fmt.Sprintf("error decoding patch: %v", err))
			}
		}

		return jsonpatch.MergePatch(versionedJS, p.patchBytes)
	default:
		// only here as a safety net - go-restful filters content-type
		return nil, fmt.Errorf("unknown Content-Type header for patch: %v", p.patchType)
	}
}

type smpPatcher struct {
	*patcher

	// Schema
	schemaReferenceObj runtime.Object
	fieldManager       *fieldmanager.FieldManager
}

func (p *smpPatcher) applyPatchToCurrentObject(currentObject runtime.Object) (runtime.Object, error) {
	// Since the patch is applied on versioned objects, we need to convert the
	// current object to versioned representation first.
	currentVersionedObject, err := p.unsafeConvertor.ConvertToVersion(currentObject, p.kind.GroupVersion())
	if err != nil {
		return nil, err
	}
	versionedObjToUpdate, err := p.creater.New(p.kind)
	if err != nil {
		return nil, err
	}
	if err := strategicPatchObject(p.defaulter, currentVersionedObject, p.patchBytes, versionedObjToUpdate, p.schemaReferenceObj); err != nil {
		return nil, err
	}
	// Convert the object back to the hub version
	newObj, err := p.unsafeConvertor.ConvertToVersion(versionedObjToUpdate, p.hubGroupVersion)
	if err != nil {
		return nil, err
	}

	if p.fieldManager != nil {
		newObj = p.fieldManager.UpdateNoErrors(currentObject, newObj, managerOrUserAgent(p.options.FieldManager, p.userAgent))
	}
	return newObj, nil
<<<<<<< HEAD
}

func (p *smpPatcher) createNewObject() (runtime.Object, error) {
	return nil, errors.NewNotFound(p.resource.GroupResource(), p.name)
}

type applyPatcher struct {
	patch        []byte
	options      *metav1.PatchOptions
	creater      runtime.ObjectCreater
	kind         schema.GroupVersionKind
	fieldManager *fieldmanager.FieldManager
	userAgent    string
}

func (p *applyPatcher) applyPatchToCurrentObject(obj runtime.Object) (runtime.Object, error) {
	force := false
	if p.options.Force != nil {
		force = *p.options.Force
	}
	if p.fieldManager == nil {
		panic("FieldManager must be installed to run apply")
	}

	patchObj := &unstructured.Unstructured{Object: map[string]interface{}{}}
	if err := yaml.Unmarshal(p.patch, &patchObj.Object); err != nil {
		return nil, errors.NewBadRequest(fmt.Sprintf("error decoding YAML: %v", err))
	}

	return p.fieldManager.Apply(obj, patchObj, p.options.FieldManager, force)
}

=======
}

func (p *smpPatcher) createNewObject() (runtime.Object, error) {
	return nil, errors.NewNotFound(p.resource.GroupResource(), p.name)
}

type applyPatcher struct {
	patch        []byte
	options      *metav1.PatchOptions
	creater      runtime.ObjectCreater
	kind         schema.GroupVersionKind
	fieldManager *fieldmanager.FieldManager
	userAgent    string
}

func (p *applyPatcher) applyPatchToCurrentObject(obj runtime.Object) (runtime.Object, error) {
	force := false
	if p.options.Force != nil {
		force = *p.options.Force
	}
	if p.fieldManager == nil {
		panic("FieldManager must be installed to run apply")
	}

	patchObj := &unstructured.Unstructured{Object: map[string]interface{}{}}
	if err := yaml.Unmarshal(p.patch, &patchObj.Object); err != nil {
		return nil, errors.NewBadRequest(fmt.Sprintf("error decoding YAML: %v", err))
	}

	return p.fieldManager.Apply(obj, patchObj, p.options.FieldManager, force)
}

>>>>>>> 5c4c196e
func (p *applyPatcher) createNewObject() (runtime.Object, error) {
	obj, err := p.creater.New(p.kind)
	if err != nil {
		return nil, fmt.Errorf("failed to create new object: %v", err)
	}
	return p.applyPatchToCurrentObject(obj)
}

// strategicPatchObject applies a strategic merge patch of <patchBytes> to
// <originalObject> and stores the result in <objToUpdate>.
// It additionally returns the map[string]interface{} representation of the
// <originalObject> and <patchBytes>.
// NOTE: Both <originalObject> and <objToUpdate> are supposed to be versioned.
func strategicPatchObject(
	defaulter runtime.ObjectDefaulter,
	originalObject runtime.Object,
	patchBytes []byte,
	objToUpdate runtime.Object,
	schemaReferenceObj runtime.Object,
) error {
	originalObjMap, err := runtime.DefaultUnstructuredConverter.ToUnstructured(originalObject)
	if err != nil {
		return err
	}

	patchMap := make(map[string]interface{})
	if err := json.Unmarshal(patchBytes, &patchMap); err != nil {
		return errors.NewBadRequest(err.Error())
	}

	if err := applyPatchToObject(defaulter, originalObjMap, patchMap, objToUpdate, schemaReferenceObj); err != nil {
		return err
	}
	return nil
}

// applyPatch is called every time GuaranteedUpdate asks for the updated object,
// and is given the currently persisted object as input.
// TODO: rename this function because the name implies it is related to applyPatcher
func (p *patcher) applyPatch(_ context.Context, _, currentObject runtime.Object) (objToUpdate runtime.Object, patchErr error) {
	// Make sure we actually have a persisted currentObject
	p.trace.Step("About to apply patch")
	currentObjectHasUID, err := hasUID(currentObject)
	if err != nil {
		return nil, err
	} else if !currentObjectHasUID {
		objToUpdate, patchErr = p.mechanism.createNewObject()
	} else {
		objToUpdate, patchErr = p.mechanism.applyPatchToCurrentObject(currentObject)
	}

	if patchErr != nil {
		return nil, patchErr
	}

	objToUpdateHasUID, err := hasUID(objToUpdate)
	if err != nil {
		return nil, err
	}
	if objToUpdateHasUID && !currentObjectHasUID {
		accessor, err := meta.Accessor(objToUpdate)
		if err != nil {
			return nil, err
		}
		return nil, errors.NewConflict(p.resource.GroupResource(), p.name, fmt.Errorf("uid mismatch: the provided object specified uid %s, and no existing object was found", accessor.GetUID()))
	}

	if err := checkName(objToUpdate, p.name, p.namespace, p.namer); err != nil {
		return nil, err
	}
	return objToUpdate, nil
}

func (p *patcher) admissionAttributes(ctx context.Context, updatedObject runtime.Object, currentObject runtime.Object, operation admission.Operation, operationOptions runtime.Object) admission.Attributes {
	userInfo, _ := request.UserFrom(ctx)
	return admission.NewAttributesRecord(updatedObject, currentObject, p.kind, p.namespace, p.name, p.resource, p.subresource, operation, operationOptions, p.dryRun, userInfo)
}

// applyAdmission is called every time GuaranteedUpdate asks for the updated object,
// and is given the currently persisted object and the patched object as input.
// TODO: rename this function because the name implies it is related to applyPatcher
func (p *patcher) applyAdmission(ctx context.Context, patchedObject runtime.Object, currentObject runtime.Object) (runtime.Object, error) {
	p.trace.Step("About to check admission control")
	var operation admission.Operation
	var options runtime.Object
	if hasUID, err := hasUID(currentObject); err != nil {
		return nil, err
	} else if !hasUID {
		operation = admission.Create
		currentObject = nil
		options = patchToCreateOptions(p.options)
	} else {
		operation = admission.Update
		options = patchToUpdateOptions(p.options)
	}
	if p.admissionCheck != nil && p.admissionCheck.Handles(operation) {
		attributes := p.admissionAttributes(ctx, patchedObject, currentObject, operation, options)
		return patchedObject, p.admissionCheck.Admit(ctx, attributes, p.objectInterfaces)
	}
	return patchedObject, nil
}

// patchResource divides PatchResource for easier unit testing
func (p *patcher) patchResource(ctx context.Context, scope *RequestScope) (runtime.Object, bool, error) {
	p.namespace = request.NamespaceValue(ctx)
	switch p.patchType {
	case types.JSONPatchType, types.MergePatchType:
		p.mechanism = &jsonPatcher{
			patcher:      p,
			fieldManager: scope.FieldManager,
		}
	case types.StrategicMergePatchType:
		schemaReferenceObj, err := p.unsafeConvertor.ConvertToVersion(p.restPatcher.New(), p.kind.GroupVersion())
		if err != nil {
			return nil, false, err
		}
		p.mechanism = &smpPatcher{
			patcher:            p,
			schemaReferenceObj: schemaReferenceObj,
			fieldManager:       scope.FieldManager,
		}
	// this case is unreachable if ServerSideApply is not enabled because we will have already rejected the content type
	case types.ApplyPatchType:
		p.mechanism = &applyPatcher{
			fieldManager: scope.FieldManager,
			patch:        p.patchBytes,
			options:      p.options,
			creater:      p.creater,
			kind:         p.kind,
			userAgent:    p.userAgent,
		}
		p.forceAllowCreate = true
	default:
		return nil, false, fmt.Errorf("%v: unimplemented patch type", p.patchType)
	}

	wasCreated := false
	p.updatedObjectInfo = rest.DefaultUpdatedObjectInfo(nil, p.applyPatch, p.applyAdmission)
	requestFunc := func() (runtime.Object, error) {
		// Pass in UpdateOptions to override UpdateStrategy.AllowUpdateOnCreate
		options := patchToUpdateOptions(p.options)
		updateObject, created, updateErr := p.restPatcher.Update(ctx, p.name, p.updatedObjectInfo, p.createValidation, p.updateValidation, p.forceAllowCreate, options)
		wasCreated = created
		return updateObject, updateErr
	}
	result, err := finishRequest(p.timeout, func() (runtime.Object, error) {
		result, err := requestFunc()
		// If the object wasn't committed to storage because it's serialized size was too large,
		// it is safe to remove managedFields (which can be large) and try again.
		if isTooLargeError(err) && p.patchType != types.ApplyPatchType {
			if _, accessorErr := meta.Accessor(p.restPatcher.New()); accessorErr == nil {
				p.updatedObjectInfo = rest.DefaultUpdatedObjectInfo(nil, p.applyPatch, p.applyAdmission, func(_ context.Context, obj, _ runtime.Object) (runtime.Object, error) {
					accessor, _ := meta.Accessor(obj)
					accessor.SetManagedFields(nil)
					return obj, nil
				})
				result, err = requestFunc()
			}
		}
		return result, err
	})
	return result, wasCreated, err
}

// applyPatchToObject applies a strategic merge patch of <patchMap> to
// <originalMap> and stores the result in <objToUpdate>.
// NOTE: <objToUpdate> must be a versioned object.
func applyPatchToObject(
	defaulter runtime.ObjectDefaulter,
	originalMap map[string]interface{},
	patchMap map[string]interface{},
	objToUpdate runtime.Object,
	schemaReferenceObj runtime.Object,
) error {
	patchedObjMap, err := strategicpatch.StrategicMergeMapPatch(originalMap, patchMap, schemaReferenceObj)
	if err != nil {
		return interpretStrategicMergePatchError(err)
	}

	// Rather than serialize the patched map to JSON, then decode it to an object, we go directly from a map to an object
	if err := runtime.DefaultUnstructuredConverter.FromUnstructured(patchedObjMap, objToUpdate); err != nil {
		return errors.NewInvalid(schema.GroupKind{}, "", field.ErrorList{
			field.Invalid(field.NewPath("patch"), fmt.Sprintf("%+v", patchMap), err.Error()),
		})
	}
	// Decoding from JSON to a versioned object would apply defaults, so we do the same here
	defaulter.Default(objToUpdate)

	return nil
}

// interpretStrategicMergePatchError interprets the error type and returns an error with appropriate HTTP code.
func interpretStrategicMergePatchError(err error) error {
	switch err {
	case mergepatch.ErrBadJSONDoc, mergepatch.ErrBadPatchFormatForPrimitiveList, mergepatch.ErrBadPatchFormatForRetainKeys, mergepatch.ErrBadPatchFormatForSetElementOrderList, mergepatch.ErrUnsupportedStrategicMergePatchFormat:
		return errors.NewBadRequest(err.Error())
	case mergepatch.ErrNoListOfLists, mergepatch.ErrPatchContentNotMatchRetainKeys:
		return errors.NewGenericServerResponse(http.StatusUnprocessableEntity, "", schema.GroupResource{}, "", err.Error(), 0, false)
	default:
		return err
	}
}

// patchToUpdateOptions creates an UpdateOptions with the same field values as the provided PatchOptions.
func patchToUpdateOptions(po *metav1.PatchOptions) *metav1.UpdateOptions {
	if po == nil {
		return nil
	}
	uo := &metav1.UpdateOptions{
		DryRun:       po.DryRun,
		FieldManager: po.FieldManager,
	}
	uo.TypeMeta.SetGroupVersionKind(metav1.SchemeGroupVersion.WithKind("UpdateOptions"))
	return uo
}

// patchToCreateOptions creates an CreateOptions with the same field values as the provided PatchOptions.
func patchToCreateOptions(po *metav1.PatchOptions) *metav1.CreateOptions {
	if po == nil {
		return nil
	}
	co := &metav1.CreateOptions{
		DryRun:       po.DryRun,
		FieldManager: po.FieldManager,
	}
	co.TypeMeta.SetGroupVersionKind(metav1.SchemeGroupVersion.WithKind("CreateOptions"))
	return co
}<|MERGE_RESOLUTION|>--- conflicted
+++ resolved
@@ -38,27 +38,18 @@
 	"k8s.io/apimachinery/pkg/util/sets"
 	"k8s.io/apimachinery/pkg/util/strategicpatch"
 	"k8s.io/apimachinery/pkg/util/validation/field"
-<<<<<<< HEAD
-	"sigs.k8s.io/yaml"
-
-=======
->>>>>>> 5c4c196e
 	"k8s.io/apiserver/pkg/admission"
 	"k8s.io/apiserver/pkg/audit"
 	"k8s.io/apiserver/pkg/authorization/authorizer"
 	"k8s.io/apiserver/pkg/endpoints/handlers/fieldmanager"
 	"k8s.io/apiserver/pkg/endpoints/handlers/negotiation"
-	"k8s.io/apiserver/pkg/endpoints/internal"
 	"k8s.io/apiserver/pkg/endpoints/request"
 	"k8s.io/apiserver/pkg/features"
 	"k8s.io/apiserver/pkg/registry/rest"
 	"k8s.io/apiserver/pkg/util/dryrun"
 	utilfeature "k8s.io/apiserver/pkg/util/feature"
 	utiltrace "k8s.io/utils/trace"
-<<<<<<< HEAD
-=======
 	"sigs.k8s.io/yaml"
->>>>>>> 5c4c196e
 )
 
 const (
@@ -70,11 +61,7 @@
 func PatchResource(r rest.Patcher, scope *RequestScope, admit admission.Interface, patchTypes []string) http.HandlerFunc {
 	return func(w http.ResponseWriter, req *http.Request) {
 		// For performance tracking purposes.
-<<<<<<< HEAD
-		req, trace := requestWithTrace(req, "Patch", utiltrace.Field{Key: "url", Value: req.URL.Path}, utiltrace.Field{Key: "user-agent", Value: &internal.LazyTruncatedUserAgent{req}}, utiltrace.Field{Key: "client", Value: &internal.LazyClientIP{req}})
-=======
 		trace := utiltrace.New("Patch", utiltrace.Field{Key: "url", Value: req.URL.Path}, utiltrace.Field{Key: "user-agent", Value: &lazyTruncatedUserAgent{req}}, utiltrace.Field{Key: "client", Value: &lazyClientIP{req}})
->>>>>>> 5c4c196e
 		defer trace.LogIfLong(500 * time.Millisecond)
 
 		if isDryRun(req.URL) && !utilfeature.DefaultFeatureGate.Enabled(features.DryRun) {
@@ -422,7 +409,6 @@
 		newObj = p.fieldManager.UpdateNoErrors(currentObject, newObj, managerOrUserAgent(p.options.FieldManager, p.userAgent))
 	}
 	return newObj, nil
-<<<<<<< HEAD
 }
 
 func (p *smpPatcher) createNewObject() (runtime.Object, error) {
@@ -455,40 +441,6 @@
 	return p.fieldManager.Apply(obj, patchObj, p.options.FieldManager, force)
 }
 
-=======
-}
-
-func (p *smpPatcher) createNewObject() (runtime.Object, error) {
-	return nil, errors.NewNotFound(p.resource.GroupResource(), p.name)
-}
-
-type applyPatcher struct {
-	patch        []byte
-	options      *metav1.PatchOptions
-	creater      runtime.ObjectCreater
-	kind         schema.GroupVersionKind
-	fieldManager *fieldmanager.FieldManager
-	userAgent    string
-}
-
-func (p *applyPatcher) applyPatchToCurrentObject(obj runtime.Object) (runtime.Object, error) {
-	force := false
-	if p.options.Force != nil {
-		force = *p.options.Force
-	}
-	if p.fieldManager == nil {
-		panic("FieldManager must be installed to run apply")
-	}
-
-	patchObj := &unstructured.Unstructured{Object: map[string]interface{}{}}
-	if err := yaml.Unmarshal(p.patch, &patchObj.Object); err != nil {
-		return nil, errors.NewBadRequest(fmt.Sprintf("error decoding YAML: %v", err))
-	}
-
-	return p.fieldManager.Apply(obj, patchObj, p.options.FieldManager, force)
-}
-
->>>>>>> 5c4c196e
 func (p *applyPatcher) createNewObject() (runtime.Object, error) {
 	obj, err := p.creater.New(p.kind)
 	if err != nil {
