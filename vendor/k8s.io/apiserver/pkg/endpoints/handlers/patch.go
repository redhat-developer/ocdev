/*
Copyright 2017 The Kubernetes Authors.

Licensed under the Apache License, Version 2.0 (the "License");
you may not use this file except in compliance with the License.
You may obtain a copy of the License at

    http://www.apache.org/licenses/LICENSE-2.0

Unless required by applicable law or agreed to in writing, software
distributed under the License is distributed on an "AS IS" BASIS,
WITHOUT WARRANTIES OR CONDITIONS OF ANY KIND, either express or implied.
See the License for the specific language governing permissions and
limitations under the License.
*/

package handlers

import (
	"context"
	"fmt"
	"net/http"
	"strings"
	"time"

	"github.com/evanphx/json-patch"

	"k8s.io/apimachinery/pkg/api/errors"
	metainternalversion "k8s.io/apimachinery/pkg/apis/meta/internalversion"
	metav1 "k8s.io/apimachinery/pkg/apis/meta/v1"
	"k8s.io/apimachinery/pkg/apis/meta/v1/validation"
	"k8s.io/apimachinery/pkg/runtime"
	"k8s.io/apimachinery/pkg/runtime/schema"
	"k8s.io/apimachinery/pkg/types"
	"k8s.io/apimachinery/pkg/util/json"
	"k8s.io/apimachinery/pkg/util/mergepatch"
	"k8s.io/apimachinery/pkg/util/sets"
	"k8s.io/apimachinery/pkg/util/strategicpatch"
	"k8s.io/apiserver/pkg/admission"
	"k8s.io/apiserver/pkg/audit"
	"k8s.io/apiserver/pkg/endpoints/handlers/negotiation"
	"k8s.io/apiserver/pkg/endpoints/request"
	"k8s.io/apiserver/pkg/features"
	"k8s.io/apiserver/pkg/registry/rest"
	"k8s.io/apiserver/pkg/util/dryrun"
	utilfeature "k8s.io/apiserver/pkg/util/feature"
	utiltrace "k8s.io/apiserver/pkg/util/trace"
)

const (
	// maximum number of operations a single json patch may contain.
	maxJSONPatchOperations = 10000
)

// PatchResource returns a function that will handle a resource patch.
func PatchResource(r rest.Patcher, scope RequestScope, admit admission.Interface, patchTypes []string) http.HandlerFunc {
	return func(w http.ResponseWriter, req *http.Request) {
		// For performance tracking purposes.
		trace := utiltrace.New("Patch " + req.URL.Path)
		defer trace.LogIfLong(500 * time.Millisecond)

		if isDryRun(req.URL) && !utilfeature.DefaultFeatureGate.Enabled(features.DryRun) {
			scope.err(errors.NewBadRequest("the dryRun alpha feature is disabled"), w, req)
			return
		}

		// Do this first, otherwise name extraction can fail for unrecognized content types
		// TODO: handle this in negotiation
		contentType := req.Header.Get("Content-Type")
		// Remove "; charset=" if included in header.
		if idx := strings.Index(contentType, ";"); idx > 0 {
			contentType = contentType[:idx]
		}
		patchType := types.PatchType(contentType)

		// Ensure the patchType is one we support
		if !sets.NewString(patchTypes...).Has(contentType) {
			scope.err(negotiation.NewUnsupportedMediaTypeError(patchTypes), w, req)
			return
		}

		// TODO: we either want to remove timeout or document it (if we
		// document, move timeout out of this function and declare it in
		// api_installer)
		timeout := parseTimeout(req.URL.Query().Get("timeout"))

		namespace, name, err := scope.Namer.Name(req)
		if err != nil {
			scope.err(err, w, req)
			return
		}

		ctx := req.Context()
		ctx = request.WithNamespace(ctx, namespace)

		patchJS, err := limitedReadBody(req, scope.MaxRequestBodyBytes)
		if err != nil {
			scope.err(err, w, req)
			return
		}

		options := &metav1.UpdateOptions{}
		if err := metainternalversion.ParameterCodec.DecodeParameters(req.URL.Query(), scope.MetaGroupVersion, options); err != nil {
			err = errors.NewBadRequest(err.Error())
			scope.err(err, w, req)
			return
		}
		if errs := validation.ValidateUpdateOptions(options); len(errs) > 0 {
			err := errors.NewInvalid(schema.GroupKind{Group: metav1.GroupName, Kind: "UpdateOptions"}, "", errs)
			scope.err(err, w, req)
			return
		}

		ae := request.AuditEventFrom(ctx)
		admit = admission.WithAudit(admit, ae)

		audit.LogRequestPatch(ae, patchJS)
		trace.Step("Recorded the audit event")

		s, ok := runtime.SerializerInfoForMediaType(scope.Serializer.SupportedMediaTypes(), runtime.ContentTypeJSON)
		if !ok {
			scope.err(fmt.Errorf("no serializer defined for JSON"), w, req)
			return
		}
		gv := scope.Kind.GroupVersion()

		codec := runtime.NewCodec(
			scope.Serializer.EncoderForVersion(s.Serializer, gv),
			scope.Serializer.DecoderToVersion(s.Serializer, scope.HubGroupVersion),
		)

		userInfo, _ := request.UserFrom(ctx)
		staticAdmissionAttributes := admission.NewAttributesRecord(
			nil,
			nil,
			scope.Kind,
			namespace,
			name,
			scope.Resource,
			scope.Subresource,
			admission.Update,
			dryrun.IsDryRun(options.DryRun),
			userInfo,
		)
		admissionCheck := func(updatedObject runtime.Object, currentObject runtime.Object) error {
			// if we allow create-on-patch, we have this TODO: call the mutating admission chain with the CREATE verb instead of UPDATE
			if mutatingAdmission, ok := admit.(admission.MutationInterface); ok && admit.Handles(admission.Update) {
				return mutatingAdmission.Admit(admission.NewAttributesRecord(
					updatedObject,
					currentObject,
					scope.Kind,
					namespace,
					name,
					scope.Resource,
					scope.Subresource,
					admission.Update,
					dryrun.IsDryRun(options.DryRun),
					userInfo,
				))
			}
			return nil
		}

		p := patcher{
			namer:           scope.Namer,
			creater:         scope.Creater,
			defaulter:       scope.Defaulter,
			unsafeConvertor: scope.UnsafeConvertor,
			kind:            scope.Kind,
			resource:        scope.Resource,

			hubGroupVersion: scope.HubGroupVersion,

			createValidation: rest.AdmissionToValidateObjectFunc(admit, staticAdmissionAttributes),
			updateValidation: rest.AdmissionToValidateObjectUpdateFunc(admit, staticAdmissionAttributes),
			admissionCheck:   admissionCheck,

			codec: codec,

			timeout: timeout,
			options: options,

			restPatcher: r,
			name:        name,
			patchType:   patchType,
			patchJS:     patchJS,

			trace: trace,
		}

		result, err := p.patchResource(ctx)
		if err != nil {
			scope.err(err, w, req)
			return
		}
		trace.Step("Object stored in database")

		requestInfo, ok := request.RequestInfoFrom(ctx)
		if !ok {
			scope.err(fmt.Errorf("missing requestInfo"), w, req)
			return
		}
		if err := setSelfLink(result, requestInfo, scope.Namer); err != nil {
			scope.err(err, w, req)
			return
		}
		trace.Step("Self-link added")

		scope.Trace = trace
		transformResponseObject(ctx, scope, req, w, http.StatusOK, result)
	}
}

type mutateObjectUpdateFunc func(obj, old runtime.Object) error

// patcher breaks the process of patch application and retries into smaller
// pieces of functionality.
// TODO: Use builder pattern to construct this object?
// TODO: As part of that effort, some aspects of PatchResource above could be
// moved into this type.
type patcher struct {
	// Pieces of RequestScope
	namer           ScopeNamer
	creater         runtime.ObjectCreater
	defaulter       runtime.ObjectDefaulter
	unsafeConvertor runtime.ObjectConvertor
	resource        schema.GroupVersionResource
	kind            schema.GroupVersionKind

	hubGroupVersion schema.GroupVersion

	// Validation functions
	createValidation rest.ValidateObjectFunc
	updateValidation rest.ValidateObjectUpdateFunc
	admissionCheck   mutateObjectUpdateFunc

	codec runtime.Codec

	timeout time.Duration
	options *metav1.UpdateOptions

	// Operation information
	restPatcher rest.Patcher
	name        string
	patchType   types.PatchType
	patchJS     []byte

	trace *utiltrace.Trace

	// Set at invocation-time (by applyPatch) and immutable thereafter
	namespace         string
	updatedObjectInfo rest.UpdatedObjectInfo
	mechanism         patchMechanism
}

type patchMechanism interface {
	applyPatchToCurrentObject(currentObject runtime.Object) (runtime.Object, error)
}

type jsonPatcher struct {
	*patcher
}

func (p *jsonPatcher) applyPatchToCurrentObject(currentObject runtime.Object) (runtime.Object, error) {
	// Encode will convert & return a versioned object in JSON.
	currentObjJS, err := runtime.Encode(p.codec, currentObject)
	if err != nil {
		return nil, err
	}

	// Apply the patch.
	patchedObjJS, err := p.applyJSPatch(currentObjJS)
	if err != nil {
		return nil, err
	}

	// Construct the resulting typed, unversioned object.
	objToUpdate := p.restPatcher.New()
	if err := runtime.DecodeInto(p.codec, patchedObjJS, objToUpdate); err != nil {
		return nil, err
	}

<<<<<<< HEAD
	if p.fieldManager != nil {
		objToUpdate = p.fieldManager.UpdateNoErrors(currentObject, objToUpdate, managerOrUserAgent(p.options.FieldManager, p.userAgent))
	}
=======
>>>>>>> 9a5d3d80
	return objToUpdate, nil
}

// patchJS applies the patch. Input and output objects must both have
// the external version, since that is what the patch must have been constructed against.
func (p *jsonPatcher) applyJSPatch(versionedJS []byte) (patchedJS []byte, retErr error) {
	switch p.patchType {
	case types.JSONPatchType:
		patchObj, err := jsonpatch.DecodePatch(p.patchJS)
		if err != nil {
			return nil, errors.NewBadRequest(err.Error())
		}
		if len(patchObj) > maxJSONPatchOperations {
			return nil, errors.NewRequestEntityTooLargeError(
				fmt.Sprintf("The allowed maximum operations in a JSON patch is %d, got %d",
					maxJSONPatchOperations, len(patchObj)))
		}
		patchedJS, err := patchObj.Apply(versionedJS)
		if err != nil {
			return nil, errors.NewGenericServerResponse(http.StatusUnprocessableEntity, "", schema.GroupResource{}, "", err.Error(), 0, false)
		}
		return patchedJS, nil
	case types.MergePatchType:
		return jsonpatch.MergePatch(versionedJS, p.patchJS)
	default:
		// only here as a safety net - go-restful filters content-type
		return nil, fmt.Errorf("unknown Content-Type header for patch: %v", p.patchType)
	}
}

type smpPatcher struct {
	*patcher

	// Schema
	schemaReferenceObj runtime.Object
}

func (p *smpPatcher) applyPatchToCurrentObject(currentObject runtime.Object) (runtime.Object, error) {
	// Since the patch is applied on versioned objects, we need to convert the
	// current object to versioned representation first.
	currentVersionedObject, err := p.unsafeConvertor.ConvertToVersion(currentObject, p.kind.GroupVersion())
	if err != nil {
		return nil, err
	}
	versionedObjToUpdate, err := p.creater.New(p.kind)
	if err != nil {
		return nil, err
	}
	if err := strategicPatchObject(p.defaulter, currentVersionedObject, p.patchJS, versionedObjToUpdate, p.schemaReferenceObj); err != nil {
		return nil, err
	}
	// Convert the object back to the hub version
<<<<<<< HEAD
	newObj, err := p.unsafeConvertor.ConvertToVersion(versionedObjToUpdate, p.hubGroupVersion)
	if err != nil {
		return nil, err
	}

	if p.fieldManager != nil {
		newObj = p.fieldManager.UpdateNoErrors(currentObject, newObj, managerOrUserAgent(p.options.FieldManager, p.userAgent))
	}
	return newObj, nil
}

func (p *smpPatcher) createNewObject() (runtime.Object, error) {
	return nil, errors.NewNotFound(p.resource.GroupResource(), p.name)
}

type applyPatcher struct {
	patch        []byte
	options      *metav1.PatchOptions
	creater      runtime.ObjectCreater
	kind         schema.GroupVersionKind
	fieldManager *fieldmanager.FieldManager
=======
	return p.unsafeConvertor.ConvertToVersion(versionedObjToUpdate, p.hubGroupVersion)
>>>>>>> 9a5d3d80
}

// strategicPatchObject applies a strategic merge patch of <patchJS> to
// <originalObject> and stores the result in <objToUpdate>.
// It additionally returns the map[string]interface{} representation of the
// <originalObject> and <patchJS>.
// NOTE: Both <originalObject> and <objToUpdate> are supposed to be versioned.
func strategicPatchObject(
	defaulter runtime.ObjectDefaulter,
	originalObject runtime.Object,
	patchJS []byte,
	objToUpdate runtime.Object,
	schemaReferenceObj runtime.Object,
) error {
	originalObjMap, err := runtime.DefaultUnstructuredConverter.ToUnstructured(originalObject)
	if err != nil {
		return err
	}

	patchMap := make(map[string]interface{})
	if err := json.Unmarshal(patchJS, &patchMap); err != nil {
		return errors.NewBadRequest(err.Error())
	}

	if err := applyPatchToObject(defaulter, originalObjMap, patchMap, objToUpdate, schemaReferenceObj); err != nil {
		return err
	}
	return nil
}

// applyPatch is called every time GuaranteedUpdate asks for the updated object,
// and is given the currently persisted object as input.
func (p *patcher) applyPatch(_ context.Context, _, currentObject runtime.Object) (runtime.Object, error) {
	// Make sure we actually have a persisted currentObject
	p.trace.Step("About to apply patch")
	if hasUID, err := hasUID(currentObject); err != nil {
		return nil, err
	} else if !hasUID {
		return nil, errors.NewNotFound(p.resource.GroupResource(), p.name)
	}

	objToUpdate, err := p.mechanism.applyPatchToCurrentObject(currentObject)
	if err != nil {
		return nil, err
	}
	if err := checkName(objToUpdate, p.name, p.namespace, p.namer); err != nil {
		return nil, err
	}
	return objToUpdate, nil
}

// applyAdmission is called every time GuaranteedUpdate asks for the updated object,
// and is given the currently persisted object and the patched object as input.
func (p *patcher) applyAdmission(ctx context.Context, patchedObject runtime.Object, currentObject runtime.Object) (runtime.Object, error) {
	p.trace.Step("About to check admission control")
	return patchedObject, p.admissionCheck(patchedObject, currentObject)
}

// patchResource divides PatchResource for easier unit testing
func (p *patcher) patchResource(ctx context.Context) (runtime.Object, error) {
	p.namespace = request.NamespaceValue(ctx)
	switch p.patchType {
	case types.JSONPatchType, types.MergePatchType:
		p.mechanism = &jsonPatcher{patcher: p}
	case types.StrategicMergePatchType:
		schemaReferenceObj, err := p.unsafeConvertor.ConvertToVersion(p.restPatcher.New(), p.kind.GroupVersion())
		if err != nil {
			return nil, err
		}
		p.mechanism = &smpPatcher{patcher: p, schemaReferenceObj: schemaReferenceObj}
	default:
		return nil, fmt.Errorf("%v: unimplemented patch type", p.patchType)
	}
	p.updatedObjectInfo = rest.DefaultUpdatedObjectInfo(nil, p.applyPatch, p.applyAdmission)
	return finishRequest(p.timeout, func() (runtime.Object, error) {
		updateObject, _, updateErr := p.restPatcher.Update(ctx, p.name, p.updatedObjectInfo, p.createValidation, p.updateValidation, false, p.options)
		return updateObject, updateErr
	})
}

// applyPatchToObject applies a strategic merge patch of <patchMap> to
// <originalMap> and stores the result in <objToUpdate>.
// NOTE: <objToUpdate> must be a versioned object.
func applyPatchToObject(
	defaulter runtime.ObjectDefaulter,
	originalMap map[string]interface{},
	patchMap map[string]interface{},
	objToUpdate runtime.Object,
	schemaReferenceObj runtime.Object,
) error {
	patchedObjMap, err := strategicpatch.StrategicMergeMapPatch(originalMap, patchMap, schemaReferenceObj)
	if err != nil {
		return interpretStrategicMergePatchError(err)
	}

	// Rather than serialize the patched map to JSON, then decode it to an object, we go directly from a map to an object
	if err := runtime.DefaultUnstructuredConverter.FromUnstructured(patchedObjMap, objToUpdate); err != nil {
		return err
	}
	// Decoding from JSON to a versioned object would apply defaults, so we do the same here
	defaulter.Default(objToUpdate)

	return nil
}

// interpretStrategicMergePatchError interprets the error type and returns an error with appropriate HTTP code.
func interpretStrategicMergePatchError(err error) error {
	switch err {
	case mergepatch.ErrBadJSONDoc, mergepatch.ErrBadPatchFormatForPrimitiveList, mergepatch.ErrBadPatchFormatForRetainKeys, mergepatch.ErrBadPatchFormatForSetElementOrderList, mergepatch.ErrUnsupportedStrategicMergePatchFormat:
		return errors.NewBadRequest(err.Error())
	case mergepatch.ErrNoListOfLists, mergepatch.ErrPatchContentNotMatchRetainKeys:
		return errors.NewGenericServerResponse(http.StatusUnprocessableEntity, "", schema.GroupResource{}, "", err.Error(), 0, false)
	default:
		return err
	}
}<|MERGE_RESOLUTION|>--- conflicted
+++ resolved
@@ -280,12 +280,6 @@
 		return nil, err
 	}
 
-<<<<<<< HEAD
-	if p.fieldManager != nil {
-		objToUpdate = p.fieldManager.UpdateNoErrors(currentObject, objToUpdate, managerOrUserAgent(p.options.FieldManager, p.userAgent))
-	}
-=======
->>>>>>> 9a5d3d80
 	return objToUpdate, nil
 }
 
@@ -338,31 +332,7 @@
 		return nil, err
 	}
 	// Convert the object back to the hub version
-<<<<<<< HEAD
-	newObj, err := p.unsafeConvertor.ConvertToVersion(versionedObjToUpdate, p.hubGroupVersion)
-	if err != nil {
-		return nil, err
-	}
-
-	if p.fieldManager != nil {
-		newObj = p.fieldManager.UpdateNoErrors(currentObject, newObj, managerOrUserAgent(p.options.FieldManager, p.userAgent))
-	}
-	return newObj, nil
-}
-
-func (p *smpPatcher) createNewObject() (runtime.Object, error) {
-	return nil, errors.NewNotFound(p.resource.GroupResource(), p.name)
-}
-
-type applyPatcher struct {
-	patch        []byte
-	options      *metav1.PatchOptions
-	creater      runtime.ObjectCreater
-	kind         schema.GroupVersionKind
-	fieldManager *fieldmanager.FieldManager
-=======
 	return p.unsafeConvertor.ConvertToVersion(versionedObjToUpdate, p.hubGroupVersion)
->>>>>>> 9a5d3d80
 }
 
 // strategicPatchObject applies a strategic merge patch of <patchJS> to
