/*
Copyright 2017 The Kubernetes Authors.

Licensed under the Apache License, Version 2.0 (the "License");
you may not use this file except in compliance with the License.
You may obtain a copy of the License at

    http://www.apache.org/licenses/LICENSE-2.0

Unless required by applicable law or agreed to in writing, software
distributed under the License is distributed on an "AS IS" BASIS,
WITHOUT WARRANTIES OR CONDITIONS OF ANY KIND, either express or implied.
See the License for the specific language governing permissions and
limitations under the License.
*/

package handlers

import (
	"context"
	"fmt"
	"net/http"
	"sync"
	"time"

	"k8s.io/apimachinery/pkg/api/errors"
	metainternalversion "k8s.io/apimachinery/pkg/apis/meta/internalversion"
	metav1 "k8s.io/apimachinery/pkg/apis/meta/v1"
	"k8s.io/apimachinery/pkg/apis/meta/v1/validation"
	"k8s.io/apimachinery/pkg/runtime"
	"k8s.io/apimachinery/pkg/runtime/schema"
	"k8s.io/apiserver/pkg/admission"
	"k8s.io/apiserver/pkg/audit"
	"k8s.io/apiserver/pkg/authorization/authorizer"
	"k8s.io/apiserver/pkg/endpoints/handlers/negotiation"
	"k8s.io/apiserver/pkg/endpoints/request"
	"k8s.io/apiserver/pkg/features"
	"k8s.io/apiserver/pkg/registry/rest"
	"k8s.io/apiserver/pkg/util/dryrun"
	utilfeature "k8s.io/apiserver/pkg/util/feature"
	utiltrace "k8s.io/apiserver/pkg/util/trace"
)

// UpdateResource returns a function that will handle a resource update
func UpdateResource(r rest.Updater, scope RequestScope, admit admission.Interface) http.HandlerFunc {
	return func(w http.ResponseWriter, req *http.Request) {
		// For performance tracking purposes.
		trace := utiltrace.New("Update " + req.URL.Path)
		defer trace.LogIfLong(500 * time.Millisecond)

		if isDryRun(req.URL) && !utilfeature.DefaultFeatureGate.Enabled(features.DryRun) {
			scope.err(errors.NewBadRequest("the dryRun alpha feature is disabled"), w, req)
			return
		}

		// TODO: we either want to remove timeout or document it (if we document, move timeout out of this function and declare it in api_installer)
		timeout := parseTimeout(req.URL.Query().Get("timeout"))

		namespace, name, err := scope.Namer.Name(req)
		if err != nil {
			scope.err(err, w, req)
			return
		}
		ctx := req.Context()
		ctx = request.WithNamespace(ctx, namespace)

		body, err := limitedReadBody(req, scope.MaxRequestBodyBytes)
		if err != nil {
			scope.err(err, w, req)
			return
		}

		options := &metav1.UpdateOptions{}
		if err := metainternalversion.ParameterCodec.DecodeParameters(req.URL.Query(), scope.MetaGroupVersion, options); err != nil {
			err = errors.NewBadRequest(err.Error())
			scope.err(err, w, req)
			return
		}
		if errs := validation.ValidateUpdateOptions(options); len(errs) > 0 {
			err := errors.NewInvalid(schema.GroupKind{Group: metav1.GroupName, Kind: "UpdateOptions"}, "", errs)
			scope.err(err, w, req)
			return
		}

		s, err := negotiation.NegotiateInputSerializer(req, false, scope.Serializer)
		if err != nil {
			scope.err(err, w, req)
			return
		}
		defaultGVK := scope.Kind
		original := r.New()

		trace.Step("About to convert to expected version")
		decoder := scope.Serializer.DecoderToVersion(s.Serializer, scope.HubGroupVersion)
		obj, gvk, err := decoder.Decode(body, &defaultGVK, original)
		if err != nil {
			err = transformDecodeError(scope.Typer, err, original, gvk, body)
			scope.err(err, w, req)
			return
		}
		if gvk.GroupVersion() != defaultGVK.GroupVersion() {
			err = errors.NewBadRequest(fmt.Sprintf("the API version in the data (%s) does not match the expected API version (%s)", gvk.GroupVersion(), defaultGVK.GroupVersion()))
			scope.err(err, w, req)
			return
		}
		trace.Step("Conversion done")

		ae := request.AuditEventFrom(ctx)
		audit.LogRequestObject(ae, obj, scope.Resource, scope.Subresource, scope.Serializer)
		admit = admission.WithAudit(admit, ae)

		if err := checkName(obj, name, namespace, scope.Namer); err != nil {
			scope.err(err, w, req)
			return
		}

		userInfo, _ := request.UserFrom(ctx)
<<<<<<< HEAD
		transformers := []rest.TransformFunc{}

		// allows skipping managedFields update if the resulting object is too big
		shouldUpdateManagedFields := true
		if scope.FieldManager != nil {
			transformers = append(transformers, func(_ context.Context, newObj, liveObj runtime.Object) (runtime.Object, error) {
				if shouldUpdateManagedFields {
					return scope.FieldManager.UpdateNoErrors(liveObj, newObj, managerOrUserAgent(options.FieldManager, req.UserAgent())), nil
				}
				return newObj, nil
			})
		}

=======
		var transformers []rest.TransformFunc
>>>>>>> 9a5d3d80
		if mutatingAdmission, ok := admit.(admission.MutationInterface); ok {
			transformers = append(transformers, func(ctx context.Context, newObj, oldObj runtime.Object) (runtime.Object, error) {
				isNotZeroObject, err := hasUID(oldObj)
				if err != nil {
					return nil, fmt.Errorf("unexpected error when extracting UID from oldObj: %v", err.Error())
				} else if !isNotZeroObject {
					if mutatingAdmission.Handles(admission.Create) {
						return newObj, mutatingAdmission.Admit(admission.NewAttributesRecord(newObj, nil, scope.Kind, namespace, name, scope.Resource, scope.Subresource, admission.Create, dryrun.IsDryRun(options.DryRun), userInfo))
					}
				} else {
					if mutatingAdmission.Handles(admission.Update) {
						return newObj, mutatingAdmission.Admit(admission.NewAttributesRecord(newObj, oldObj, scope.Kind, namespace, name, scope.Resource, scope.Subresource, admission.Update, dryrun.IsDryRun(options.DryRun), userInfo))
					}
				}
				return newObj, nil
			})

		}

		createAuthorizerAttributes := authorizer.AttributesRecord{
			User:            userInfo,
			ResourceRequest: true,
			Path:            req.URL.Path,
			Verb:            "create",
			APIGroup:        scope.Resource.Group,
			APIVersion:      scope.Resource.Version,
			Resource:        scope.Resource.Resource,
			Subresource:     scope.Subresource,
			Namespace:       namespace,
			Name:            name,
		}

		trace.Step("About to store object in database")
		wasCreated := false
		result, err := finishRequest(timeout, func() (runtime.Object, error) {
			obj, created, err := r.Update(
				ctx,
				name,
				rest.DefaultUpdatedObjectInfo(obj, transformers...),
				withAuthorization(rest.AdmissionToValidateObjectFunc(
					admit,
					admission.NewAttributesRecord(nil, nil, scope.Kind, namespace, name, scope.Resource, scope.Subresource, admission.Create, dryrun.IsDryRun(options.DryRun), userInfo)),
					scope.Authorizer, createAuthorizerAttributes),
				rest.AdmissionToValidateObjectUpdateFunc(
					admit,
					admission.NewAttributesRecord(nil, nil, scope.Kind, namespace, name, scope.Resource, scope.Subresource, admission.Update, dryrun.IsDryRun(options.DryRun), userInfo)),
				false,
				options,
			)
			wasCreated = created
			return obj, err
		})
		if err != nil {
			scope.err(err, w, req)
			return
		}
		trace.Step("Object stored in database")

		requestInfo, ok := request.RequestInfoFrom(ctx)
		if !ok {
			scope.err(fmt.Errorf("missing requestInfo"), w, req)
			return
		}
		if err := setSelfLink(result, requestInfo, scope.Namer); err != nil {
			scope.err(err, w, req)
			return
		}
		trace.Step("Self-link added")

		status := http.StatusOK
		if wasCreated {
			status = http.StatusCreated
		}

		scope.Trace = trace
		transformResponseObject(ctx, scope, req, w, status, result)
	}
}

func withAuthorization(validate rest.ValidateObjectFunc, a authorizer.Authorizer, attributes authorizer.Attributes) rest.ValidateObjectFunc {
	var once sync.Once
	var authorizerDecision authorizer.Decision
	var authorizerReason string
	var authorizerErr error
	return func(obj runtime.Object) error {
		if a == nil {
			return errors.NewInternalError(fmt.Errorf("no authorizer provided, unable to authorize a create on update"))
		}
		once.Do(func() {
			authorizerDecision, authorizerReason, authorizerErr = a.Authorize(attributes)
		})
		// an authorizer like RBAC could encounter evaluation errors and still allow the request, so authorizer decision is checked before error here.
		if authorizerDecision == authorizer.DecisionAllow {
			// Continue to validating admission
			return validate(obj)
		}
		if authorizerErr != nil {
			return errors.NewInternalError(authorizerErr)
		}

		// The user is not authorized to perform this action, so we need to build the error response
		gr := schema.GroupResource{
			Group:    attributes.GetAPIGroup(),
			Resource: attributes.GetResource(),
		}
		name := attributes.GetName()
		err := fmt.Errorf("%v", authorizerReason)
		return errors.NewForbidden(gr, name, err)
	}
}<|MERGE_RESOLUTION|>--- conflicted
+++ resolved
@@ -115,23 +115,7 @@
 		}
 
 		userInfo, _ := request.UserFrom(ctx)
-<<<<<<< HEAD
-		transformers := []rest.TransformFunc{}
-
-		// allows skipping managedFields update if the resulting object is too big
-		shouldUpdateManagedFields := true
-		if scope.FieldManager != nil {
-			transformers = append(transformers, func(_ context.Context, newObj, liveObj runtime.Object) (runtime.Object, error) {
-				if shouldUpdateManagedFields {
-					return scope.FieldManager.UpdateNoErrors(liveObj, newObj, managerOrUserAgent(options.FieldManager, req.UserAgent())), nil
-				}
-				return newObj, nil
-			})
-		}
-
-=======
 		var transformers []rest.TransformFunc
->>>>>>> 9a5d3d80
 		if mutatingAdmission, ok := admit.(admission.MutationInterface); ok {
 			transformers = append(transformers, func(ctx context.Context, newObj, oldObj runtime.Object) (runtime.Object, error) {
 				isNotZeroObject, err := hasUID(oldObj)
