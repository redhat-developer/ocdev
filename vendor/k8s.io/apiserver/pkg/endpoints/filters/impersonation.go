--- conflicted
+++ resolved
@@ -26,7 +26,7 @@
 	"k8s.io/klog/v2"
 
 	authenticationv1 "k8s.io/api/authentication/v1"
-	"k8s.io/api/core/v1"
+	v1 "k8s.io/api/core/v1"
 	"k8s.io/apimachinery/pkg/runtime"
 	"k8s.io/apiserver/pkg/audit"
 	"k8s.io/apiserver/pkg/authentication/serviceaccount"
@@ -110,10 +110,6 @@
 			}
 
 			decision, reason, err := a.Authorize(ctx, actingAsAttributes)
-<<<<<<< HEAD
-			traceFilterStep(ctx, "Impersonation authorize check done")
-=======
->>>>>>> 5c4c196e
 			if err != nil || decision != authorizer.DecisionAllow {
 				klog.V(4).Infof("Forbidden: %#v, Reason: %s, Error: %v", req.RequestURI, reason, err)
 				responsewriters.Forbidden(ctx, actingAsAttributes, w, req, reason, s)
