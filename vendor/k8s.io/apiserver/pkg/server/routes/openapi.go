/*
Copyright 2016 The Kubernetes Authors.

Licensed under the Apache License, Version 2.0 (the "License");
you may not use this file except in compliance with the License.
You may obtain a copy of the License at

    http://www.apache.org/licenses/LICENSE-2.0

Unless required by applicable law or agreed to in writing, software
distributed under the License is distributed on an "AS IS" BASIS,
WITHOUT WARRANTIES OR CONDITIONS OF ANY KIND, either express or implied.
See the License for the specific language governing permissions and
limitations under the License.
*/

package routes

import (
	restful "github.com/emicklei/go-restful"
<<<<<<< HEAD
	"github.com/go-openapi/spec"
	"k8s.io/klog/v2"
=======
	"k8s.io/klog"
>>>>>>> 9a5d3d80

	"k8s.io/apiserver/pkg/server/mux"
	"k8s.io/kube-openapi/pkg/common"
	"k8s.io/kube-openapi/pkg/handler"
)

// OpenAPI installs spec endpoints for each web service.
type OpenAPI struct {
	Config *common.Config
}

// Install adds the SwaggerUI webservice to the given mux.
func (oa OpenAPI) Install(c *restful.Container, mux *mux.PathRecorderMux) {
	// NOTE: [DEPRECATION] We will announce deprecation for format-separated endpoints for OpenAPI spec,
	// and switch to a single /openapi/v2 endpoint in Kubernetes 1.10. The design doc and deprecation process
	// are tracked at: https://docs.google.com/document/d/19lEqE9lc4yHJ3WJAJxS_G7TcORIJXGHyq3wpwcH28nU.
	_, err := handler.BuildAndRegisterOpenAPIService("/swagger.json", c.RegisteredWebServices(), oa.Config, mux)
	if err != nil {
		klog.Fatalf("Failed to register open api spec for root: %v", err)
	}
<<<<<<< HEAD

	openAPIVersionedService, err := handler.NewOpenAPIService(spec)
	if err != nil {
		klog.Fatalf("Failed to create OpenAPIService: %v", err)
	}

	err = openAPIVersionedService.RegisterOpenAPIVersionedService("/openapi/v2", mux)
	if err != nil {
		klog.Fatalf("Failed to register versioned open api spec for root: %v", err)
	}

	return openAPIVersionedService, spec
=======
	_, err = handler.BuildAndRegisterOpenAPIVersionedService("/openapi/v2", c.RegisteredWebServices(), oa.Config, mux)
	if err != nil {
		klog.Fatalf("Failed to register versioned open api spec for root: %v", err)
	}
>>>>>>> 9a5d3d80
}<|MERGE_RESOLUTION|>--- conflicted
+++ resolved
@@ -18,12 +18,7 @@
 
 import (
 	restful "github.com/emicklei/go-restful"
-<<<<<<< HEAD
-	"github.com/go-openapi/spec"
-	"k8s.io/klog/v2"
-=======
 	"k8s.io/klog"
->>>>>>> 9a5d3d80
 
 	"k8s.io/apiserver/pkg/server/mux"
 	"k8s.io/kube-openapi/pkg/common"
@@ -44,23 +39,8 @@
 	if err != nil {
 		klog.Fatalf("Failed to register open api spec for root: %v", err)
 	}
-<<<<<<< HEAD
-
-	openAPIVersionedService, err := handler.NewOpenAPIService(spec)
-	if err != nil {
-		klog.Fatalf("Failed to create OpenAPIService: %v", err)
-	}
-
-	err = openAPIVersionedService.RegisterOpenAPIVersionedService("/openapi/v2", mux)
-	if err != nil {
-		klog.Fatalf("Failed to register versioned open api spec for root: %v", err)
-	}
-
-	return openAPIVersionedService, spec
-=======
 	_, err = handler.BuildAndRegisterOpenAPIVersionedService("/openapi/v2", c.RegisteredWebServices(), oa.Config, mux)
 	if err != nil {
 		klog.Fatalf("Failed to register versioned open api spec for root: %v", err)
 	}
->>>>>>> 9a5d3d80
 }