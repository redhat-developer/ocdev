--- conflicted
+++ resolved
@@ -30,10 +30,6 @@
 	"k8s.io/apimachinery/pkg/util/wait"
 	"k8s.io/apiserver/pkg/endpoints/metrics"
 	"k8s.io/apiserver/pkg/server/httplog"
-<<<<<<< HEAD
-	"k8s.io/client-go/informers"
-=======
->>>>>>> 5c4c196e
 	"k8s.io/klog/v2"
 )
 
@@ -86,32 +82,20 @@
 	return fmt.Errorf("logging blocked")
 }
 
-<<<<<<< HEAD
-type informerSync struct {
-	sharedInformerFactory informers.SharedInformerFactory
-=======
 type cacheSyncWaiter interface {
 	WaitForCacheSync(stopCh <-chan struct{}) map[reflect.Type]bool
 }
 
 type informerSync struct {
 	cacheSyncWaiter cacheSyncWaiter
->>>>>>> 5c4c196e
 }
 
 var _ HealthChecker = &informerSync{}
 
-<<<<<<< HEAD
-// NewInformerSyncHealthz returns a new HealthChecker that will pass only if all informers in the given sharedInformerFactory sync.
-func NewInformerSyncHealthz(sharedInformerFactory informers.SharedInformerFactory) HealthChecker {
-	return &informerSync{
-		sharedInformerFactory: sharedInformerFactory,
-=======
 // NewInformerSyncHealthz returns a new HealthChecker that will pass only if all informers in the given cacheSyncWaiter sync.
 func NewInformerSyncHealthz(cacheSyncWaiter cacheSyncWaiter) HealthChecker {
 	return &informerSync{
 		cacheSyncWaiter: cacheSyncWaiter,
->>>>>>> 5c4c196e
 	}
 }
 
@@ -124,13 +108,8 @@
 	// Close stopCh to force checking if informers are synced now.
 	close(stopCh)
 
-<<<<<<< HEAD
-	var informersByStarted map[bool][]string
-	for informerType, started := range i.sharedInformerFactory.WaitForCacheSync(stopCh) {
-=======
 	informersByStarted := make(map[bool][]string)
 	for informerType, started := range i.cacheSyncWaiter.WaitForCacheSync(stopCh) {
->>>>>>> 5c4c196e
 		informersByStarted[started] = append(informersByStarted[started], informerType.String())
 	}
 
