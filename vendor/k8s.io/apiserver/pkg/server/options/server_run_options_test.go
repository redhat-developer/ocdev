/*
Copyright 2018 The Kubernetes Authors.

Licensed under the Apache License, Version 2.0 (the "License");
you may not use this file except in compliance with the License.
You may obtain a copy of the License at

    http://www.apache.org/licenses/LICENSE-2.0

Unless required by applicable law or agreed to in writing, software
distributed under the License is distributed on an "AS IS" BASIS,
WITHOUT WARRANTIES OR CONDITIONS OF ANY KIND, either express or implied.
See the License for the specific language governing permissions and
limitations under the License.
*/

package options

import (
	"net"
	"strings"
	"testing"
	"time"

	utilerrors "k8s.io/apimachinery/pkg/util/errors"
)

func TestServerRunOptionsValidate(t *testing.T) {
	testCases := []struct {
		name        string
		testOptions *ServerRunOptions
		expectErr   string
	}{
		{
			name: "Test when MaxRequestsInFlight is negative value",
			testOptions: &ServerRunOptions{
				AdvertiseAddress:            net.ParseIP("192.168.10.10"),
				CorsAllowedOriginList:       []string{"10.10.10.100", "10.10.10.200"},
				MaxRequestsInFlight:         -400,
				MaxMutatingRequestsInFlight: 200,
				RequestTimeout:              time.Duration(2) * time.Minute,
				MinRequestTimeout:           1800,
				JSONPatchMaxCopyBytes:       10 * 1024 * 1024,
				MaxRequestBodyBytes:         10 * 1024 * 1024,
			},
			expectErr: "--max-requests-inflight can not be negative value",
		},
		{
			name: "Test when MaxMutatingRequestsInFlight is negative value",
			testOptions: &ServerRunOptions{
				AdvertiseAddress:            net.ParseIP("192.168.10.10"),
				CorsAllowedOriginList:       []string{"10.10.10.100", "10.10.10.200"},
				MaxRequestsInFlight:         400,
				MaxMutatingRequestsInFlight: -200,
				RequestTimeout:              time.Duration(2) * time.Minute,
				MinRequestTimeout:           1800,
				JSONPatchMaxCopyBytes:       10 * 1024 * 1024,
				MaxRequestBodyBytes:         10 * 1024 * 1024,
			},
			expectErr: "--max-mutating-requests-inflight can not be negative value",
		},
		{
			name: "Test when RequestTimeout is negative value",
			testOptions: &ServerRunOptions{
				AdvertiseAddress:            net.ParseIP("192.168.10.10"),
				CorsAllowedOriginList:       []string{"10.10.10.100", "10.10.10.200"},
				MaxRequestsInFlight:         400,
				MaxMutatingRequestsInFlight: 200,
				RequestTimeout:              -time.Duration(2) * time.Minute,
				MinRequestTimeout:           1800,
				JSONPatchMaxCopyBytes:       10 * 1024 * 1024,
				MaxRequestBodyBytes:         10 * 1024 * 1024,
			},
			expectErr: "--request-timeout can not be negative value",
		},
		{
			name: "Test when MinRequestTimeout is negative value",
			testOptions: &ServerRunOptions{
				AdvertiseAddress:            net.ParseIP("192.168.10.10"),
				CorsAllowedOriginList:       []string{"10.10.10.100", "10.10.10.200"},
				MaxRequestsInFlight:         400,
				MaxMutatingRequestsInFlight: 200,
				RequestTimeout:              time.Duration(2) * time.Minute,
				MinRequestTimeout:           -1800,
				JSONPatchMaxCopyBytes:       10 * 1024 * 1024,
				MaxRequestBodyBytes:         10 * 1024 * 1024,
			},
			expectErr: "--min-request-timeout can not be negative value",
		},
		{
			name: "Test when JSONPatchMaxCopyBytes is negative value",
			testOptions: &ServerRunOptions{
				AdvertiseAddress:            net.ParseIP("192.168.10.10"),
				CorsAllowedOriginList:       []string{"10.10.10.100", "10.10.10.200"},
				MaxRequestsInFlight:         400,
				MaxMutatingRequestsInFlight: 200,
				RequestTimeout:              time.Duration(2) * time.Minute,
				MinRequestTimeout:           1800,
				JSONPatchMaxCopyBytes:       -10 * 1024 * 1024,
				MaxRequestBodyBytes:         10 * 1024 * 1024,
			},
			expectErr: "--json-patch-max-copy-bytes can not be negative value",
		},
		{
			name: "Test when MaxRequestBodyBytes is negative value",
			testOptions: &ServerRunOptions{
				AdvertiseAddress:            net.ParseIP("192.168.10.10"),
				CorsAllowedOriginList:       []string{"10.10.10.100", "10.10.10.200"},
				MaxRequestsInFlight:         400,
				MaxMutatingRequestsInFlight: 200,
				RequestTimeout:              time.Duration(2) * time.Minute,
				MinRequestTimeout:           1800,
				JSONPatchMaxCopyBytes:       10 * 1024 * 1024,
				MaxRequestBodyBytes:         -10 * 1024 * 1024,
			},
			expectErr: "--max-resource-write-bytes can not be negative value",
		},
		{
<<<<<<< HEAD
			name: "Test when LivezGracePeriod is negative value",
			testOptions: &ServerRunOptions{
				AdvertiseAddress:            net.ParseIP("192.168.10.10"),
				CorsAllowedOriginList:       []string{"10.10.10.100", "10.10.10.200"},
				MaxRequestsInFlight:         400,
				MaxMutatingRequestsInFlight: 200,
				RequestTimeout:              time.Duration(2) * time.Minute,
				MinRequestTimeout:           1800,
				JSONPatchMaxCopyBytes:       10 * 1024 * 1024,
				MaxRequestBodyBytes:         10 * 1024 * 1024,
				LivezGracePeriod:            -time.Second,
			},
			expectErr: "--livez-grace-period can not be a negative value",
		},
		{
			name: "Test when MinimalShutdownDuration is negative value",
			testOptions: &ServerRunOptions{
				AdvertiseAddress:            net.ParseIP("192.168.10.10"),
				CorsAllowedOriginList:       []string{"10.10.10.100", "10.10.10.200"},
				MaxRequestsInFlight:         400,
				MaxMutatingRequestsInFlight: 200,
				RequestTimeout:              time.Duration(2) * time.Minute,
				MinRequestTimeout:           1800,
				JSONPatchMaxCopyBytes:       10 * 1024 * 1024,
				MaxRequestBodyBytes:         10 * 1024 * 1024,
				ShutdownDelayDuration:       -time.Second,
			},
			expectErr: "--shutdown-delay-duration can not be negative value",
		},
		{
=======
>>>>>>> 9a5d3d80
			name: "Test when ServerRunOptions is valid",
			testOptions: &ServerRunOptions{
				AdvertiseAddress:            net.ParseIP("192.168.10.10"),
				CorsAllowedOriginList:       []string{"10.10.10.100", "10.10.10.200"},
				MaxRequestsInFlight:         400,
				MaxMutatingRequestsInFlight: 200,
				RequestTimeout:              time.Duration(2) * time.Minute,
				MinRequestTimeout:           1800,
				JSONPatchMaxCopyBytes:       10 * 1024 * 1024,
				MaxRequestBodyBytes:         10 * 1024 * 1024,
			},
		},
	}

	for _, testcase := range testCases {
		t.Run(testcase.name, func(t *testing.T) {
			errs := testcase.testOptions.Validate()
			if len(testcase.expectErr) != 0 && !strings.Contains(utilerrors.NewAggregate(errs).Error(), testcase.expectErr) {
				t.Errorf("got err: %v, expected err: %s", errs, testcase.expectErr)
			}

			if len(testcase.expectErr) == 0 && len(errs) != 0 {
				t.Errorf("got err: %s, expected err nil", errs)
			}
		})
	}
}<|MERGE_RESOLUTION|>--- conflicted
+++ resolved
@@ -116,39 +116,6 @@
 			expectErr: "--max-resource-write-bytes can not be negative value",
 		},
 		{
-<<<<<<< HEAD
-			name: "Test when LivezGracePeriod is negative value",
-			testOptions: &ServerRunOptions{
-				AdvertiseAddress:            net.ParseIP("192.168.10.10"),
-				CorsAllowedOriginList:       []string{"10.10.10.100", "10.10.10.200"},
-				MaxRequestsInFlight:         400,
-				MaxMutatingRequestsInFlight: 200,
-				RequestTimeout:              time.Duration(2) * time.Minute,
-				MinRequestTimeout:           1800,
-				JSONPatchMaxCopyBytes:       10 * 1024 * 1024,
-				MaxRequestBodyBytes:         10 * 1024 * 1024,
-				LivezGracePeriod:            -time.Second,
-			},
-			expectErr: "--livez-grace-period can not be a negative value",
-		},
-		{
-			name: "Test when MinimalShutdownDuration is negative value",
-			testOptions: &ServerRunOptions{
-				AdvertiseAddress:            net.ParseIP("192.168.10.10"),
-				CorsAllowedOriginList:       []string{"10.10.10.100", "10.10.10.200"},
-				MaxRequestsInFlight:         400,
-				MaxMutatingRequestsInFlight: 200,
-				RequestTimeout:              time.Duration(2) * time.Minute,
-				MinRequestTimeout:           1800,
-				JSONPatchMaxCopyBytes:       10 * 1024 * 1024,
-				MaxRequestBodyBytes:         10 * 1024 * 1024,
-				ShutdownDelayDuration:       -time.Second,
-			},
-			expectErr: "--shutdown-delay-duration can not be negative value",
-		},
-		{
-=======
->>>>>>> 9a5d3d80
 			name: "Test when ServerRunOptions is valid",
 			testOptions: &ServerRunOptions{
 				AdvertiseAddress:            net.ParseIP("192.168.10.10"),
