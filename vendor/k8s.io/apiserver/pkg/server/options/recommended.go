--- conflicted
+++ resolved
@@ -41,14 +41,9 @@
 	// admission plugin initializers to Admission.ApplyTo.
 	ExtraAdmissionInitializers func(c *server.RecommendedConfig) ([]admission.PluginInitializer, error)
 	Admission                  *AdmissionOptions
-<<<<<<< HEAD
-	// API Server Egress Selector is used to control outbound traffic from the API Server
-	EgressSelector *EgressSelectorOptions
-=======
 	// ProcessInfo is used to identify events created by the server.
 	ProcessInfo *ProcessInfo
 	Webhook     *WebhookOptions
->>>>>>> 9a5d3d80
 }
 
 func NewRecommendedOptions(prefix string, codec runtime.Codec) *RecommendedOptions {
@@ -70,12 +65,8 @@
 		CoreAPI:                    NewCoreAPIOptions(),
 		ExtraAdmissionInitializers: func(c *server.RecommendedConfig) ([]admission.PluginInitializer, error) { return nil, nil },
 		Admission:                  NewAdmissionOptions(),
-<<<<<<< HEAD
-		EgressSelector:             NewEgressSelectorOptions(),
-=======
 		ProcessInfo:                processInfo,
 		Webhook:                    NewWebhookOptions(),
->>>>>>> 9a5d3d80
 	}
 }
 
