--- conflicted
+++ resolved
@@ -234,10 +234,7 @@
 		} else {
 			ret.Decorator = genericregistry.StorageWithCacher()
 		}
-<<<<<<< HEAD
-=======
 		ret.Decorator = genericregistry.StorageWithCacher(cacheSize)
->>>>>>> 9a5d3d80
 	}
 	return ret, nil
 }
@@ -275,10 +272,7 @@
 		} else {
 			ret.Decorator = genericregistry.StorageWithCacher()
 		}
-<<<<<<< HEAD
-=======
 		ret.Decorator = genericregistry.StorageWithCacher(cacheSize)
->>>>>>> 9a5d3d80
 	}
 
 	return ret, nil
