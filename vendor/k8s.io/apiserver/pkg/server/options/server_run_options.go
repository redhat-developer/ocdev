--- conflicted
+++ resolved
@@ -49,13 +49,8 @@
 	// decoded in a write request. 0 means no limit.
 	// We intentionally did not add a flag for this option. Users of the
 	// apiserver library can wire it to a flag.
-<<<<<<< HEAD
-	MaxRequestBodyBytes       int64
-	EnablePriorityAndFairness bool
-=======
 	MaxRequestBodyBytes int64
 	TargetRAMMB         int
->>>>>>> 9a5d3d80
 }
 
 func NewServerRunOptions() *ServerRunOptions {
@@ -106,17 +101,9 @@
 // Validate checks validation of ServerRunOptions
 func (s *ServerRunOptions) Validate() []error {
 	errors := []error{}
-<<<<<<< HEAD
-
-	if s.LivezGracePeriod < 0 {
-		errors = append(errors, fmt.Errorf("--livez-grace-period can not be a negative value"))
-	}
-
-=======
 	if s.TargetRAMMB < 0 {
 		errors = append(errors, fmt.Errorf("--target-ram-mb can not be negative value"))
 	}
->>>>>>> 9a5d3d80
 	if s.MaxRequestsInFlight < 0 {
 		errors = append(errors, fmt.Errorf("--max-requests-inflight can not be negative value"))
 	}
@@ -189,17 +176,5 @@
 		"handler, which picks a randomized value above this number as the connection timeout, "+
 		"to spread out load.")
 
-<<<<<<< HEAD
-	fs.BoolVar(&s.EnablePriorityAndFairness, "enable-priority-and-fairness", s.EnablePriorityAndFairness, ""+
-		"If true and the APIPriorityAndFairness feature gate is enabled, replace the max-in-flight handler with an enhanced one that queues and dispatches with priority and fairness")
-
-	fs.DurationVar(&s.ShutdownDelayDuration, "shutdown-delay-duration", s.ShutdownDelayDuration, ""+
-		"Time to delay the termination. During that time the server keeps serving requests normally. The endpoints /healthz and /livez "+
-		"will return success, but /readyz immediately returns failure. Graceful termination starts after this delay "+
-		"has elapsed. This can be used to allow load balancer to stop sending traffic to this server.")
-
-	utilfeature.DefaultMutableFeatureGate.AddFlag(fs)
-=======
 	utilfeature.DefaultFeatureGate.AddFlag(fs)
->>>>>>> 9a5d3d80
 }