/*
Copyright 2015 The Kubernetes Authors.

Licensed under the Apache License, Version 2.0 (the "License");
you may not use this file except in compliance with the License.
You may obtain a copy of the License at

    http://www.apache.org/licenses/LICENSE-2.0

Unless required by applicable law or agreed to in writing, software
distributed under the License is distributed on an "AS IS" BASIS,
WITHOUT WARRANTIES OR CONDITIONS OF ANY KIND, either express or implied.
See the License for the specific language governing permissions and
limitations under the License.
*/

package tests

import (
	"context"
	"fmt"
	"reflect"
	goruntime "runtime"
	"strconv"
	"testing"
	"time"

	apitesting "k8s.io/apimachinery/pkg/api/apitesting"
	apiequality "k8s.io/apimachinery/pkg/api/equality"
	"k8s.io/apimachinery/pkg/api/errors"
	"k8s.io/apimachinery/pkg/api/meta"
	metav1 "k8s.io/apimachinery/pkg/apis/meta/v1"
	"k8s.io/apimachinery/pkg/fields"
	"k8s.io/apimachinery/pkg/labels"
	"k8s.io/apimachinery/pkg/runtime"
	"k8s.io/apimachinery/pkg/runtime/serializer"
	"k8s.io/apimachinery/pkg/util/clock"
	utilruntime "k8s.io/apimachinery/pkg/util/runtime"
	"k8s.io/apimachinery/pkg/util/sets"
	"k8s.io/apimachinery/pkg/util/wait"
	"k8s.io/apimachinery/pkg/watch"
	"k8s.io/apiserver/pkg/apis/example"
	examplev1 "k8s.io/apiserver/pkg/apis/example/v1"
	"k8s.io/apiserver/pkg/storage"
	cacherstorage "k8s.io/apiserver/pkg/storage/cacher"
	etcdstorage "k8s.io/apiserver/pkg/storage/etcd"
	"k8s.io/apiserver/pkg/storage/etcd/etcdtest"
	etcdtesting "k8s.io/apiserver/pkg/storage/etcd/testing"
	"k8s.io/apiserver/pkg/storage/etcd3"
	"k8s.io/apiserver/pkg/storage/value"
)

var (
	scheme = runtime.NewScheme()
	codecs = serializer.NewCodecFactory(scheme)
)

const (
	// watchCacheDefaultCapacity syncs watch cache defaultLowerBoundCapacity.
	watchCacheDefaultCapacity = 100
)

func init() {
	metav1.AddToGroupVersion(scheme, metav1.SchemeGroupVersion)
	utilruntime.Must(example.AddToScheme(scheme))
	utilruntime.Must(examplev1.AddToScheme(scheme))
}

// GetAttrs returns labels and fields of a given object for filtering purposes.
func GetAttrs(obj runtime.Object) (labels.Set, fields.Set, bool, error) {
	pod, ok := obj.(*example.Pod)
	if !ok {
		return nil, nil, false, fmt.Errorf("not a pod")
	}
	return labels.Set(pod.ObjectMeta.Labels), PodToSelectableFields(pod), pod.Initializers != nil, nil
}

// PodToSelectableFields returns a field set that represents the object
// TODO: fields are not labels, and the validation rules for them do not apply.
func PodToSelectableFields(pod *example.Pod) fields.Set {
	// The purpose of allocation with a given number of elements is to reduce
	// amount of allocations needed to create the fields.Set. If you add any
	// field here or the number of object-meta related fields changes, this should
	// be adjusted.
	podSpecificFieldsSet := make(fields.Set, 5)
	podSpecificFieldsSet["spec.nodeName"] = pod.Spec.NodeName
	podSpecificFieldsSet["spec.restartPolicy"] = string(pod.Spec.RestartPolicy)
	podSpecificFieldsSet["status.phase"] = string(pod.Status.Phase)
	return AddObjectMetaFieldsSet(podSpecificFieldsSet, &pod.ObjectMeta, true)
}

func AddObjectMetaFieldsSet(source fields.Set, objectMeta *metav1.ObjectMeta, hasNamespaceField bool) fields.Set {
	source["metadata.name"] = objectMeta.Name
	if hasNamespaceField {
		source["metadata.namespace"] = objectMeta.Namespace
	}
	return source
}

func newEtcdTestStorage(t *testing.T, prefix string) (*etcdtesting.EtcdTestServer, storage.Interface) {
	server, _ := etcdtesting.NewUnsecuredEtcd3TestClientServer(t)
	storage := etcd3.New(server.V3Client, apitesting.TestCodec(codecs, examplev1.SchemeGroupVersion), prefix, value.IdentityTransformer, true)
	return server, storage
}

<<<<<<< HEAD
func newTestCacher(s storage.Interface, cap int) (*cacherstorage.Cacher, storage.Versioner, error) {
	return newTestCacherWithClock(s, cap, clock.RealClock{})
}

func newTestCacherWithClock(s storage.Interface, cap int, clock clock.Clock) (*cacherstorage.Cacher, storage.Versioner, error) {
=======
func newTestCacher(s storage.Interface, cap int) (*cacherstorage.Cacher, storage.Versioner) {
>>>>>>> 9a5d3d80
	prefix := "pods"
	v := etcdstorage.APIObjectVersioner{}
	config := cacherstorage.Config{
		CacheCapacity:  cap,
		Storage:        s,
		Versioner:      v,
		Type:           &example.Pod{},
		ResourcePrefix: prefix,
		KeyFunc:        func(obj runtime.Object) (string, error) { return storage.NamespaceKeyFunc(prefix, obj) },
		GetAttrsFunc:   GetAttrs,
		NewListFunc:    func() runtime.Object { return &example.PodList{} },
		Codec:          codecs.LegacyCodec(examplev1.SchemeGroupVersion),
		Clock:          clock,
	}
	return cacherstorage.NewCacherFromConfig(config), v
}

func makeTestPod(name string) *example.Pod {
	return &example.Pod{
		ObjectMeta: metav1.ObjectMeta{Namespace: "ns", Name: name},
		Spec:       DeepEqualSafePodSpec(),
	}
}

func updatePod(t *testing.T, s storage.Interface, obj, old *example.Pod) *example.Pod {
	updateFn := func(input runtime.Object, res storage.ResponseMeta) (runtime.Object, *uint64, error) {
		return obj.DeepCopyObject(), nil, nil
	}
	key := "pods/" + obj.Namespace + "/" + obj.Name
	if err := s.GuaranteedUpdate(context.TODO(), key, &example.Pod{}, old == nil, nil, updateFn); err != nil {
		t.Errorf("unexpected error: %v", err)
	}
	obj.ResourceVersion = ""
	result := &example.Pod{}
	if err := s.Get(context.TODO(), key, storage.GetOptions{}, result); err != nil {
		t.Errorf("unexpected error: %v", err)
	}
	return result
}

func TestGet(t *testing.T) {
	server, etcdStorage := newEtcdTestStorage(t, etcdtest.PathPrefix())
	defer server.Terminate(t)
	cacher, _ := newTestCacher(etcdStorage, 10)
	defer cacher.Stop()

	podFoo := makeTestPod("foo")
	fooCreated := updatePod(t, etcdStorage, podFoo, nil)

	// We pass the ResourceVersion from the above Create() operation.
	result := &example.Pod{}
	if err := cacher.Get(context.TODO(), "pods/ns/foo", storage.GetOptions{IgnoreNotFound: true, ResourceVersion: fooCreated.ResourceVersion}, result); err != nil {
		t.Errorf("Unexpected error: %v", err)
	}
	if e, a := *fooCreated, *result; !reflect.DeepEqual(e, a) {
		t.Errorf("Expected: %#v, got: %#v", e, a)
	}

	if err := cacher.Get(context.TODO(), "pods/ns/bar", storage.GetOptions{ResourceVersion: fooCreated.ResourceVersion, IgnoreNotFound: true}, result); err != nil {
		t.Errorf("Unexpected error: %v", err)
	}
	emptyPod := example.Pod{}
	if e, a := emptyPod, *result; !reflect.DeepEqual(e, a) {
		t.Errorf("Expected: %#v, got: %#v", e, a)
	}

	if err := cacher.Get(context.TODO(), "pods/ns/bar", storage.GetOptions{ResourceVersion: fooCreated.ResourceVersion}, result); !storage.IsNotFound(err) {
		t.Errorf("Unexpected error: %v", err)
	}
}

func TestGetToList(t *testing.T) {
	server, etcdStorage := newEtcdTestStorage(t, etcdtest.PathPrefix())
	defer server.Terminate(t)
	cacher, _ := newTestCacher(etcdStorage, 10)
	defer cacher.Stop()

	storedObj := updatePod(t, etcdStorage, makeTestPod("foo"), nil)
	key := "pods/" + storedObj.Namespace + "/" + storedObj.Name

	tests := []struct {
		key         string
		pred        storage.SelectionPredicate
		expectedOut []*example.Pod
	}{{ // test GetToList on existing key
		key:         key,
		pred:        storage.Everything,
		expectedOut: []*example.Pod{storedObj},
	}, { // test GetToList on non-existing key
		key:         "/non-existing",
		pred:        storage.Everything,
		expectedOut: nil,
	}, { // test GetToList with matching pod name
		key: "/non-existing",
		pred: storage.SelectionPredicate{
			Label: labels.Everything(),
			Field: fields.ParseSelectorOrDie("metadata.name!=" + storedObj.Name),
			GetAttrs: func(obj runtime.Object) (labels.Set, fields.Set, bool, error) {
				pod := obj.(*example.Pod)
				return nil, fields.Set{"metadata.name": pod.Name}, pod.Initializers != nil, nil
			},
		},
		expectedOut: nil,
	}}

	for i, tt := range tests {
		out := &example.PodList{}
		err := cacher.GetToList(context.TODO(), tt.key, storage.ListOptions{Predicate: tt.pred}, out)
		if err != nil {
			t.Fatalf("GetToList failed: %v", err)
		}
		if len(out.ResourceVersion) == 0 {
			t.Errorf("#%d: unset resourceVersion", i)
		}
		if len(out.Items) != len(tt.expectedOut) {
			t.Errorf("#%d: length of list want=%d, get=%d", i, len(tt.expectedOut), len(out.Items))
			continue
		}
		for j, wantPod := range tt.expectedOut {
			getPod := &out.Items[j]
			if !reflect.DeepEqual(wantPod, getPod) {
				t.Errorf("#%d: pod want=%#v, get=%#v", i, wantPod, getPod)
			}
		}
	}
}

func TestList(t *testing.T) {
	server, etcdStorage := newEtcdTestStorage(t, etcdtest.PathPrefix())
	defer server.Terminate(t)
	cacher, _ := newTestCacher(etcdStorage, 10)
	defer cacher.Stop()

	podFoo := makeTestPod("foo")
	podBar := makeTestPod("bar")
	podBaz := makeTestPod("baz")

	podFooPrime := makeTestPod("foo")
	podFooPrime.Spec.NodeName = "fakeNode"

	fooCreated := updatePod(t, etcdStorage, podFoo, nil)
	_ = updatePod(t, etcdStorage, podBar, nil)
	_ = updatePod(t, etcdStorage, podBaz, nil)

	_ = updatePod(t, etcdStorage, podFooPrime, fooCreated)

	// Create a pod in a namespace that contains "ns" as a prefix
	// Make sure it is not returned in a watch of "ns"
	podFooNS2 := makeTestPod("foo")
	podFooNS2.Namespace += "2"
	updatePod(t, etcdStorage, podFooNS2, nil)

	deleted := example.Pod{}
	if err := etcdStorage.Delete(context.TODO(), "pods/ns/bar", &deleted, nil); err != nil {
		t.Errorf("Unexpected error: %v", err)
	}

	// We first List directly from etcd by passing empty resourceVersion,
	// to get the current etcd resourceVersion.
	rvResult := &example.PodList{}
	if err := cacher.List(context.TODO(), "pods/ns", storage.ListOptions{Predicate: storage.Everything}, rvResult); err != nil {
		t.Errorf("Unexpected error: %v", err)
	}
	deletedPodRV := rvResult.ListMeta.ResourceVersion

	result := &example.PodList{}
	// We pass the current etcd ResourceVersion received from the above List() operation,
	// since there is not easy way to get ResourceVersion of barPod deletion operation.
	if err := cacher.List(context.TODO(), "pods/ns", storage.ListOptions{ResourceVersion: deletedPodRV, Predicate: storage.Everything}, result); err != nil {
		t.Errorf("Unexpected error: %v", err)
	}
	if result.ListMeta.ResourceVersion != deletedPodRV {
		t.Errorf("Incorrect resource version: %v", result.ListMeta.ResourceVersion)
	}
	if len(result.Items) != 2 {
		t.Errorf("Unexpected list result: %d", len(result.Items))
	}
	keys := sets.String{}
	for _, item := range result.Items {
		keys.Insert(item.Name)
	}
	if !keys.HasAll("foo", "baz") {
		t.Errorf("Unexpected list result: %#v", result)
	}
	for _, item := range result.Items {
		// unset fields that are set by the infrastructure
		item.ResourceVersion = ""
		item.CreationTimestamp = metav1.Time{}

		if item.Namespace != "ns" {
			t.Errorf("Unexpected namespace: %s", item.Namespace)
		}

		var expected *example.Pod
		switch item.Name {
		case "foo":
			expected = podFooPrime
		case "baz":
			expected = podBaz
		default:
			t.Errorf("Unexpected item: %v", item)
		}
		if e, a := *expected, item; !reflect.DeepEqual(e, a) {
			t.Errorf("Expected: %#v, got: %#v", e, a)
		}
	}
}

func TestInfiniteList(t *testing.T) {
	server, etcdStorage := newEtcdTestStorage(t, etcdtest.PathPrefix())
	defer server.Terminate(t)
	cacher, v := newTestCacher(etcdStorage, 10)
	defer cacher.Stop()

	podFoo := makeTestPod("foo")
	fooCreated := updatePod(t, etcdStorage, podFoo, nil)

	// Set up List at fooCreated.ResourceVersion + 10
	rv, err := v.ParseResourceVersion(fooCreated.ResourceVersion)
	if err != nil {
		t.Fatalf("Unexpected error: %v", err)
	}
	listRV := strconv.Itoa(int(rv + 10))

	result := &example.PodList{}
	err = cacher.List(context.TODO(), "pods/ns", storage.ListOptions{ResourceVersion: listRV, Predicate: storage.Everything}, result)
	if !errors.IsTimeout(err) {
		t.Errorf("Unexpected error: %v", err)
	}
}

func verifyWatchEvent(t *testing.T, w watch.Interface, eventType watch.EventType, eventObject runtime.Object) {
	_, _, line, _ := goruntime.Caller(1)
	select {
	case event := <-w.ResultChan():
		if e, a := eventType, event.Type; e != a {
			t.Logf("(called from line %d)", line)
			t.Errorf("Expected: %s, got: %s", eventType, event.Type)
		}
		if e, a := eventObject, event.Object; !apiequality.Semantic.DeepDerivative(e, a) {
			t.Logf("(called from line %d)", line)
			t.Errorf("Expected (%s): %#v, got: %#v", eventType, e, a)
		}
	case <-time.After(wait.ForeverTestTimeout):
		t.Logf("(called from line %d)", line)
		t.Errorf("Timed out waiting for an event")
	}
}

type injectListError struct {
	errors int
	storage.Interface
}

func (self *injectListError) List(ctx context.Context, key string, opts storage.ListOptions, listObj runtime.Object) error {
	if self.errors > 0 {
		self.errors--
		return fmt.Errorf("injected error")
	}
	return self.Interface.List(ctx, key, opts, listObj)
}

func TestWatch(t *testing.T) {
	server, etcdStorage := newEtcdTestStorage(t, etcdtest.PathPrefix())
	// Inject one list error to make sure we test the relist case.
	etcdStorage = &injectListError{errors: 1, Interface: etcdStorage}
	defer server.Terminate(t)
<<<<<<< HEAD
	fakeClock := clock.NewFakeClock(time.Now())
	cacher, _, err := newTestCacherWithClock(etcdStorage, watchCacheDefaultCapacity, fakeClock)
	if err != nil {
		t.Fatalf("Couldn't create cacher: %v", err)
	}
=======
	cacher, _ := newTestCacher(etcdStorage, 3) // small capacity to trigger "too old version" error
>>>>>>> 9a5d3d80
	defer cacher.Stop()

	podFoo := makeTestPod("foo")
	podBar := makeTestPod("bar")

	podFooPrime := makeTestPod("foo")
	podFooPrime.Spec.NodeName = "fakeNode"

	podFooBis := makeTestPod("foo")
	podFooBis.Spec.NodeName = "anotherFakeNode"

	podFooNS2 := makeTestPod("foo")
	podFooNS2.Namespace += "2"

	// initialVersion is used to initate the watcher at the beginning of the world,
	// which is not defined precisely in etcd.
	initialVersion, err := cacher.LastSyncResourceVersion()
	if err != nil {
		t.Fatalf("Unexpected error: %v", err)
	}
	startVersion := strconv.Itoa(int(initialVersion))

	// Set up Watch for object "podFoo".
	watcher, err := cacher.Watch(context.TODO(), "pods/ns/foo", storage.ListOptions{ResourceVersion: startVersion, Predicate: storage.Everything})
	if err != nil {
		t.Fatalf("Unexpected error: %v", err)
	}
	defer watcher.Stop()

	// Create in another namespace first to make sure events from other namespaces don't get delivered
	updatePod(t, etcdStorage, podFooNS2, nil)

	fooCreated := updatePod(t, etcdStorage, podFoo, nil)
	_ = updatePod(t, etcdStorage, podBar, nil)
	fooUpdated := updatePod(t, etcdStorage, podFooPrime, fooCreated)

	verifyWatchEvent(t, watcher, watch.Added, podFoo)
	verifyWatchEvent(t, watcher, watch.Modified, podFooPrime)

<<<<<<< HEAD
	initialWatcher, err := cacher.Watch(context.TODO(), "pods/ns/foo", storage.ListOptions{ResourceVersion: fooCreated.ResourceVersion, Predicate: storage.Everything})
=======
	// Check whether we get too-old error via the watch channel
	tooOldWatcher, err := cacher.Watch(context.TODO(), "pods/ns/foo", "1", storage.Everything)
	if err != nil {
		t.Fatalf("Expected no direct error, got %v", err)
	}
	defer tooOldWatcher.Stop()
	// Ensure we get a "Gone" error
	expectedGoneError := errors.NewGone("").ErrStatus
	verifyWatchEvent(t, tooOldWatcher, watch.Error, &expectedGoneError)

	initialWatcher, err := cacher.Watch(context.TODO(), "pods/ns/foo", fooCreated.ResourceVersion, storage.Everything)
>>>>>>> 9a5d3d80
	if err != nil {
		t.Fatalf("Unexpected error: %v", err)
	}
	defer initialWatcher.Stop()

	verifyWatchEvent(t, initialWatcher, watch.Modified, podFooPrime)

	// Now test watch from "now".
	nowWatcher, err := cacher.Watch(context.TODO(), "pods/ns/foo", storage.ListOptions{ResourceVersion: "0", Predicate: storage.Everything})
	if err != nil {
		t.Fatalf("Unexpected error: %v", err)
	}
	defer nowWatcher.Stop()

	verifyWatchEvent(t, nowWatcher, watch.Added, podFooPrime)

	_ = updatePod(t, etcdStorage, podFooBis, fooUpdated)

	verifyWatchEvent(t, nowWatcher, watch.Modified, podFooBis)

	// Add watchCacheDefaultCapacity events to make current watch cache full.
	// Make start and last event duration exceed eventFreshDuration(current 75s) to ensure watch cache won't expand.
	for i := 0; i < watchCacheDefaultCapacity; i++ {
		fakeClock.SetTime(time.Now().Add(time.Duration(i) * time.Minute))
		podFoo := makeTestPod(fmt.Sprintf("foo-%d", i))
		updatePod(t, etcdStorage, podFoo, nil)
	}

	// Check whether we get too-old error via the watch channel
	tooOldWatcher, err := cacher.Watch(context.TODO(), "pods/ns/foo", storage.ListOptions{ResourceVersion: "1", Predicate: storage.Everything})
	if err != nil {
		t.Fatalf("Expected no direct error, got %v", err)
	}
	defer tooOldWatcher.Stop()

	// Ensure we get a "Gone" error.
	expectedResourceExpiredError := errors.NewResourceExpired("").ErrStatus
	verifyWatchEvent(t, tooOldWatcher, watch.Error, &expectedResourceExpiredError)
}

func TestWatcherTimeout(t *testing.T) {
	server, etcdStorage := newEtcdTestStorage(t, etcdtest.PathPrefix())
	defer server.Terminate(t)
	cacher, _ := newTestCacher(etcdStorage, 10)
	defer cacher.Stop()

	// initialVersion is used to initate the watcher at the beginning of the world,
	// which is not defined precisely in etcd.
	initialVersion, err := cacher.LastSyncResourceVersion()
	if err != nil {
		t.Fatalf("Unexpected error: %v", err)
	}
	startVersion := strconv.Itoa(int(initialVersion))

	// Create a number of watchers that will not be reading any result.
	nonReadingWatchers := 50
	for i := 0; i < nonReadingWatchers; i++ {
		watcher, err := cacher.WatchList(context.TODO(), "pods/ns", storage.ListOptions{ResourceVersion: startVersion, Predicate: storage.Everything})
		if err != nil {
			t.Fatalf("Unexpected error: %v", err)
		}
		defer watcher.Stop()
	}

	// Create a second watcher that will be reading result.
	readingWatcher, err := cacher.WatchList(context.TODO(), "pods/ns", storage.ListOptions{ResourceVersion: startVersion, Predicate: storage.Everything})
	if err != nil {
		t.Fatalf("Unexpected error: %v", err)
	}
	defer readingWatcher.Stop()

	startTime := time.Now()
	for i := 1; i <= 22; i++ {
		pod := makeTestPod(strconv.Itoa(i))
		_ = updatePod(t, etcdStorage, pod, nil)
		verifyWatchEvent(t, readingWatcher, watch.Added, pod)
	}
	if time.Since(startTime) > time.Duration(250*nonReadingWatchers)*time.Millisecond {
		t.Errorf("waiting for events took too long: %v", time.Since(startTime))
	}
}

func TestFiltering(t *testing.T) {
	server, etcdStorage := newEtcdTestStorage(t, etcdtest.PathPrefix())
	defer server.Terminate(t)
	cacher, _ := newTestCacher(etcdStorage, 10)
	defer cacher.Stop()

	// Ensure that the cacher is initialized, before creating any pods,
	// so that we are sure that all events will be present in cacher.
	syncWatcher, err := cacher.Watch(context.TODO(), "pods/ns/foo", storage.ListOptions{ResourceVersion: "0", Predicate: storage.Everything})
	if err != nil {
		t.Fatalf("Unexpected error: %v", err)
	}
	syncWatcher.Stop()

	podFoo := makeTestPod("foo")
	podFoo.Labels = map[string]string{"filter": "foo"}
	podFooFiltered := makeTestPod("foo")
	podFooPrime := makeTestPod("foo")
	podFooPrime.Labels = map[string]string{"filter": "foo"}
	podFooPrime.Spec.NodeName = "fakeNode"

	podFooNS2 := makeTestPod("foo")
	podFooNS2.Namespace += "2"
	podFooNS2.Labels = map[string]string{"filter": "foo"}

	// Create in another namespace first to make sure events from other namespaces don't get delivered
	updatePod(t, etcdStorage, podFooNS2, nil)

	fooCreated := updatePod(t, etcdStorage, podFoo, nil)
	fooFiltered := updatePod(t, etcdStorage, podFooFiltered, fooCreated)
	fooUnfiltered := updatePod(t, etcdStorage, podFoo, fooFiltered)
	_ = updatePod(t, etcdStorage, podFooPrime, fooUnfiltered)

	deleted := example.Pod{}
	if err := etcdStorage.Delete(context.TODO(), "pods/ns/foo", &deleted, nil); err != nil {
		t.Errorf("Unexpected error: %v", err)
	}

	// Set up Watch for object "podFoo" with label filter set.
	pred := storage.SelectionPredicate{
		Label: labels.SelectorFromSet(labels.Set{"filter": "foo"}),
		Field: fields.Everything(),
		GetAttrs: func(obj runtime.Object) (label labels.Set, field fields.Set, uninitialized bool, err error) {
			metadata, err := meta.Accessor(obj)
			if err != nil {
				t.Fatalf("Unexpected error: %v", err)
			}
			return labels.Set(metadata.GetLabels()), nil, metadata.GetInitializers() != nil, nil
		},
	}
	watcher, err := cacher.Watch(context.TODO(), "pods/ns/foo", storage.ListOptions{ResourceVersion: fooCreated.ResourceVersion, Predicate: pred})
	if err != nil {
		t.Fatalf("Unexpected error: %v", err)
	}
	defer watcher.Stop()

	verifyWatchEvent(t, watcher, watch.Deleted, podFooFiltered)
	verifyWatchEvent(t, watcher, watch.Added, podFoo)
	verifyWatchEvent(t, watcher, watch.Modified, podFooPrime)
	verifyWatchEvent(t, watcher, watch.Deleted, podFooPrime)
}

func TestStartingResourceVersion(t *testing.T) {
	server, etcdStorage := newEtcdTestStorage(t, etcdtest.PathPrefix())
	defer server.Terminate(t)
	cacher, v := newTestCacher(etcdStorage, 10)
	defer cacher.Stop()

	// add 1 object
	podFoo := makeTestPod("foo")
	fooCreated := updatePod(t, etcdStorage, podFoo, nil)

	// Set up Watch starting at fooCreated.ResourceVersion + 10
	rv, err := v.ParseResourceVersion(fooCreated.ResourceVersion)
	if err != nil {
		t.Fatalf("Unexpected error: %v", err)
	}
	rv += 10
	startVersion := strconv.Itoa(int(rv))

	watcher, err := cacher.Watch(context.TODO(), "pods/ns/foo", storage.ListOptions{ResourceVersion: startVersion, Predicate: storage.Everything})
	if err != nil {
		t.Fatalf("Unexpected error: %v", err)
	}
	defer watcher.Stop()

	lastFoo := fooCreated
	for i := 0; i < 11; i++ {
		podFooForUpdate := makeTestPod("foo")
		podFooForUpdate.Labels = map[string]string{"foo": strconv.Itoa(i)}
		lastFoo = updatePod(t, etcdStorage, podFooForUpdate, lastFoo)
	}

	select {
	case e := <-watcher.ResultChan():
		pod := e.Object.(*example.Pod)
		podRV, err := v.ParseResourceVersion(pod.ResourceVersion)
		if err != nil {
			t.Fatalf("unexpected error: %v", err)
		}

		// event should have at least rv + 1, since we're starting the watch at rv
		if podRV <= rv {
			t.Errorf("expected event with resourceVersion of at least %d, got %d", rv+1, podRV)
		}
	case <-time.After(wait.ForeverTestTimeout):
		t.Errorf("timed out waiting for event")
	}
}

func TestEmptyWatchEventCache(t *testing.T) {
	server, etcdStorage := newEtcdTestStorage(t, etcdtest.PathPrefix())
	defer server.Terminate(t)

	// add a few objects
	updatePod(t, etcdStorage, makeTestPod("pod1"), nil)
	updatePod(t, etcdStorage, makeTestPod("pod2"), nil)
	updatePod(t, etcdStorage, makeTestPod("pod3"), nil)
	updatePod(t, etcdStorage, makeTestPod("pod4"), nil)
	updatePod(t, etcdStorage, makeTestPod("pod5"), nil)

	fooCreated := updatePod(t, etcdStorage, makeTestPod("foo"), nil)

	cacher, v := newTestCacher(etcdStorage, 10)
	defer cacher.Stop()

	// get rv of last pod created
	rv, err := v.ParseResourceVersion(fooCreated.ResourceVersion)
	if err != nil {
		t.Fatalf("Unexpected error: %v", err)
	}

	// We now have a cacher with an empty cache of watch events and a resourceVersion of rv.
	// It should support establishing watches from rv and higher, but not older.

	{
		watcher, err := cacher.Watch(context.TODO(), "pods/ns", storage.ListOptions{ResourceVersion: strconv.Itoa(int(rv - 1)), Predicate: storage.Everything})
		if err != nil {
			t.Fatalf("Unexpected error: %v", err)
		}
		defer watcher.Stop()
		expectedGoneError := errors.NewGone("").ErrStatus
		verifyWatchEvent(t, watcher, watch.Error, &expectedGoneError)
	}

	{
		watcher, err := cacher.Watch(context.TODO(), "pods/ns", storage.ListOptions{ResourceVersion: strconv.Itoa(int(rv + 1)), Predicate: storage.Everything})
		if err != nil {
			t.Fatalf("Unexpected error: %v", err)
		}
		defer watcher.Stop()
		select {
		case e := <-watcher.ResultChan():
			t.Errorf("unexpected event %#v", e)
		case <-time.After(3 * time.Second):
			// watch from rv+1 remained established successfully
		}
	}

	{
		watcher, err := cacher.Watch(context.TODO(), "pods/ns", storage.ListOptions{ResourceVersion: strconv.Itoa(int(rv)), Predicate: storage.Everything})
		if err != nil {
			t.Fatalf("Unexpected error: %v", err)
		}
		defer watcher.Stop()
		select {
		case e := <-watcher.ResultChan():
			t.Errorf("unexpected event %#v", e)
		case <-time.After(3 * time.Second):
			// watch from rv remained established successfully
		}
	}
}

func TestRandomWatchDeliver(t *testing.T) {
	server, etcdStorage := newEtcdTestStorage(t, etcdtest.PathPrefix())
	defer server.Terminate(t)
	cacher, v := newTestCacher(etcdStorage, 10)
	defer cacher.Stop()

	fooCreated := updatePod(t, etcdStorage, makeTestPod("foo"), nil)
	rv, err := v.ParseResourceVersion(fooCreated.ResourceVersion)
	if err != nil {
		t.Fatalf("Unexpected error: %v", err)
	}
	startVersion := strconv.Itoa(int(rv))

	watcher, err := cacher.WatchList(context.TODO(), "pods/ns", storage.ListOptions{ResourceVersion: startVersion, Predicate: storage.Everything})
	if err != nil {
		t.Fatalf("Unexpected error: %v", err)
	}

	// Now we can create exactly 21 events that should be delivered
	// to the watcher, before it will completely block cacher and as
	// a result will be dropped.
	for i := 0; i < 21; i++ {
		updatePod(t, etcdStorage, makeTestPod(fmt.Sprintf("foo-%d", i)), nil)
	}

	// Now stop the watcher and check if the consecutive events are being delivered.
	watcher.Stop()

	watched := 0
	for {
		event, ok := <-watcher.ResultChan()
		if !ok {
			break
		}
		if a, e := event.Object.(*example.Pod).Name, fmt.Sprintf("foo-%d", watched); e != a {
			t.Errorf("Unexpected object watched: %s, expected %s", a, e)
		}
		watched++
	}
<<<<<<< HEAD
}

func TestCacherListerWatcher(t *testing.T) {
	prefix := "pods"
	fn := func() runtime.Object { return &example.PodList{} }
	server, store := newEtcdTestStorage(t, prefix)
	defer server.Terminate(t)

	podFoo := makeTestPod("foo")
	podBar := makeTestPod("bar")
	podBaz := makeTestPod("baz")

	_ = updatePod(t, store, podFoo, nil)
	_ = updatePod(t, store, podBar, nil)
	_ = updatePod(t, store, podBaz, nil)

	lw := cacherstorage.NewCacherListerWatcher(store, prefix, fn)

	obj, err := lw.List(metav1.ListOptions{})
	if err != nil {
		t.Fatalf("List failed: %v", err)
	}
	pl, ok := obj.(*example.PodList)
	if !ok {
		t.Fatalf("Expected PodList but got %v", pl)
	}
	if len(pl.Items) != 3 {
		t.Errorf("Expected PodList of length 3 but got %d", len(pl.Items))
	}
}

func TestCacherListerWatcherPagination(t *testing.T) {
	prefix := "pods"
	fn := func() runtime.Object { return &example.PodList{} }
	server, store := newEtcdTestStorage(t, prefix)
	defer server.Terminate(t)

	podFoo := makeTestPod("foo")
	podBar := makeTestPod("bar")
	podBaz := makeTestPod("baz")

	_ = updatePod(t, store, podFoo, nil)
	_ = updatePod(t, store, podBar, nil)
	_ = updatePod(t, store, podBaz, nil)

	lw := cacherstorage.NewCacherListerWatcher(store, prefix, fn)

	obj1, err := lw.List(metav1.ListOptions{Limit: 2})
	if err != nil {
		t.Fatalf("List failed: %v", err)
	}
	limit1, ok := obj1.(*example.PodList)
	if !ok {
		t.Fatalf("Expected PodList but got %v", limit1)
	}
	if len(limit1.Items) != 2 {
		t.Errorf("Expected PodList of length 2 but got %d", len(limit1.Items))
	}
	if limit1.Continue == "" {
		t.Errorf("Expected list to have Continue but got none")
	}
	obj2, err := lw.List(metav1.ListOptions{Limit: 2, Continue: limit1.Continue})
	if err != nil {
		t.Fatalf("List failed: %v", err)
	}
	limit2, ok := obj2.(*example.PodList)
	if !ok {
		t.Fatalf("Expected PodList but got %v", limit2)
	}
	if limit2.Continue != "" {
		t.Errorf("Expected list not to have Continue, but got %s", limit1.Continue)
	}

	if limit1.Items[0].Name != podBar.Name {
		t.Errorf("Expected list1.Items[0] to be %s but got %s", podBar.Name, limit1.Items[0].Name)
	}
	if limit1.Items[1].Name != podBaz.Name {
		t.Errorf("Expected list1.Items[1] to be %s but got %s", podBaz.Name, limit1.Items[1].Name)
	}
	if limit2.Items[0].Name != podFoo.Name {
		t.Errorf("Expected list2.Items[0] to be %s but got %s", podFoo.Name, limit2.Items[0].Name)
	}

}

func TestWatchDispatchBookmarkEvents(t *testing.T) {
	defer featuregatetesting.SetFeatureGateDuringTest(t, utilfeature.DefaultFeatureGate, features.WatchBookmark, true)()

	server, etcdStorage := newEtcdTestStorage(t, etcd3testing.PathPrefix())
	defer server.Terminate(t)
	cacher, v, err := newTestCacher(etcdStorage, 10)
	if err != nil {
		t.Fatalf("Couldn't create cacher: %v", err)
	}
	defer cacher.Stop()

	fooCreated := updatePod(t, etcdStorage, makeTestPod("foo"), nil)
	rv, err := v.ParseResourceVersion(fooCreated.ResourceVersion)
	if err != nil {
		t.Fatalf("Unexpected error: %v", err)
	}
	startVersion := strconv.Itoa(int(rv))

	tests := []struct {
		timeout            time.Duration
		expected           bool
		allowWatchBookmark bool
	}{
		{ // test old client won't get Bookmark event
			timeout:            3 * time.Second,
			expected:           false,
			allowWatchBookmark: false,
		},
		{
			timeout:            3 * time.Second,
			expected:           true,
			allowWatchBookmark: true,
		},
	}

	for i, c := range tests {
		pred := storage.Everything
		pred.AllowWatchBookmarks = c.allowWatchBookmark
		ctx, _ := context.WithTimeout(context.Background(), c.timeout)
		watcher, err := cacher.Watch(ctx, "pods/ns/foo", storage.ListOptions{ResourceVersion: startVersion, Predicate: pred})
		if err != nil {
			t.Fatalf("Unexpected error: %v", err)
		}

		// Create events of other pods
		updatePod(t, etcdStorage, makeTestPod(fmt.Sprintf("foo-whatever-%d", i)), nil)

		// Now wait for Bookmark event
		select {
		case event, ok := <-watcher.ResultChan():
			if !ok && c.expected {
				t.Errorf("Unexpected object watched (no objects)")
			}
			if c.expected && event.Type != watch.Bookmark {
				t.Errorf("Unexpected object watched %#v", event)
			}
		case <-time.After(time.Second * 3):
			if c.expected {
				t.Errorf("Unexpected object watched (timeout)")
			}
		}
		watcher.Stop()
	}
}

func TestWatchBookmarksWithCorrectResourceVersion(t *testing.T) {
	defer featuregatetesting.SetFeatureGateDuringTest(t, utilfeature.DefaultFeatureGate, features.WatchBookmark, true)()

	server, etcdStorage := newEtcdTestStorage(t, etcd3testing.PathPrefix())
	defer server.Terminate(t)
	cacher, v, err := newTestCacher(etcdStorage, 10)
	if err != nil {
		t.Fatalf("Couldn't create cacher: %v", err)
	}
	defer cacher.Stop()

	pred := storage.Everything
	pred.AllowWatchBookmarks = true
	ctx, _ := context.WithTimeout(context.Background(), 3*time.Second)
	watcher, err := cacher.WatchList(ctx, "pods/ns", storage.ListOptions{ResourceVersion: "0", Predicate: pred})
	if err != nil {
		t.Fatalf("Unexpected error: %v", err)
	}
	defer watcher.Stop()

	done := make(chan struct{})
	defer close(done)
	go func() {
		for i := 0; i < 100; i++ {
			select {
			case <-done:
				return
			default:
				pod := fmt.Sprintf("foo-%d", i)
				err := createPod(etcdStorage, makeTestPod(pod))
				if err != nil {
					t.Fatalf("failed to create pod %v: %v", pod, err)
				}
				time.Sleep(time.Second / 100)
			}
		}
	}()

	bookmarkReceived := false
	lastObservedResourceVersion := uint64(0)
	for event := range watcher.ResultChan() {
		rv, err := v.ObjectResourceVersion(event.Object)
		if err != nil {
			t.Fatalf("failed to parse resourceVersion from %#v", event)
		}
		if event.Type == watch.Bookmark {
			bookmarkReceived = true
			// bookmark event has a RV greater than or equal to the before one
			if rv < lastObservedResourceVersion {
				t.Fatalf("Unexpected bookmark resourceVersion %v less than observed %v)", rv, lastObservedResourceVersion)
			}
		} else {
			// non-bookmark event has a RV greater than anything before
			if rv <= lastObservedResourceVersion {
				t.Fatalf("Unexpected event resourceVersion %v less than or equal to bookmark %v)", rv, lastObservedResourceVersion)
			}
		}
		lastObservedResourceVersion = rv
	}
	// Make sure we have received a bookmark event
	if !bookmarkReceived {
		t.Fatalf("Unpexected error, we did not received a bookmark event")
	}
=======
>>>>>>> 9a5d3d80
}<|MERGE_RESOLUTION|>--- conflicted
+++ resolved
@@ -103,15 +103,7 @@
 	return server, storage
 }
 
-<<<<<<< HEAD
-func newTestCacher(s storage.Interface, cap int) (*cacherstorage.Cacher, storage.Versioner, error) {
-	return newTestCacherWithClock(s, cap, clock.RealClock{})
-}
-
-func newTestCacherWithClock(s storage.Interface, cap int, clock clock.Clock) (*cacherstorage.Cacher, storage.Versioner, error) {
-=======
 func newTestCacher(s storage.Interface, cap int) (*cacherstorage.Cacher, storage.Versioner) {
->>>>>>> 9a5d3d80
 	prefix := "pods"
 	v := etcdstorage.APIObjectVersioner{}
 	config := cacherstorage.Config{
@@ -379,15 +371,7 @@
 	// Inject one list error to make sure we test the relist case.
 	etcdStorage = &injectListError{errors: 1, Interface: etcdStorage}
 	defer server.Terminate(t)
-<<<<<<< HEAD
-	fakeClock := clock.NewFakeClock(time.Now())
-	cacher, _, err := newTestCacherWithClock(etcdStorage, watchCacheDefaultCapacity, fakeClock)
-	if err != nil {
-		t.Fatalf("Couldn't create cacher: %v", err)
-	}
-=======
 	cacher, _ := newTestCacher(etcdStorage, 3) // small capacity to trigger "too old version" error
->>>>>>> 9a5d3d80
 	defer cacher.Stop()
 
 	podFoo := makeTestPod("foo")
@@ -427,9 +411,6 @@
 	verifyWatchEvent(t, watcher, watch.Added, podFoo)
 	verifyWatchEvent(t, watcher, watch.Modified, podFooPrime)
 
-<<<<<<< HEAD
-	initialWatcher, err := cacher.Watch(context.TODO(), "pods/ns/foo", storage.ListOptions{ResourceVersion: fooCreated.ResourceVersion, Predicate: storage.Everything})
-=======
 	// Check whether we get too-old error via the watch channel
 	tooOldWatcher, err := cacher.Watch(context.TODO(), "pods/ns/foo", "1", storage.Everything)
 	if err != nil {
@@ -441,7 +422,6 @@
 	verifyWatchEvent(t, tooOldWatcher, watch.Error, &expectedGoneError)
 
 	initialWatcher, err := cacher.Watch(context.TODO(), "pods/ns/foo", fooCreated.ResourceVersion, storage.Everything)
->>>>>>> 9a5d3d80
 	if err != nil {
 		t.Fatalf("Unexpected error: %v", err)
 	}
@@ -737,220 +717,4 @@
 		}
 		watched++
 	}
-<<<<<<< HEAD
-}
-
-func TestCacherListerWatcher(t *testing.T) {
-	prefix := "pods"
-	fn := func() runtime.Object { return &example.PodList{} }
-	server, store := newEtcdTestStorage(t, prefix)
-	defer server.Terminate(t)
-
-	podFoo := makeTestPod("foo")
-	podBar := makeTestPod("bar")
-	podBaz := makeTestPod("baz")
-
-	_ = updatePod(t, store, podFoo, nil)
-	_ = updatePod(t, store, podBar, nil)
-	_ = updatePod(t, store, podBaz, nil)
-
-	lw := cacherstorage.NewCacherListerWatcher(store, prefix, fn)
-
-	obj, err := lw.List(metav1.ListOptions{})
-	if err != nil {
-		t.Fatalf("List failed: %v", err)
-	}
-	pl, ok := obj.(*example.PodList)
-	if !ok {
-		t.Fatalf("Expected PodList but got %v", pl)
-	}
-	if len(pl.Items) != 3 {
-		t.Errorf("Expected PodList of length 3 but got %d", len(pl.Items))
-	}
-}
-
-func TestCacherListerWatcherPagination(t *testing.T) {
-	prefix := "pods"
-	fn := func() runtime.Object { return &example.PodList{} }
-	server, store := newEtcdTestStorage(t, prefix)
-	defer server.Terminate(t)
-
-	podFoo := makeTestPod("foo")
-	podBar := makeTestPod("bar")
-	podBaz := makeTestPod("baz")
-
-	_ = updatePod(t, store, podFoo, nil)
-	_ = updatePod(t, store, podBar, nil)
-	_ = updatePod(t, store, podBaz, nil)
-
-	lw := cacherstorage.NewCacherListerWatcher(store, prefix, fn)
-
-	obj1, err := lw.List(metav1.ListOptions{Limit: 2})
-	if err != nil {
-		t.Fatalf("List failed: %v", err)
-	}
-	limit1, ok := obj1.(*example.PodList)
-	if !ok {
-		t.Fatalf("Expected PodList but got %v", limit1)
-	}
-	if len(limit1.Items) != 2 {
-		t.Errorf("Expected PodList of length 2 but got %d", len(limit1.Items))
-	}
-	if limit1.Continue == "" {
-		t.Errorf("Expected list to have Continue but got none")
-	}
-	obj2, err := lw.List(metav1.ListOptions{Limit: 2, Continue: limit1.Continue})
-	if err != nil {
-		t.Fatalf("List failed: %v", err)
-	}
-	limit2, ok := obj2.(*example.PodList)
-	if !ok {
-		t.Fatalf("Expected PodList but got %v", limit2)
-	}
-	if limit2.Continue != "" {
-		t.Errorf("Expected list not to have Continue, but got %s", limit1.Continue)
-	}
-
-	if limit1.Items[0].Name != podBar.Name {
-		t.Errorf("Expected list1.Items[0] to be %s but got %s", podBar.Name, limit1.Items[0].Name)
-	}
-	if limit1.Items[1].Name != podBaz.Name {
-		t.Errorf("Expected list1.Items[1] to be %s but got %s", podBaz.Name, limit1.Items[1].Name)
-	}
-	if limit2.Items[0].Name != podFoo.Name {
-		t.Errorf("Expected list2.Items[0] to be %s but got %s", podFoo.Name, limit2.Items[0].Name)
-	}
-
-}
-
-func TestWatchDispatchBookmarkEvents(t *testing.T) {
-	defer featuregatetesting.SetFeatureGateDuringTest(t, utilfeature.DefaultFeatureGate, features.WatchBookmark, true)()
-
-	server, etcdStorage := newEtcdTestStorage(t, etcd3testing.PathPrefix())
-	defer server.Terminate(t)
-	cacher, v, err := newTestCacher(etcdStorage, 10)
-	if err != nil {
-		t.Fatalf("Couldn't create cacher: %v", err)
-	}
-	defer cacher.Stop()
-
-	fooCreated := updatePod(t, etcdStorage, makeTestPod("foo"), nil)
-	rv, err := v.ParseResourceVersion(fooCreated.ResourceVersion)
-	if err != nil {
-		t.Fatalf("Unexpected error: %v", err)
-	}
-	startVersion := strconv.Itoa(int(rv))
-
-	tests := []struct {
-		timeout            time.Duration
-		expected           bool
-		allowWatchBookmark bool
-	}{
-		{ // test old client won't get Bookmark event
-			timeout:            3 * time.Second,
-			expected:           false,
-			allowWatchBookmark: false,
-		},
-		{
-			timeout:            3 * time.Second,
-			expected:           true,
-			allowWatchBookmark: true,
-		},
-	}
-
-	for i, c := range tests {
-		pred := storage.Everything
-		pred.AllowWatchBookmarks = c.allowWatchBookmark
-		ctx, _ := context.WithTimeout(context.Background(), c.timeout)
-		watcher, err := cacher.Watch(ctx, "pods/ns/foo", storage.ListOptions{ResourceVersion: startVersion, Predicate: pred})
-		if err != nil {
-			t.Fatalf("Unexpected error: %v", err)
-		}
-
-		// Create events of other pods
-		updatePod(t, etcdStorage, makeTestPod(fmt.Sprintf("foo-whatever-%d", i)), nil)
-
-		// Now wait for Bookmark event
-		select {
-		case event, ok := <-watcher.ResultChan():
-			if !ok && c.expected {
-				t.Errorf("Unexpected object watched (no objects)")
-			}
-			if c.expected && event.Type != watch.Bookmark {
-				t.Errorf("Unexpected object watched %#v", event)
-			}
-		case <-time.After(time.Second * 3):
-			if c.expected {
-				t.Errorf("Unexpected object watched (timeout)")
-			}
-		}
-		watcher.Stop()
-	}
-}
-
-func TestWatchBookmarksWithCorrectResourceVersion(t *testing.T) {
-	defer featuregatetesting.SetFeatureGateDuringTest(t, utilfeature.DefaultFeatureGate, features.WatchBookmark, true)()
-
-	server, etcdStorage := newEtcdTestStorage(t, etcd3testing.PathPrefix())
-	defer server.Terminate(t)
-	cacher, v, err := newTestCacher(etcdStorage, 10)
-	if err != nil {
-		t.Fatalf("Couldn't create cacher: %v", err)
-	}
-	defer cacher.Stop()
-
-	pred := storage.Everything
-	pred.AllowWatchBookmarks = true
-	ctx, _ := context.WithTimeout(context.Background(), 3*time.Second)
-	watcher, err := cacher.WatchList(ctx, "pods/ns", storage.ListOptions{ResourceVersion: "0", Predicate: pred})
-	if err != nil {
-		t.Fatalf("Unexpected error: %v", err)
-	}
-	defer watcher.Stop()
-
-	done := make(chan struct{})
-	defer close(done)
-	go func() {
-		for i := 0; i < 100; i++ {
-			select {
-			case <-done:
-				return
-			default:
-				pod := fmt.Sprintf("foo-%d", i)
-				err := createPod(etcdStorage, makeTestPod(pod))
-				if err != nil {
-					t.Fatalf("failed to create pod %v: %v", pod, err)
-				}
-				time.Sleep(time.Second / 100)
-			}
-		}
-	}()
-
-	bookmarkReceived := false
-	lastObservedResourceVersion := uint64(0)
-	for event := range watcher.ResultChan() {
-		rv, err := v.ObjectResourceVersion(event.Object)
-		if err != nil {
-			t.Fatalf("failed to parse resourceVersion from %#v", event)
-		}
-		if event.Type == watch.Bookmark {
-			bookmarkReceived = true
-			// bookmark event has a RV greater than or equal to the before one
-			if rv < lastObservedResourceVersion {
-				t.Fatalf("Unexpected bookmark resourceVersion %v less than observed %v)", rv, lastObservedResourceVersion)
-			}
-		} else {
-			// non-bookmark event has a RV greater than anything before
-			if rv <= lastObservedResourceVersion {
-				t.Fatalf("Unexpected event resourceVersion %v less than or equal to bookmark %v)", rv, lastObservedResourceVersion)
-			}
-		}
-		lastObservedResourceVersion = rv
-	}
-	// Make sure we have received a bookmark event
-	if !bookmarkReceived {
-		t.Fatalf("Unpexected error, we did not received a bookmark event")
-	}
-=======
->>>>>>> 9a5d3d80
 }