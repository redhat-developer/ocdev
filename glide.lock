--- conflicted
+++ resolved
@@ -1,10 +1,5 @@
-<<<<<<< HEAD
 hash: b1492b21a92932c9bdf9d95cf067bd92eff40f53558a3bb32f986ec0d84b9b80
-updated: 2020-05-26T22:19:06.324093584-04:00
-=======
-hash: 9c4bbc892d9fb869e6f12585b22f43f5a8e6fd038ce8fc991397232e6e92ed64
-updated: 2020-02-15T18:07:26.139236624+05:30
->>>>>>> 546a2242
+updated: 2020-05-26T23:50:18.644175535-04:00
 imports:
 - name: cloud.google.com/go
   version: 8c41231e01b2085512d98153bcffb847ff9b4b9f
@@ -150,25 +145,16 @@
   - ptypes/duration
   - ptypes/timestamp
 - name: github.com/google/btree
-<<<<<<< HEAD
   version: 4030bb1f1f0c35b30ca7009e9ebd06849dd45306
 - name: github.com/google/go-cmp
   version: 7e5cb83929c528b29e5a8ac1244eab0436f79bce
   subpackages:
   - cmp
   - cmp/cmpopts
-=======
-  version: 479b5e81b0a93ec038d201b0b33d17db599531d3
-- name: github.com/google/go-cmp
-  version: 5a6f75716e1203a923a78c9efb94089d857df0f6
-  subpackages:
-  - cmp
->>>>>>> 546a2242
   - cmp/internal/diff
   - cmp/internal/flags
   - cmp/internal/function
   - cmp/internal/value
-<<<<<<< HEAD
 - name: github.com/google/go-github
   version: 371b0007be89061b4cf899dc2083dd08e3912c14
   subpackages:
@@ -177,8 +163,6 @@
   version: c8c88dbee036db4e4808d1f2ec8c2e15e11c3f80
   subpackages:
   - query
-=======
->>>>>>> 546a2242
 - name: github.com/google/gofuzz
   version: f140a6486e521aad38f5917de355cbf147cc0496
 - name: github.com/googleapis/gnostic
@@ -289,13 +273,10 @@
   - pbutil
 - name: github.com/mgutz/ansi
   version: 9520e82c474b0a04dd04f8a40959027271bab992
-<<<<<<< HEAD
 - name: github.com/Microsoft/go-winio
   version: 3fe6c526287328ec859e2c1258458b685198f204
   subpackages:
   - pkg/guid
-=======
->>>>>>> 546a2242
 - name: github.com/mitchellh/go-homedir
   version: af06845cf3004701891bf4fdb884bfe4920b3727
 - name: github.com/mitchellh/go-wordwrap
@@ -496,36 +477,21 @@
   - assert
   - require
 - name: github.com/tektoncd/pipeline
-<<<<<<< HEAD
   version: bfa9d6155161e17c105ccf14fe3ff31b510e28fe
-=======
-  version: 9d40d325b27a98ec496e9d0bc4d6f28ed078d0fc
->>>>>>> 546a2242
   subpackages:
   - pkg/apis/config
   - pkg/apis/pipeline
   - pkg/apis/pipeline/pod
   - pkg/apis/pipeline/v1alpha1
-<<<<<<< HEAD
   - pkg/apis/pipeline/v1beta1
-=======
->>>>>>> 546a2242
   - pkg/apis/resource/v1alpha1
   - pkg/apis/validate
   - pkg/contexts
   - pkg/list
-<<<<<<< HEAD
   - pkg/reconciler/pipeline/dag
   - pkg/substitution
 - name: github.com/tektoncd/triggers
   version: 8e7c4798a520fe371c815d40f8fbdb2c72604bdd
-=======
-  - pkg/names
-  - pkg/reconciler/pipeline/dag
-  - pkg/substitution
-- name: github.com/tektoncd/triggers
-  version: 6fd954437e30a23124d869e0fc24673aad042af7
->>>>>>> 546a2242
   subpackages:
   - pkg/apis/triggers/v1alpha1
 - name: github.com/xeipuuv/gojsonpointer
@@ -613,11 +579,7 @@
   subpackages:
   - internal
 - name: gomodules.xyz/jsonpatch
-<<<<<<< HEAD
   version: 1c2a0262323edc27502942d9727c95646b1c3cbe
-=======
-  version: e8422f09d27ee2c8cfb2c7f8089eb9eeb0764849
->>>>>>> 546a2242
   subpackages:
   - v2
 - name: google.golang.org/appengine
@@ -701,21 +663,6 @@
   - storage/v1
   - storage/v1alpha1
   - storage/v1beta1
-<<<<<<< HEAD
-=======
-- name: k8s.io/apiextensions-apiserver
-  version: 1495f70252dcec3e2289bcabc488290dc1cf1258
-  repo: https://github.com/openshift/kubernetes-apiextensions-apiserver.git
-  subpackages:
-  - pkg/apis/apiextensions
-  - pkg/apis/apiextensions/v1beta1
-  - pkg/client/clientset/clientset
-  - pkg/client/clientset/clientset/fake
-  - pkg/client/clientset/clientset/scheme
-  - pkg/client/clientset/clientset/typed/apiextensions/v1beta1
-  - pkg/client/clientset/clientset/typed/apiextensions/v1beta1/fake
-  - pkg/features
->>>>>>> 546a2242
 - name: k8s.io/apimachinery
   version: 79c2a76c473a20cdc4ce59cae4b72529b5d9d16b
   repo: https://github.com/openshift/kubernetes-apimachinery.git
@@ -805,11 +752,7 @@
   - dynamic
   - informers
   - informers/admissionregistration
-<<<<<<< HEAD
   - informers/admissionregistration/v1
-=======
-  - informers/admissionregistration/v1alpha1
->>>>>>> 546a2242
   - informers/admissionregistration/v1beta1
   - informers/apps
   - informers/apps/v1
@@ -828,7 +771,6 @@
   - informers/certificates
   - informers/certificates/v1beta1
   - informers/coordination
-<<<<<<< HEAD
   - informers/coordination/v1
   - informers/coordination/v1beta1
   - informers/core
@@ -836,16 +778,10 @@
   - informers/discovery
   - informers/discovery/v1alpha1
   - informers/discovery/v1beta1
-=======
-  - informers/coordination/v1beta1
-  - informers/core
-  - informers/core/v1
->>>>>>> 546a2242
   - informers/events
   - informers/events/v1beta1
   - informers/extensions
   - informers/extensions/v1beta1
-<<<<<<< HEAD
   - informers/flowcontrol
   - informers/flowcontrol/v1alpha1
   - informers/internalinterfaces
@@ -855,11 +791,6 @@
   - informers/node
   - informers/node/v1alpha1
   - informers/node/v1beta1
-=======
-  - informers/internalinterfaces
-  - informers/networking
-  - informers/networking/v1
->>>>>>> 546a2242
   - informers/policy
   - informers/policy/v1beta1
   - informers/rbac
@@ -867,10 +798,7 @@
   - informers/rbac/v1alpha1
   - informers/rbac/v1beta1
   - informers/scheduling
-<<<<<<< HEAD
   - informers/scheduling/v1
-=======
->>>>>>> 546a2242
   - informers/scheduling/v1alpha1
   - informers/scheduling/v1beta1
   - informers/settings
@@ -962,11 +890,7 @@
   - kubernetes/typed/storage/v1alpha1/fake
   - kubernetes/typed/storage/v1beta1
   - kubernetes/typed/storage/v1beta1/fake
-<<<<<<< HEAD
   - listers/admissionregistration/v1
-=======
-  - listers/admissionregistration/v1alpha1
->>>>>>> 546a2242
   - listers/admissionregistration/v1beta1
   - listers/apps/v1
   - listers/apps/v1beta1
@@ -979,7 +903,6 @@
   - listers/batch/v1beta1
   - listers/batch/v2alpha1
   - listers/certificates/v1beta1
-<<<<<<< HEAD
   - listers/coordination/v1
   - listers/coordination/v1beta1
   - listers/core/v1
@@ -992,21 +915,11 @@
   - listers/networking/v1beta1
   - listers/node/v1alpha1
   - listers/node/v1beta1
-=======
-  - listers/coordination/v1beta1
-  - listers/core/v1
-  - listers/events/v1beta1
-  - listers/extensions/v1beta1
-  - listers/networking/v1
->>>>>>> 546a2242
   - listers/policy/v1beta1
   - listers/rbac/v1
   - listers/rbac/v1alpha1
   - listers/rbac/v1beta1
-<<<<<<< HEAD
   - listers/scheduling/v1
-=======
->>>>>>> 546a2242
   - listers/scheduling/v1alpha1
   - listers/scheduling/v1beta1
   - listers/settings/v1alpha1
@@ -1092,16 +1005,10 @@
   subpackages:
   - buffer
   - exec
-<<<<<<< HEAD
   - integer
   - trace
 - name: knative.dev/pkg
-  version: 7893fe6758a4211943c3d462f4e5e84001aedb8e
-=======
-  - pointer
-- name: knative.dev/pkg
-  version: d8b36f3593257b2b39ab9bb6fbd8ad6828983755
->>>>>>> 546a2242
+  version: 495174c9665196c489566f097099162653a8d49c
   subpackages:
   - apis
   - apis/duck
@@ -1112,7 +1019,6 @@
   - kmeta
   - kmp
   - tracker
-<<<<<<< HEAD
 - name: sigs.k8s.io/kustomize
   version: a6f65144121d1955266b0cd836ce954c04122dc8
   subpackages:
@@ -1139,8 +1045,6 @@
   - pkg/transformers/config
   - pkg/transformers/config/defaultconfig
   - pkg/types
-=======
->>>>>>> 546a2242
 - name: sigs.k8s.io/yaml
   version: fd68e9863619f6ec2fdd8625fe1f02e7c877e480
 testImports: []