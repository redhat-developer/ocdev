package component

import (
	"bufio"
	"bytes"
	"fmt"
	"io"
	"os"
	"path/filepath"
	"strconv"
	"strings"

	"github.com/openshift/odo/pkg/devfile/adapters/common"
	"github.com/openshift/odo/pkg/kclient"

	"github.com/openshift/odo/pkg/envinfo"

	"github.com/golang/glog"
	"github.com/pkg/errors"

	applabels "github.com/openshift/odo/pkg/application/labels"
	"github.com/openshift/odo/pkg/catalog"
	componentlabels "github.com/openshift/odo/pkg/component/labels"
	"github.com/openshift/odo/pkg/config"
	"github.com/openshift/odo/pkg/exec"
	"github.com/openshift/odo/pkg/log"
	"github.com/openshift/odo/pkg/occlient"
	"github.com/openshift/odo/pkg/odo/util/experimental"
	"github.com/openshift/odo/pkg/odo/util/validation"
	"github.com/openshift/odo/pkg/preference"
	"github.com/openshift/odo/pkg/storage"
	"github.com/openshift/odo/pkg/sync"
	urlpkg "github.com/openshift/odo/pkg/url"
	"github.com/openshift/odo/pkg/util"
	kerrors "k8s.io/apimachinery/pkg/api/errors"

	corev1 "k8s.io/api/core/v1"
	metav1 "k8s.io/apimachinery/pkg/apis/meta/v1"
)

// componentSourceURLAnnotation is an source url from which component was build
const componentSourceURLAnnotation = "app.openshift.io/vcs-uri"
const ComponentSourceTypeAnnotation = "app.kubernetes.io/component-source-type"
const componentRandomNamePartsMaxLen = 12
const componentNameMaxRetries = 3
const componentNameMaxLen = -1

// GetComponentDir returns source repo name
// Parameters:
//		path: git url or source path or binary path
//		paramType: One of CreateType as in GIT/LOCAL/BINARY
// Returns: directory name
func GetComponentDir(path string, paramType config.SrcType) (string, error) {
	retVal := ""
	switch paramType {
	case config.GIT:
		retVal = strings.TrimSuffix(path[strings.LastIndex(path, "/")+1:], ".git")
	case config.LOCAL:
		retVal = filepath.Base(path)
	case config.BINARY:
		filename := filepath.Base(path)
		var extension = filepath.Ext(filename)
		retVal = filename[0 : len(filename)-len(extension)]
	default:
		currDir, err := os.Getwd()
		if err != nil {
			return "", errors.Wrapf(err, "unable to generate a random name as getting current directory failed")
		}
		retVal = filepath.Base(currDir)
	}
	retVal = strings.TrimSpace(util.GetDNS1123Name(strings.ToLower(retVal)))
	return retVal, nil
}

// GetDefaultComponentName generates a unique component name
// Parameters: desired default component name(w/o prefix) and slice of existing component names
// Returns: Unique component name and error if any
func GetDefaultComponentName(componentPath string, componentPathType config.SrcType, componentType string, existingComponentList ComponentList) (string, error) {
	var prefix string

	// Get component names from component list
	var existingComponentNames []string
	for _, component := range existingComponentList.Items {
		existingComponentNames = append(existingComponentNames, component.Name)
	}

	// Fetch config
	cfg, err := preference.New()
	if err != nil {
		return "", errors.Wrap(err, "unable to generate random component name")
	}

	// If there's no prefix in config file, or its value is empty string use safe default - the current directory along with component type
	if cfg.OdoSettings.NamePrefix == nil || *cfg.OdoSettings.NamePrefix == "" {
		prefix, err = GetComponentDir(componentPath, componentPathType)
		if err != nil {
			return "", errors.Wrap(err, "unable to generate random component name")
		}
		prefix = util.TruncateString(prefix, componentRandomNamePartsMaxLen)
	} else {
		// Set the required prefix into componentName
		prefix = *cfg.OdoSettings.NamePrefix
	}

	// Generate unique name for the component using prefix and unique random suffix
	componentName, err := util.GetRandomName(
		fmt.Sprintf("%s-%s", componentType, prefix),
		componentNameMaxLen,
		existingComponentNames,
		componentNameMaxRetries,
	)
	if err != nil {
		return "", errors.Wrap(err, "unable to generate random component name")
	}

	return util.GetDNS1123Name(componentName), nil
}

// validateSourceType check if given sourceType is supported
func validateSourceType(sourceType string) bool {
	validSourceTypes := []string{
		"git",
		"local",
		"binary",
	}
	for _, valid := range validSourceTypes {
		if valid == sourceType {
			return true
		}
	}
	return false
}

// CreateFromGit inputPorts is the array containing the string port values
// inputPorts is the array containing the string port values
// envVars is the array containing the environment variables
func CreateFromGit(client *occlient.Client, params occlient.CreateArgs) error {

	// Create the labels
	labels := componentlabels.GetLabels(params.Name, params.ApplicationName, true)

	// Parse componentImageType before adding to labels
	_, imageName, imageTag, _, err := occlient.ParseImageName(params.ImageName)
	if err != nil {
		return errors.Wrap(err, "unable to parse image name")
	}

	// save component type as label
	labels[componentlabels.ComponentTypeLabel] = imageName
	labels[componentlabels.ComponentTypeVersion] = imageTag

	// save source path as annotation
	annotations := map[string]string{componentSourceURLAnnotation: params.SourcePath}
	annotations[ComponentSourceTypeAnnotation] = "git"

	// Namespace the component
	namespacedOpenShiftObject, err := util.NamespaceOpenShiftObject(params.Name, params.ApplicationName)
	if err != nil {
		return errors.Wrapf(err, "unable to create namespaced name")
	}

	// Create CommonObjectMeta to be passed in
	commonObjectMeta := metav1.ObjectMeta{
		Name:        namespacedOpenShiftObject,
		Labels:      labels,
		Annotations: annotations,
	}

	err = client.NewAppS2I(params, commonObjectMeta)
	if err != nil {
		return errors.Wrapf(err, "unable to create git component %s", namespacedOpenShiftObject)
	}

	return nil
}

// GetComponentPorts provides slice of ports used by the component in the form port_no/protocol
func GetComponentPorts(client *occlient.Client, componentName string, applicationName string) (ports []string, err error) {
	componentLabels := componentlabels.GetLabels(componentName, applicationName, false)
	componentSelector := util.ConvertLabelsToSelector(componentLabels)

	dc, err := client.GetOneDeploymentConfigFromSelector(componentSelector)
	if err != nil {
		return nil, errors.Wrapf(err, "unable to fetch deployment configs for the selector %v", componentSelector)
	}

	for _, container := range dc.Spec.Template.Spec.Containers {
		for _, port := range container.Ports {
			ports = append(ports, fmt.Sprintf("%v/%v", port.ContainerPort, port.Protocol))
		}
	}

	return ports, nil
}

// GetComponentLinkedSecretNames provides a slice containing the names of the secrets that are present in envFrom
func GetComponentLinkedSecretNames(client *occlient.Client, componentName string, applicationName string) (secretNames []string, err error) {
	componentLabels := componentlabels.GetLabels(componentName, applicationName, false)
	componentSelector := util.ConvertLabelsToSelector(componentLabels)

	dc, err := client.GetOneDeploymentConfigFromSelector(componentSelector)
	if err != nil {
		return nil, errors.Wrapf(err, "unable to fetch deployment configs for the selector %v", componentSelector)
	}

	for _, env := range dc.Spec.Template.Spec.Containers[0].EnvFrom {
		if env.SecretRef != nil {
			secretNames = append(secretNames, env.SecretRef.Name)
		}
	}

	return secretNames, nil
}

// CreateFromPath create new component with source or binary from the given local path
// sourceType indicates the source type of the component and can be either local or binary
// envVars is the array containing the environment variables
func CreateFromPath(client *occlient.Client, params occlient.CreateArgs) error {

	// Create the labels to be used
	labels := componentlabels.GetLabels(params.Name, params.ApplicationName, true)

	// Parse componentImageType before adding to labels
	_, imageName, imageTag, _, err := occlient.ParseImageName(params.ImageName)
	if err != nil {
		return errors.Wrap(err, "unable to parse image name")
	}

	// save component type as label
	labels[componentlabels.ComponentTypeLabel] = imageName
	labels[componentlabels.ComponentTypeVersion] = imageTag

	// save source path as annotation
	annotations := map[string]string{}
	annotations[ComponentSourceTypeAnnotation] = string(params.SourceType)

	// Namespace the component
	namespacedOpenShiftObject, err := util.NamespaceOpenShiftObject(params.Name, params.ApplicationName)
	if err != nil {
		return errors.Wrapf(err, "unable to create namespaced name")
	}

	// Create CommonObjectMeta to be passed in
	commonObjectMeta := metav1.ObjectMeta{
		Name:        namespacedOpenShiftObject,
		Labels:      labels,
		Annotations: annotations,
	}

	// Bootstrap the deployment with SupervisorD
	err = client.BootstrapSupervisoredS2I(params, commonObjectMeta)
	if err != nil {
		return err
	}

	if params.Wait {
		// if wait flag is present then extract the podselector
		// use the podselector for calling WaitAndGetPod
		selectorLabels, err := util.NamespaceOpenShiftObject(labels[componentlabels.ComponentLabel], labels["app"])
		if err != nil {
			return err
		}

		podSelector := fmt.Sprintf("deploymentconfig=%s", selectorLabels)
		_, err = client.WaitAndGetPod(podSelector, corev1.PodRunning, "Waiting for component to start")
		if err != nil {
			return err
		}
		return nil
	}

	return nil
}

// Delete whole component
func Delete(client *occlient.Client, wait bool, componentName, applicationName string) error {

	// Loading spinner
	s := log.Spinnerf("Deleting component %s", componentName)
	defer s.End(false)

	labels := componentlabels.GetLabels(componentName, applicationName, false)
	err := client.Delete(labels, wait)
	if err != nil {
		return errors.Wrapf(err, "error deleting component %s", componentName)
	}

	s.End(true)
	return nil
}

// getEnvFromPodEnvs loops through the passed slice of pod#EnvVars and gets the value corresponding to the key passed, returns empty stirng if not available
func getEnvFromPodEnvs(envName string, podEnvs []corev1.EnvVar) string {
	for _, podEnv := range podEnvs {
		if podEnv.Name == envName {
			return podEnv.Value
		}
	}
	return ""
}

// getS2IPaths returns slice of s2i paths of odo interest
// Parameters:
//	podEnvs: Slice of env vars extracted from pod template
// Returns:
//	Slice of s2i paths extracted from passed parameters
func getS2IPaths(podEnvs []corev1.EnvVar) []string {
	retVal := []string{}
	// List of s2i Paths exported for use in container pod for working with source/binary
	s2iPathEnvs := []string{
		occlient.EnvS2IDeploymentDir,
		occlient.EnvS2ISrcOrBinPath,
		occlient.EnvS2IWorkingDir,
		occlient.EnvS2ISrcBackupDir,
	}
	// For each of the required env var
	for _, s2iPathEnv := range s2iPathEnvs {
		// try to fetch the value of required env from the ones set already in the component container like for the case of watch or multiple pushes
		envVal := getEnvFromPodEnvs(s2iPathEnv, podEnvs)
		isEnvValPresent := false
		if envVal != "" {
			for _, e := range retVal {
				if envVal == e {
					isEnvValPresent = true
					break
				}
			}
			if !isEnvValPresent {
				// If `src` not in path, append it
				if filepath.Base(envVal) != "src" {
					envVal = filepath.Join(envVal, "src")
				}
				retVal = append(retVal, envVal)
			}
		}
	}
	return retVal
}

// CreateComponent creates component as per the passed component settings
//	Parameters:
//		client: occlient instance
//		componentConfig: the component configuration that holds all details of component
//		context: the component context indicating the location of component config and hence its source as well
//		stdout: io.Writer instance to write output to
//	Returns:
//		err: errors if any
func CreateComponent(client *occlient.Client, componentConfig config.LocalConfigInfo, context string, stdout io.Writer) (err error) {

	cmpName := componentConfig.GetName()
	cmpType := componentConfig.GetType()
	cmpSrcType := componentConfig.GetSourceType()
	cmpPorts := componentConfig.GetPorts()
	cmpSrcRef := componentConfig.GetRef()
	appName := componentConfig.GetApplication()
	envVarsList := componentConfig.GetEnvVars()
	addDebugPortToEnv(&envVarsList, componentConfig)

	// create and get the storage to be created/mounted during the component creation
	storageList := getStorageFromConfig(&componentConfig)
	storageToBeMounted, _, err := storage.Push(client, storageList, componentConfig.GetName(), componentConfig.GetApplication(), false)
	if err != nil {
		return err
	}

	log.Successf("Initializing component")
	createArgs := occlient.CreateArgs{
		Name:               cmpName,
		ImageName:          cmpType,
		ApplicationName:    appName,
		EnvVars:            envVarsList.ToStringSlice(),
		StorageToBeMounted: storageToBeMounted,
	}
	createArgs.SourceType = cmpSrcType
	createArgs.SourcePath = componentConfig.GetSourceLocation()

	if len(cmpPorts) > 0 {
		createArgs.Ports = cmpPorts
	}

	createArgs.Resources, err = occlient.GetResourceRequirementsFromCmpSettings(componentConfig)
	if err != nil {
		return errors.Wrap(err, "failed to create component")
	}

	s := log.Spinner("Creating component")
	defer s.End(false)

	switch cmpSrcType {
	case config.GIT:
		// Use Git
		if cmpSrcRef != "" {
			createArgs.SourceRef = cmpSrcRef
		}

		createArgs.Wait = true
		createArgs.StdOut = stdout

		if err = CreateFromGit(
			client,
			createArgs,
		); err != nil {
			return errors.Wrapf(err, "failed to create component with args %+v", createArgs)
		}

		s.End(true)

		// Trigger build
		if err = Build(client, createArgs.Name, createArgs.ApplicationName, createArgs.Wait, createArgs.StdOut, false); err != nil {
			return errors.Wrapf(err, "failed to build component with args %+v", createArgs)
		}

		// deploy the component and wait for it to complete
		// desiredRevision is 1 as this is the first push
		if err = Deploy(client, createArgs, 1); err != nil {
			return errors.Wrapf(err, "failed to deploy component with args %+v", createArgs)
		}
	case config.LOCAL:
		fileInfo, err := os.Stat(createArgs.SourcePath)
		if err != nil {
			return errors.Wrapf(err, "failed to get info of path %+v of component %+v", createArgs.SourcePath, createArgs.Name)
		}
		if !fileInfo.IsDir() {
			return fmt.Errorf("component creation with args %+v as path needs to be a directory", createArgs)
		}
		// Create
		if err = CreateFromPath(client, createArgs); err != nil {
			return errors.Wrapf(err, "failed to create component with args %+v", createArgs)
		}
	case config.BINARY:
		if err = CreateFromPath(client, createArgs); err != nil {
			return errors.Wrapf(err, "failed to create component with args %+v", createArgs)
		}
	default:
		// If the user does not provide anything (local, git or binary), use the current absolute path and deploy it
		createArgs.SourceType = config.LOCAL
		dir, err := os.Getwd()
		if err != nil {
			return errors.Wrap(err, "failed to create component with current directory as source for the component")
		}
		createArgs.SourcePath = dir
		if err = CreateFromPath(client, createArgs); err != nil {
			return errors.Wrapf(err, "")
		}
	}
	s.End(true)
	return
}

// CheckComponentMandatoryParams checks mandatory parammeters for component
func CheckComponentMandatoryParams(componentSettings config.ComponentSettings) error {
	var req_fields string

	if componentSettings.Name == nil {
		req_fields = fmt.Sprintf("%s name", req_fields)
	}

	if componentSettings.Application == nil {
		req_fields = fmt.Sprintf("%s application", req_fields)
	}

	if componentSettings.Project == nil {
		req_fields = fmt.Sprintf("%s project name", req_fields)
	}

	if componentSettings.SourceType == nil {
		req_fields = fmt.Sprintf("%s source type", req_fields)
	}

	if componentSettings.SourceLocation == nil {
		req_fields = fmt.Sprintf("%s source location", req_fields)
	}

	if componentSettings.Type == nil {
		req_fields = fmt.Sprintf("%s type", req_fields)
	}

	if len(req_fields) > 0 {
		return fmt.Errorf("missing mandatory parameters:%s", req_fields)
	}
	return nil
}

// ValidateComponentCreateRequest validates request for component creation and returns errors if any
// Returns:
//	errors if any
func ValidateComponentCreateRequest(client *occlient.Client, componentSettings config.ComponentSettings, contextDir string) (err error) {
	// Check the mandatory parameters first
	err = CheckComponentMandatoryParams(componentSettings)
	if err != nil {
		return err
	}

	// Parse the image name
	_, componentType, _, componentVersion := util.ParseComponentImageName(*componentSettings.Type)

	// Check to see if the catalog type actually exists
	exists, err := catalog.ComponentExists(client, componentType, componentVersion)
	if err != nil {
		return errors.Wrapf(err, "failed to check component of type %s", componentType)
	}
	if !exists {
		return fmt.Errorf("failed to find component of type %s and version %s", componentType, componentVersion)
	}

	// Validate component name
	err = validation.ValidateName(*componentSettings.Name)
	if err != nil {
		return errors.Wrapf(err, "failed to check component of name %s", *componentSettings.Name)
	}

	// If component is of type local, check if the source path is valid
	if *componentSettings.SourceType == config.LOCAL {
		glog.V(4).Infof("Checking source location: %s", *(componentSettings.SourceLocation))
		srcLocInfo, err := os.Stat(*(componentSettings.SourceLocation))
		if err != nil {
			return errors.Wrap(err, "failed to create component. Please view the settings used using the command `odo config view`")
		}
		if !srcLocInfo.IsDir() {
			return fmt.Errorf("source path for component created for local source needs to be a directory")
		}
	}

	if *componentSettings.SourceType == config.BINARY {
		// if relative path starts with ../ (or windows equivalent), it means that binary file is not inside the context
		if strings.HasPrefix(*(componentSettings.SourceLocation), fmt.Sprintf("..%c", filepath.Separator)) {
			return fmt.Errorf("%s binary needs to be inside of the context directory (%s)", *(componentSettings.SourceLocation), contextDir)
		}
	}

	return
}

// ApplyConfig applies the component config onto component dc
// Parameters:
//	client: occlient instance
//	kClient: kclient instance
//	appName: Name of application of which the component is a part
//	componentName: Name of the component which is being patched with config
//	componentConfig: Component configuration
//	envSpecificInfo: Component environment specific information, available if uses devfile
//  cmpExist: true if components exists in the cluster
// Returns:
//	err: Errors if any else nil
func ApplyConfig(client *occlient.Client, kClient *kclient.Client, componentConfig config.LocalConfigInfo, envSpecificInfo envinfo.EnvSpecificInfo, stdout io.Writer, cmpExist bool) (err error) {
	isExperimentalModeEnabled := experimental.IsExperimentalModeEnabled()

	if client == nil {
		var err error
		client, err = occlient.New()
		if err != nil {
			return err
		}
		client.Namespace = envSpecificInfo.GetNamespace()
	}

	if !isExperimentalModeEnabled {
		// if component exist then only call the update function
		if cmpExist {
			if err = Update(client, componentConfig, componentConfig.GetSourceLocation(), stdout); err != nil {
				return err
			}
		}
	}

<<<<<<< HEAD
// ApplyConfigCreateURL applies url config onto component
func ApplyConfigCreateURL(client *occlient.Client, kClient *kclient.Client, componentConfig config.LocalConfigInfo, envSpecificInfo envinfo.EnvSpecificInfo, pushedURLMap map[string]bool) error {
	if experimental.IsExperimentalModeEnabled() {
		urls := envSpecificInfo.GetURL()
		componentName := envSpecificInfo.GetName()
		for _, urlo := range urls {
			_, exist := pushedURLMap[urlo.Name]
			if exist {
				log.Successf("URL %s already exists", urlo.Name)
			} else {
				// if Host is not defined, the url is not for ingress
				if len(urlo.Host) > 0 {
					host, err := urlpkg.Create(client, kClient, urlo.Name, urlo.Port, urlo.Secure, componentName, "", urlo.Host, urlo.TLSSecret)
					if err != nil {
						return errors.Wrapf(err, "unable to create url")
					}
					log.Successf("URL %s: %s created", urlo.Name, host)
				}
			}
		}
=======
	var componentName string
	var applicationName string
	if !isExperimentalModeEnabled || kClient == nil {
		componentName = componentConfig.GetName()
		applicationName = componentConfig.GetApplication()
>>>>>>> bd48c525
	} else {
		componentName = envSpecificInfo.GetName()
	}

	isRouteSupported := false
	isRouteSupported, err = client.IsRouteSupported()
	if err != nil {
		isRouteSupported = false
	}

	return urlpkg.Push(client, kClient, urlpkg.PushParameters{
		ComponentName:             componentName,
		ApplicationName:           applicationName,
		ConfigURLs:                componentConfig.GetURL(),
		EnvURLS:                   envSpecificInfo.GetURL(),
		IsRouteSupported:          isRouteSupported,
		IsExperimentalModeEnabled: isExperimentalModeEnabled,
	})
}

// PushLocal push local code to the cluster and trigger build there.
// During copying binary components, path represent base directory path to binary and files contains path of binary
// During copying local source components, path represent base directory path whereas files is empty
// During `odo watch`, path represent base directory path whereas files contains list of changed Files
// Parameters:
//	componentName is name of the component to update sources to
//	applicationName is the name of the application of which the component is a part
//	path is base path of the component source/binary
// 	files is list of changed files captured during `odo watch` as well as binary file path
// 	delFiles is the list of files identified as deleted
// 	isForcePush indicates if the sources to be updated are due to a push in which case its a full source directory push or only push of identified sources
// 	globExps are the glob expressions which are to be ignored during the push
//	show determines whether or not to show the log (passed in by po.show argument within /cmd)
// Returns
//	Error if any
func PushLocal(client *occlient.Client, componentName string, applicationName string, path string, out io.Writer, files []string, delFiles []string, isForcePush bool, globExps []string, show bool) error {
	glog.V(4).Infof("PushLocal: componentName: %s, applicationName: %s, path: %s, files: %s, delFiles: %s, isForcePush: %+v", componentName, applicationName, path, files, delFiles, isForcePush)

	// Edge case: check to see that the path is NOT empty.
	emptyDir, err := util.IsEmpty(path)
	if err != nil {
		return errors.Wrapf(err, "Unable to check directory: %s", path)
	} else if emptyDir {
		return errors.New(fmt.Sprintf("Directory / file %s is empty", path))
	}

	// Find DeploymentConfig for component
	componentLabels := componentlabels.GetLabels(componentName, applicationName, false)
	componentSelector := util.ConvertLabelsToSelector(componentLabels)
	dc, err := client.GetOneDeploymentConfigFromSelector(componentSelector)
	if err != nil {
		return errors.Wrap(err, "unable to get deployment for component")
	}
	// Find Pod for component
	podSelector := fmt.Sprintf("deploymentconfig=%s", dc.Name)

	// Wait for Pod to be in running state otherwise we can't sync data to it.
	pod, err := client.WaitAndGetPod(podSelector, corev1.PodRunning, "Waiting for component to start")
	if err != nil {
		return errors.Wrapf(err, "error while waiting for pod  %s", podSelector)
	}

	// Get S2I Source/Binary Path from Pod Env variables created at the time of component create
	s2iSrcPath := getEnvFromPodEnvs(occlient.EnvS2ISrcOrBinPath, pod.Spec.Containers[0].Env)
	if s2iSrcPath == "" {
		s2iSrcPath = occlient.DefaultS2ISrcOrBinPath
	}
	targetPath := fmt.Sprintf("%s/src", s2iSrcPath)

	// Sync the files to the pod
	s := log.Spinner("Syncing files to the component")
	defer s.End(false)

	// If there are files identified as deleted, propagate them to the component pod
	if len(delFiles) > 0 {
		glog.V(4).Infof("propogating deletion of files %s to pod", strings.Join(delFiles, " "))
		/*
			Delete files observed by watch to have been deleted from each of s2i directories like:
				deployment dir: In interpreted runtimes like python, source is copied over to deployment dir so delete needs to happen here as well
				destination dir: This is the directory where s2i expects source to be copied for it be built and deployed
				working dir: Directory where, sources are copied over from deployment dir from where the s2i builds and deploys source.
							 Deletes need to happen here as well otherwise, even if the latest source is copied over, the stale source files remain
				source backup dir: Directory used for backing up source across multiple iterations of push and watch in component container
								   In case of python, s2i image moves sources from destination dir to workingdir which means sources are deleted from destination dir
								   So, during the subsequent watch pushing new diff to component pod, the source as a whole doesn't exist at destination dir and hence needs
								   to be backed up.
		*/
		err := client.PropagateDeletes(pod.Name, delFiles, getS2IPaths(pod.Spec.Containers[0].Env))
		if err != nil {
			return errors.Wrapf(err, "unable to propagate file deletions %+v", delFiles)
		}
	}

	if !isForcePush {
		if len(files) == 0 && len(delFiles) == 0 {
			// nothing to push
			s.End(true)
			return nil
		}
	}

	if isForcePush || len(files) > 0 {
		glog.V(4).Infof("Copying files %s to pod", strings.Join(files, " "))
		compInfo := common.ComponentInfo{
			PodName: pod.Name,
		}
		err = sync.CopyFile(client, path, compInfo, targetPath, files, globExps)
		if err != nil {
			s.End(false)
			return errors.Wrap(err, "unable push files to pod")
		}
	}
	s.End(true)

	if show {
		s = log.SpinnerNoSpin("Building component")
	} else {
		s = log.Spinner("Building component")
	}

	// We will use the assemble-and-restart script located within the supervisord container we've created
	cmdArr := []string{"/opt/odo/bin/assemble-and-restart"}
	compInfo := common.ComponentInfo{
		PodName: pod.Name,
	}
	err = exec.ExecuteCommand(client, compInfo, cmdArr, show)

	if err != nil {
		s.End(false)
		return errors.Wrap(err, "unable to execute assemble script")
	}

	s.End(true)

	return nil
}

// Build component from BuildConfig.
// If 'wait' is true than it waits for build to successfully complete.
// If 'wait' is false than this function won't return error even if build failed.
// 'show' will determine whether or not the log will be shown to the user (while building)
func Build(client *occlient.Client, componentName string, applicationName string, wait bool, stdout io.Writer, show bool) error {

	// Loading spinner
	// No loading spinner if we're showing the logging output
	s := log.Spinnerf("Triggering build from git")
	defer s.End(false)

	// Namespace the component
	namespacedOpenShiftObject, err := util.NamespaceOpenShiftObject(componentName, applicationName)
	if err != nil {
		return errors.Wrapf(err, "unable to create namespaced name")
	}

	buildName, err := client.StartBuild(namespacedOpenShiftObject)
	if err != nil {
		return errors.Wrapf(err, "unable to rebuild %s", componentName)
	}
	s.End(true)

	// Retrieve the Build Log and write to buffer if debug is disabled, else we we output to stdout / debug.

	var b bytes.Buffer
	if !log.IsDebug() && !show {
		stdout = bufio.NewWriter(&b)
	}

	if wait {

		if show {
			s = log.SpinnerNoSpin("Waiting for build to finish")
		} else {
			s = log.Spinner("Waiting for build to finish")
		}

		defer s.End(false)

		if err := client.WaitForBuildToFinish(buildName, stdout); err != nil {
			return errors.Wrapf(err, "unable to build %s, error: %s", buildName, b.String())
		}
		s.End(true)
	}

	return nil
}

// Deploy deploys the component
// it starts a new deployment and wait for the new dc to be available
// desiredRevision is the desired version of the deployment config to wait for
func Deploy(client *occlient.Client, params occlient.CreateArgs, desiredRevision int64) error {

	// Loading spinner
	s := log.Spinnerf("Deploying component %s", params.Name)
	defer s.End(false)

	// Namespace the component
	namespacedOpenShiftObject, err := util.NamespaceOpenShiftObject(params.Name, params.ApplicationName)
	if err != nil {
		return errors.Wrapf(err, "unable to create namespaced name")
	}

	// start the deployment
	// the build must be finished before this call and the new image must be successfully updated
	_, err = client.StartDeployment(namespacedOpenShiftObject)
	if err != nil {
		return errors.Wrapf(err, "unable to create DeploymentConfig for %s", namespacedOpenShiftObject)
	}

	// Watch / wait for deployment config to update annotations
	_, err = client.WaitAndGetDC(namespacedOpenShiftObject, desiredRevision, occlient.OcUpdateTimeout, occlient.IsDCRolledOut)
	if err != nil {
		return errors.Wrapf(err, "unable to wait for DeploymentConfig %s to update", namespacedOpenShiftObject)
	}

	s.End(true)

	return nil
}

// GetComponentType returns type of component in given application and project
func GetComponentType(client *occlient.Client, componentName string, applicationName string) (string, error) {

	// filter according to component and application name
	selector := fmt.Sprintf("%s=%s,%s=%s", componentlabels.ComponentLabel, componentName, applabels.ApplicationLabel, applicationName)
	componentImageTypes, err := client.GetDeploymentConfigLabelValues(componentlabels.ComponentTypeLabel, selector)
	if err != nil {
		return "", errors.Wrap(err, "unable to get type of %s component")
	}
	if len(componentImageTypes) < 1 {
		// no type returned
		return "", errors.Wrap(err, "unable to find type of %s component")

	}
	// check if all types are the same
	// it should be as we are secting only exactly one component, and it doesn't make sense
	// to have one component labeled with different component type labels
	for _, componentImageType := range componentImageTypes {
		if componentImageTypes[0] != componentImageType {
			return "", errors.Wrap(err, "data mismatch: %s component has objects with different types")
		}

	}
	return componentImageTypes[0], nil
}

// List lists components in active application
func List(client *occlient.Client, applicationName string, localConfigInfo *config.LocalConfigInfo) (ComponentList, error) {

	var applicationSelector string
	if applicationName != "" {
		applicationSelector = fmt.Sprintf("%s=%s", applabels.ApplicationLabel, applicationName)
	}

	var components []Component
	componentNamesMap := make(map[string]bool)

	if client != nil {
		project, err := client.GetProject(client.Namespace)
		if err != nil {
			return ComponentList{}, err
		}

		if project != nil {
			// retrieve all the deployment configs that are associated with this application
			dcList, err := client.GetDeploymentConfigsFromSelector(applicationSelector)
			if err != nil {
				return ComponentList{}, errors.Wrapf(err, "unable to list components")
			}

			// extract the labels we care about from each component
			for _, elem := range dcList {
				component, err := GetComponent(client, elem.Labels[componentlabels.ComponentLabel], applicationName, client.Namespace)
				if err != nil {
					return ComponentList{}, errors.Wrap(err, "Unable to get component")
				}
				components = append(components, component)
				componentNamesMap[component.Name] = true
			}
		}

	}

	if localConfigInfo != nil {
		component, err := GetComponentFromConfig(localConfigInfo)

		if err != nil {
			return GetMachineReadableFormatForList(components), err
		}

		if client != nil {
			_, ok := componentNamesMap[component.Name]
			if component.Name != "" && !ok && component.Spec.App == applicationName && component.Namespace == client.Namespace {
				component.Status.State = GetComponentState(client, component.Name, component.Spec.App)
				components = append(components, component)
			}
		} else {
			component.Status.State = StateTypeUnknown
			components = append(components, component)

		}

	}

	compoList := GetMachineReadableFormatForList(components)
	return compoList, nil
}

// GetComponentFromConfig returns the component on the config if it exists
func GetComponentFromConfig(localConfig *config.LocalConfigInfo) (Component, error) {
	if localConfig.ConfigFileExists() {
		component := getMachineReadableFormat(localConfig.GetName(), localConfig.GetType())

		component.Namespace = localConfig.GetProject()

		component.Spec = ComponentSpec{
			App:        localConfig.GetApplication(),
			Type:       localConfig.GetType(),
			Source:     localConfig.GetSourceLocation(),
			Ports:      localConfig.GetPorts(),
			SourceType: string(localConfig.GetSourceType()),
		}

		if localConfig.GetSourceType() == "local" || localConfig.GetSourceType() == "binary" {
			component.Spec.Source = util.GenFileURL(localConfig.GetSourceLocation())
		}

		urls := localConfig.GetURL()
		if len(urls) > 0 {
			// We will clean up the existing value of ports and re-populate it so that we don't panic in `odo describe` and don't show inconsistent info
			// This will also help in the case where there are more URLs created than the number of ports exposed by a component #2776
			oldPortsProtocol, err := getPortsProtocolMapping(component.Spec.Ports)
			if err != nil {
				return Component{}, err
			}
			component.Spec.Ports = []string{}

			for _, url := range urls {
				port := strconv.Itoa(url.Port)
				component.Spec.Ports = append(component.Spec.Ports, fmt.Sprintf("%s/%s", port, oldPortsProtocol[port]))
				component.Spec.URL = append(component.Spec.URL, url.Name)
			}
		}

		for _, localEnv := range localConfig.GetEnvVars() {
			component.Spec.Env = append(component.Spec.Env, corev1.EnvVar{Name: localEnv.Name, Value: localEnv.Value})
		}

		for _, localStorage := range localConfig.GetStorage() {
			component.Spec.Storage = append(component.Spec.Storage, localStorage.Name)
		}
		return component, nil
	}
	return Component{}, nil
}

// This function returns a mapping of port and protocol.
// So for a value of ports {"8080/TCP", "45/UDP"} it will return a map {"8080":
// "TCP", "45": "UDP"}
func getPortsProtocolMapping(ports []string) (map[string]string, error) {
	oldPortsProtocol := make(map[string]string, len(ports))
	for _, port := range ports {
		portProtocol := strings.Split(port, "/")
		if len(portProtocol) != 2 {
			// this will be the case if value of a port is something like 8080/TCP/something-else or simply 8080
			return nil, errors.New("invalid <port/protocol> mapping. Please update the component configuration")
		}
		oldPortsProtocol[portProtocol[0]] = portProtocol[1]
	}
	return oldPortsProtocol, nil
}

// ListIfPathGiven lists all available component in given path directory
func ListIfPathGiven(client *occlient.Client, paths []string) (ComponentList, error) {
	var components []Component
	var err error
	for _, path := range paths {
		err = filepath.Walk(path, func(path string, f os.FileInfo, err error) error {
			if f != nil && strings.Contains(f.Name(), ".odo") {
				data, err := config.NewLocalConfigInfo(filepath.Dir(path))
				if err != nil {
					return err
				}

				// if the .odo folder doesn't contain a proper config file
				if data.GetName() == "" || data.GetApplication() == "" || data.GetProject() == "" {
					return nil
				}

				// since the config file maybe belong to a component of a different project
				if client != nil {
					client.Namespace = data.GetProject()
				}

				con, _ := filepath.Abs(filepath.Dir(path))
				a := getMachineReadableFormat(data.GetName(), data.GetType())
				a.Namespace = data.GetProject()
				a.Spec.App = data.GetApplication()
				a.Spec.Ports = data.GetPorts()
				a.Spec.SourceType = string(data.GetSourceType())
				a.Status.Context = con
				if client != nil {
					a.Status.State = GetComponentState(client, data.GetName(), data.GetApplication())
				} else {
					a.Status.State = StateTypeUnknown
				}
				components = append(components, a)
			}
			return nil
		})

	}
	return GetMachineReadableFormatForList(components), err
}

// GetComponentSource what source type given component uses
// The first returned string is component source type ("git" or "local" or "binary")
// The second returned string is a source (url to git repository or local path or path to binary)
// we retrieve the source type by looking up the DeploymentConfig that's deployed
func GetComponentSource(client *occlient.Client, componentName string, applicationName string) (string, string, error) {

	// Namespace the application
	namespacedOpenShiftObject, err := util.NamespaceOpenShiftObject(componentName, applicationName)
	if err != nil {
		return "", "", errors.Wrapf(err, "unable to create namespaced name")
	}

	deploymentConfig, err := client.GetDeploymentConfigFromName(namespacedOpenShiftObject)
	if err != nil {
		return "", "", errors.Wrapf(err, "unable to get source path for component %s", componentName)
	}

	sourceType := deploymentConfig.ObjectMeta.Annotations[ComponentSourceTypeAnnotation]
	if !validateSourceType(sourceType) {
		return "", "", fmt.Errorf("unsupported component source type %s", sourceType)
	}

	var sourcePath string
	if sourceType == string(config.GIT) {
		sourcePath = deploymentConfig.ObjectMeta.Annotations[componentSourceURLAnnotation]
	}

	glog.V(4).Infof("Source for component %s is %s (%s)", componentName, sourcePath, sourceType)
	return sourceType, sourcePath, nil
}

// Update updates the requested component
// Parameters:
//	client: occlient instance
//	componentConfig: Component configuration
//	newSource: Location of component source resolved to absolute path
//	stdout: io pipe to write logs to
// Returns:
//	errors if any
func Update(client *occlient.Client, componentConfig config.LocalConfigInfo, newSource string, stdout io.Writer) error {

	retrievingSpinner := log.Spinner("Retrieving component data")
	defer retrievingSpinner.End(false)

	// STEP 1. Create the common Object Meta for updating.

	componentName := componentConfig.GetName()
	applicationName := componentConfig.GetApplication()
	newSourceType := componentConfig.GetSourceType()
	newSourceRef := componentConfig.GetRef()
	componentImageType := componentConfig.GetType()
	cmpPorts := componentConfig.GetPorts()
	envVarsList := componentConfig.GetEnvVars()
	addDebugPortToEnv(&envVarsList, componentConfig)

	// retrieve the list of storages to create/mount and unmount
	storageList := getStorageFromConfig(&componentConfig)
	storageToMount, storageToUnMount, err := storage.Push(client, storageList, componentConfig.GetName(), componentConfig.GetApplication(), true)
	if err != nil {
		return errors.Wrapf(err, "unable to get storage to mount and unmount")
	}

	// Retrieve the old source type
	oldSourceType, _, err := GetComponentSource(client, componentName, applicationName)
	if err != nil {
		return errors.Wrapf(err, "unable to get source of %s component", componentName)
	}

	// Namespace the application
	namespacedOpenShiftObject, err := util.NamespaceOpenShiftObject(componentName, applicationName)
	if err != nil {
		return errors.Wrapf(err, "unable to create namespaced name")
	}

	// Create annotations
	annotations := make(map[string]string)
	if newSourceType == config.GIT {
		annotations[componentSourceURLAnnotation] = newSource
	}
	annotations[ComponentSourceTypeAnnotation] = string(newSourceType)

	// Parse componentImageType before adding to labels
	imageNS, imageName, imageTag, _, err := occlient.ParseImageName(componentImageType)
	if err != nil {
		return errors.Wrap(err, "unable to parse image name")
	}

	// Create labels for the component
	// Save component type as label
	labels := componentlabels.GetLabels(componentName, applicationName, true)
	labels[componentlabels.ComponentTypeLabel] = imageName
	labels[componentlabels.ComponentTypeVersion] = imageTag

	// ObjectMetadata are the same for all generated objects
	// Create common metadata that will be updated throughout all objects.
	commonObjectMeta := metav1.ObjectMeta{
		Name:        namespacedOpenShiftObject,
		Labels:      labels,
		Annotations: annotations,
	}

	// Retrieve the current DC in order to obtain what the current inputPorts are..
	currentDC, err := client.GetDeploymentConfigFromName(commonObjectMeta.Name)
	if err != nil {
		return errors.Wrapf(err, "unable to get DeploymentConfig %s", commonObjectMeta.Name)
	}

	foundCurrentDCContainer, err := occlient.FindContainer(currentDC.Spec.Template.Spec.Containers, commonObjectMeta.Name)
	if err != nil {
		return errors.Wrapf(err, "Unable to find container %s", commonObjectMeta.Name)
	}

	ports := foundCurrentDCContainer.Ports
	if len(cmpPorts) > 0 {
		ports, err = util.GetContainerPortsFromStrings(cmpPorts)
		if err != nil {
			return errors.Wrapf(err, "failed to apply component config %+v to component %s", componentConfig, commonObjectMeta.Name)
		}
	}

	commonImageMeta := occlient.CommonImageMeta{
		Namespace: imageNS,
		Name:      imageName,
		Tag:       imageTag,
		Ports:     ports,
	}

	// Generate the new DeploymentConfig
	resourceLimits := occlient.FetchContainerResourceLimits(foundCurrentDCContainer)
	resLts, err := occlient.GetResourceRequirementsFromCmpSettings(componentConfig)
	if err != nil {
		return errors.Wrap(err, "failed to update component")
	}
	if resLts != nil {
		resourceLimits = *resLts
	}

	// we choose the env variables in the config over the one present in the DC
	// so the local config is reflected on the cluster
	evl, err := occlient.GetInputEnvVarsFromStrings(envVarsList.ToStringSlice())
	if err != nil {
		return err
	}
	updateComponentParams := occlient.UpdateComponentParams{
		CommonObjectMeta:     commonObjectMeta,
		ImageMeta:            commonImageMeta,
		ResourceLimits:       resourceLimits,
		DcRollOutWaitCond:    occlient.IsDCRolledOut,
		ExistingDC:           currentDC,
		StorageToBeMounted:   storageToMount,
		StorageToBeUnMounted: storageToUnMount,
		EnvVars:              evl,
	}

	// STEP 2. Determine what the new source is going to be

	glog.V(4).Infof("Updating component %s, from %s to %s (%s).", componentName, oldSourceType, newSource, newSourceType)

	if (oldSourceType == "local" || oldSourceType == "binary") && newSourceType == "git" {
		// Steps to update component from local or binary to git
		// 1. Create a BuildConfig
		// 2. Update DeploymentConfig with the new image
		// 3. Clean up
		// 4. Build the application

		// CreateBuildConfig here!
		glog.V(4).Infof("Creating BuildConfig %s using imageName: %s for updating", namespacedOpenShiftObject, imageName)
		bc, err := client.CreateBuildConfig(commonObjectMeta, componentImageType, newSource, newSourceRef, evl)
		if err != nil {
			return errors.Wrapf(err, "unable to update BuildConfig  for %s component", componentName)
		}

		retrievingSpinner.End(true)

		// we need to retrieve and build the git repository before deployment for the git components
		// so we build before updating the deployment
		err = Build(client, componentName, applicationName, true, stdout, false)
		if err != nil {
			return errors.Wrapf(err, "unable to build the component %s", componentName)
		}

		s := log.Spinner("Applying configuration")
		defer s.End(false)

		// Update / replace the current DeploymentConfig with a Git one (not SupervisorD!)
		glog.V(4).Infof("Updating the DeploymentConfig %s image to %s", namespacedOpenShiftObject, bc.Spec.Output.To.Name)

		// Update the image for git deployment to the BC built component image
		updateComponentParams.ImageMeta.Name = bc.Spec.Output.To.Name
		isDeleteSupervisordVolumes := (oldSourceType != string(config.GIT))

		err = client.UpdateDCToGit(
			updateComponentParams,
			isDeleteSupervisordVolumes,
		)
		if err != nil {
			return errors.Wrapf(err, "unable to update DeploymentConfig image for %s component", componentName)
		}

		s.End(true)

	} else if oldSourceType == "git" && (newSourceType == "binary" || newSourceType == "local") {

		// Steps to update component from git to local or binary
		updateComponentParams.CommonObjectMeta.Annotations = annotations

		retrievingSpinner.End(true)

		s := log.Spinner("Applying configuration")
		defer s.End(false)

		// Need to delete the old BuildConfig
		err = client.DeleteBuildConfig(commonObjectMeta)

		if err != nil {
			return errors.Wrapf(err, "unable to delete BuildConfig for %s component", componentName)
		}

		// Update the DeploymentConfig
		err = client.UpdateDCToSupervisor(
			updateComponentParams,
			newSourceType == config.LOCAL,
			true,
		)
		if err != nil {
			return errors.Wrapf(err, "unable to update DeploymentConfig for %s component", componentName)
		}

		s.End(true)
	} else {
		// save source path as annotation
		// this part is for updates where the source does not change or change from local to binary and vice versa

		if newSourceType == "git" {

			// Update the BuildConfig
			err = client.UpdateBuildConfig(namespacedOpenShiftObject, newSource, annotations)
			if err != nil {
				return errors.Wrapf(err, "unable to update the build config %v", componentName)
			}

			bc, err := client.GetBuildConfigFromName(namespacedOpenShiftObject)
			if err != nil {
				return errors.Wrap(err, "unable to get the BuildConfig file")
			}

			retrievingSpinner.End(true)

			// we need to retrieve and build the git repository before deployment for git components
			// so we build it before running the deployment
			err = Build(client, componentName, applicationName, true, stdout, false)
			if err != nil {
				return errors.Wrapf(err, "unable to build the component: %v", componentName)
			}

			// Update the current DeploymentConfig with all config applied
			glog.V(4).Infof("Updating the DeploymentConfig %s image to %s", namespacedOpenShiftObject, bc.Spec.Output.To.Name)

			s := log.Spinner("Applying configuration")
			defer s.End(false)

			// Update the image for git deployment to the BC built component image
			updateComponentParams.ImageMeta.Name = bc.Spec.Output.To.Name
			isDeleteSupervisordVolumes := (oldSourceType != string(config.GIT))

			err = client.UpdateDCToGit(
				updateComponentParams,
				isDeleteSupervisordVolumes,
			)
			if err != nil {
				return errors.Wrapf(err, "unable to update DeploymentConfig image for %s component", componentName)
			}
			s.End(true)

		} else if newSourceType == "local" || newSourceType == "binary" {

			updateComponentParams.CommonObjectMeta.Annotations = annotations

			retrievingSpinner.End(true)

			s := log.Spinner("Applying configuration")
			defer s.End(false)

			// Update the DeploymentConfig
			err = client.UpdateDCToSupervisor(
				updateComponentParams,
				newSourceType == config.LOCAL,
				false,
			)
			if err != nil {
				return errors.Wrapf(err, "unable to update DeploymentConfig for %s component", componentName)
			}
			s.End(true)

		}

		if err != nil {
			return errors.Wrap(err, "unable to update the component")
		}
	}
	return nil
}

// Exists checks whether a component with the given name exists in the current application or not
// componentName is the component name to perform check for
// The first returned parameter is a bool indicating if a component with the given name already exists or not
// The second returned parameter is the error that might occurs while execution
func Exists(client *occlient.Client, componentName, applicationName string) (bool, error) {
	deploymentName, err := util.NamespaceOpenShiftObject(componentName, applicationName)
	if err != nil {
		return false, errors.Wrapf(err, "unable to create namespaced name")
	}
	deployment, _ := client.GetDeploymentConfigFromName(deploymentName)
	if deployment != nil {
		return true, nil
	}
	return false, nil
}

func GetComponentState(client *occlient.Client, componentName, applicationName string) State {
	deploymentName, err := util.NamespaceOpenShiftObject(componentName, applicationName)
	if err != nil {
		return StateTypeUnknown
	}
	_, err = client.GetDeploymentConfigFromName(deploymentName)

	if kerrors.IsNotFound(err) {
		return StateTypeNotPushed
	} else if err != nil {
		return StateTypeUnknown
	}

	return StateTypePushed
}

// GetComponent provides component definition
func GetComponent(client *occlient.Client, componentName string, applicationName string, projectName string) (component Component, err error) {
	// Component Type
	componentType, err := GetComponentType(client, componentName, applicationName)
	if err != nil {
		return component, errors.Wrap(err, "unable to get source type")
	}
	// Source
	sourceType, path, err := GetComponentSource(client, componentName, applicationName)
	if err != nil {
		return component, errors.Wrap(err, "unable to get source path")
	}
	// URL
	urlList, err := urlpkg.ListPushed(client, componentName, applicationName)
	if err != nil {
		return component, errors.Wrap(err, "unable to get url list")
	}
	var urls []string
	for _, url := range urlList.Items {
		urls = append(urls, url.Name)
	}

	// Storage
	appStore, err := storage.List(client, componentName, applicationName)
	if err != nil {
		return component, errors.Wrap(err, "unable to get storage list")
	}
	var storage []string
	for _, store := range appStore.Items {
		storage = append(storage, store.Name)
	}
	// Environment Variables
	DC, err := util.NamespaceOpenShiftObject(componentName, applicationName)
	if err != nil {
		return component, errors.Wrap(err, "unable to get DC list")
	}
	envVars, err := client.GetEnvVarsFromDC(DC)
	if err != nil {
		return component, errors.Wrap(err, "unable to get envVars list")
	}
	var filteredEnv []corev1.EnvVar
	for _, env := range envVars {
		if !strings.Contains(env.Name, "ODO") {
			filteredEnv = append(filteredEnv, env)
		}
	}

	if err != nil {
		return component, errors.Wrap(err, "unable to get envVars list")
	}

	linkedServices := make([]string, 0, 5)
	linkedComponents := make(map[string][]string)
	linkedSecretNames, err := GetComponentLinkedSecretNames(client, componentName, applicationName)
	if err != nil {
		return component, errors.Wrap(err, "unable to list linked secrets")
	}
	for _, secretName := range linkedSecretNames {
		secret, err := client.GetSecret(secretName, projectName)
		if err != nil {
			return component, errors.Wrapf(err, "unable to get info about secret %s", secretName)
		}
		componentName, containsComponentLabel := secret.Labels[componentlabels.ComponentLabel]
		if containsComponentLabel {
			if port, ok := secret.Annotations[occlient.ComponentPortAnnotationName]; ok {
				linkedComponents[componentName] = append(linkedComponents[componentName], port)
			}
		} else {
			linkedServices = append(linkedServices, secretName)
		}
	}

	component = getMachineReadableFormat(componentName, componentType)
	component.Namespace = client.Namespace
	component.Spec.App = applicationName
	component.Spec.Source = path
	component.Spec.URL = urls
	component.Spec.SourceType = sourceType
	component.Spec.Storage = storage
	component.Spec.Env = filteredEnv
	component.Status.LinkedComponents = linkedComponents
	component.Status.LinkedServices = linkedServices
	component.Status.State = StateTypePushed

	return component, nil
}

// GetLogs follow the DeploymentConfig logs if follow is set to true
func GetLogs(client *occlient.Client, componentName string, applicationName string, follow bool, stdout io.Writer) error {

	// Namespace the component
	namespacedOpenShiftObject, err := util.NamespaceOpenShiftObject(componentName, applicationName)
	if err != nil {
		return errors.Wrapf(err, "unable to create namespaced name")
	}

	// Retrieve the logs
	err = client.DisplayDeploymentConfigLog(namespacedOpenShiftObject, follow, stdout)
	if err != nil {
		return err
	}

	return nil
}

func getMachineReadableFormat(componentName, componentType string) Component {
	return Component{
		TypeMeta: metav1.TypeMeta{
			Kind:       "Component",
			APIVersion: "odo.openshift.io/v1alpha1",
		},
		ObjectMeta: metav1.ObjectMeta{
			Name: componentName,
		},
		Spec: ComponentSpec{
			Type: componentType,
		},
		Status: ComponentStatus{},
	}

}

// GetMachineReadableFormatForList returns list of components in machine readable format
func GetMachineReadableFormatForList(components []Component) ComponentList {
	if len(components) == 0 {
		components = []Component{}
	}
	return ComponentList{
		TypeMeta: metav1.TypeMeta{
			Kind:       "List",
			APIVersion: "odo.openshift.io/v1alpha1",
		},
		ListMeta: metav1.ListMeta{},
		Items:    components,
	}

}

// getStorageFromConfig gets all the storage from the config
// returns a list of storage in storage struct format
func getStorageFromConfig(localConfig *config.LocalConfigInfo) storage.StorageList {
	storageList := storage.StorageList{}
	for _, storageVar := range localConfig.GetStorage() {
		storageList.Items = append(storageList.Items, storage.GetMachineReadableFormat(storageVar.Name, storageVar.Size, storageVar.Path))
	}
	return storageList
}

func addDebugPortToEnv(envVarList *config.EnvVarList, componentConfig config.LocalConfigInfo) {
	// adding the debug port as an env variable
	*envVarList = append(*envVarList, config.EnvVar{
		Name:  "DEBUG_PORT",
		Value: fmt.Sprint(componentConfig.GetDebugPort()),
	})
}

// UnlinkComponents takes the component to be deleted and list of active components in the cluster as arguments.
// It returns a map with keys indicating the components that are linked to the parent component
// and values indicating the corresponding secret names
func UnlinkComponents(parentComponent Component, compoList ComponentList) map[string][]string {
	componentSecrets := make(map[string][]string)
	for _, comp := range compoList.Items {
		// .Items contains the list of components in the cluster
		for component, ports := range comp.Status.LinkedComponents {
			// Status.LinkedComponents is a map where key is the name of the component and value is a slice of ports.
			// We can use this info to create a secret name
			if component == parentComponent.Name {
				// Component is linked with our parent component
				// We need to create secret name for this and unlink the secret from component before deleting parent component
				for _, port := range ports {
					componentSecrets[comp.Name] = append(componentSecrets[comp.Name], generateSecretName(parentComponent.Name, comp.Spec.App, port))
				}
			}
		}
	}
	return componentSecrets
}

func generateSecretName(compName, app, port string) string {
	return strings.Join([]string{compName, app, port}, "-")
}<|MERGE_RESOLUTION|>--- conflicted
+++ resolved
@@ -563,34 +563,11 @@
 		}
 	}
 
-<<<<<<< HEAD
-// ApplyConfigCreateURL applies url config onto component
-func ApplyConfigCreateURL(client *occlient.Client, kClient *kclient.Client, componentConfig config.LocalConfigInfo, envSpecificInfo envinfo.EnvSpecificInfo, pushedURLMap map[string]bool) error {
-	if experimental.IsExperimentalModeEnabled() {
-		urls := envSpecificInfo.GetURL()
-		componentName := envSpecificInfo.GetName()
-		for _, urlo := range urls {
-			_, exist := pushedURLMap[urlo.Name]
-			if exist {
-				log.Successf("URL %s already exists", urlo.Name)
-			} else {
-				// if Host is not defined, the url is not for ingress
-				if len(urlo.Host) > 0 {
-					host, err := urlpkg.Create(client, kClient, urlo.Name, urlo.Port, urlo.Secure, componentName, "", urlo.Host, urlo.TLSSecret)
-					if err != nil {
-						return errors.Wrapf(err, "unable to create url")
-					}
-					log.Successf("URL %s: %s created", urlo.Name, host)
-				}
-			}
-		}
-=======
 	var componentName string
 	var applicationName string
 	if !isExperimentalModeEnabled || kClient == nil {
 		componentName = componentConfig.GetName()
 		applicationName = componentConfig.GetApplication()
->>>>>>> bd48c525
 	} else {
 		componentName = envSpecificInfo.GetName()
 	}
