--- conflicted
+++ resolved
@@ -32,7 +32,6 @@
 	"github.com/gregjones/httpcache/diskcache"
 	"github.com/openshift/odo/pkg/testingutil/filesystem"
 	"github.com/pkg/errors"
-	"golang.org/x/oauth2"
 	corev1 "k8s.io/api/core/v1"
 	"k8s.io/apimachinery/pkg/api/resource"
 	kvalidation "k8s.io/apimachinery/pkg/util/validation"
@@ -836,74 +835,6 @@
 	return remote
 }
 
-<<<<<<< HEAD
-// GetGitHubZipURL downloads a repo from a URL to a destination
-func GetGitHubZipURL(repoURL string, branch string, startPoint string, token string) (string, error) {
-	var url string
-	// Convert ssh remote to https
-	if strings.HasPrefix(repoURL, "git@") {
-		repoURL = ConvertGitSSHRemoteToHTTPS(repoURL)
-	}
-	// expecting string in format 'https://github.com/<owner>/<repo>'
-	if strings.HasPrefix(repoURL, "https://") {
-		repoURL = strings.TrimPrefix(repoURL, "https://")
-	} else {
-		return "", errors.New("Invalid GitHub URL. Please use https://")
-	}
-
-	repoArray := strings.Split(repoURL, "/")
-	if len(repoArray) < 2 {
-		return url, errors.New("Invalid GitHub URL: Could not extract owner and repo, expecting 'https://github.com/<owner>/<repo>'")
-	}
-
-	owner := repoArray[1]
-	if len(owner) == 0 {
-		return url, errors.New("Invalid GitHub URL: owner cannot be empty. Expecting 'https://github.com/<owner>/<repo>'")
-	}
-
-	repo := repoArray[2]
-	if len(repo) == 0 {
-		return url, errors.New("Invalid GitHub URL: repo cannot be empty. Expecting 'https://github.com/<owner>/<repo>'")
-	}
-
-	if strings.HasSuffix(repo, ".git") {
-		repo = strings.TrimSuffix(repo, ".git")
-	}
-
-	var ref string
-	if branch != "" && startPoint != "" {
-		return url, errors.Errorf("Branch %s and StartPoint %s specified as project reference, please only specify one", branch, startPoint)
-	} else if branch != "" {
-		ref = branch
-	} else if startPoint != "" {
-		ref = startPoint
-	} else {
-		// Default to master if branch and startpoint are not set
-		ref = defaultGithubRef
-	}
-
-	ctx := context.Background()
-	opt := &github.RepositoryContentGetOptions{Ref: ref}
-	var httpClient *http.Client = nil
-	if token != "" {
-		tokenSource := oauth2.StaticTokenSource(
-			&oauth2.Token{AccessToken: token},
-		)
-		httpClient = oauth2.NewClient(ctx, tokenSource)
-	}
-	client := github.NewClient(httpClient)
-
-	URL, response, err := client.Repositories.GetArchiveLink(ctx, owner, repo, "zipball", opt, true)
-	if err != nil {
-		errMessage := fmt.Sprintf("Error getting zip url. Response: %s.", response.Status)
-		return url, errors.New(errMessage)
-	}
-	url = URL.String()
-	return url, nil
-}
-
-=======
->>>>>>> 7831c920
 // GetAndExtractZip downloads a zip file from a URL with a http prefix or
 // takes an absolute path prefixed with file:// and extracts it to a destination.
 // pathToUnzip specifies the path within the zip folder to extract
