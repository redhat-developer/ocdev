--- conflicted
+++ resolved
@@ -1653,7 +1653,6 @@
 	}
 }
 
-<<<<<<< HEAD
 func TestValidateFile(t *testing.T) {
 	// Create temp dir and temp file
 	tempDir, err := ioutil.TempDir("", "")
@@ -1739,7 +1738,68 @@
 			srcPath: srcPath,
 			dstPath: fakePath,
 			wantErr: true,
-=======
+		},
+	}
+
+	for _, tt := range tests {
+		t.Run(tt.name, func(t *testing.T) {
+			gotErr := false
+			err = CopyFile(tt.srcPath, tt.dstPath, info)
+			if err != nil {
+				gotErr = true
+			}
+
+			if !reflect.DeepEqual(gotErr, tt.wantErr) {
+				t.Errorf("Got error: %t, want error: %t", gotErr, tt.wantErr)
+			}
+		})
+	}
+}
+
+func TestPathEqual(t *testing.T) {
+	currentDir, err := os.Getwd()
+	if err != nil {
+		t.Errorf("Can't get absolute path of current working directory with error: %v", err)
+	}
+	fileAbsPath := filepath.Join(currentDir, "file")
+	fileRelPath := filepath.Join(".", "file")
+
+	tests := []struct {
+		name       string
+		firstPath  string
+		secondPath string
+		want       bool
+	}{
+		{
+			name:       "Case 1: Two paths (two absolute paths) are equal",
+			firstPath:  fileAbsPath,
+			secondPath: fileAbsPath,
+			want:       true,
+		},
+		{
+			name:       "Case 2: Two paths (one absolute path, one relative path) are equal",
+			firstPath:  fileAbsPath,
+			secondPath: fileRelPath,
+			want:       true,
+		},
+		{
+			name:       "Case 3: Two paths are not equal",
+			firstPath:  fileAbsPath,
+			secondPath: filepath.Join(fileAbsPath, "file"),
+			want:       false,
+		},
+	}
+
+	for _, tt := range tests {
+		t.Run(tt.name, func(t *testing.T) {
+			got := PathEqual(tt.firstPath, tt.secondPath)
+			if !reflect.DeepEqual(got, tt.want) {
+				t.Errorf("Got: %t, want %t", got, tt.want)
+			}
+		})
+	}
+}
+
 func TestSliceContainsString(t *testing.T) {
 	tests := []struct {
 		name      string
@@ -1764,71 +1824,15 @@
 			stringVal: "string",
 			slice:     []string{},
 			wantVal:   false,
->>>>>>> 46ea6c3d
 		},
 	}
 
 	for _, tt := range tests {
 		t.Run(tt.name, func(t *testing.T) {
-<<<<<<< HEAD
-			gotErr := false
-			err = CopyFile(tt.srcPath, tt.dstPath, info)
-			if err != nil {
-				gotErr = true
-			}
-
-			if !reflect.DeepEqual(gotErr, tt.wantErr) {
-				t.Errorf("Got error: %t, want error: %t", gotErr, tt.wantErr)
-			}
-		})
-	}
-}
-
-func TestPathEqual(t *testing.T) {
-	currentDir, err := os.Getwd()
-	if err != nil {
-		t.Errorf("Can't get absolute path of current working directory with error: %v", err)
-	}
-	fileAbsPath := filepath.Join(currentDir, "file")
-	fileRelPath := filepath.Join(".", "file")
-
-	tests := []struct {
-		name       string
-		firstPath  string
-		secondPath string
-		want       bool
-	}{
-		{
-			name:       "Case 1: Two paths (two absolute paths) are equal",
-			firstPath:  fileAbsPath,
-			secondPath: fileAbsPath,
-			want:       true,
-		},
-		{
-			name:       "Case 2: Two paths (one absolute path, one relative path) are equal",
-			firstPath:  fileAbsPath,
-			secondPath: fileRelPath,
-			want:       true,
-		},
-		{
-			name:       "Case 3: Two paths are not equal",
-			firstPath:  fileAbsPath,
-			secondPath: filepath.Join(fileAbsPath, "file"),
-			want:       false,
-		},
-	}
-
-	for _, tt := range tests {
-		t.Run(tt.name, func(t *testing.T) {
-			got := PathEqual(tt.firstPath, tt.secondPath)
-			if !reflect.DeepEqual(got, tt.want) {
-				t.Errorf("Got: %t, want %t", got, tt.want)
-=======
 			gotVal := sliceContainsString(tt.stringVal, tt.slice)
 
 			if !reflect.DeepEqual(gotVal, tt.wantVal) {
 				t.Errorf("Got %v, want %v", gotVal, tt.wantVal)
->>>>>>> 46ea6c3d
 			}
 		})
 	}
