package util

import (
	"bytes"
	"fmt"
	"io/ioutil"
	"net"
	"net/http"
	"net/http/httptest"
	"net/url"
	"os"
	"os/user"
	"path/filepath"
	"reflect"
	"regexp"
	"runtime"
	"sort"
	"strconv"
	"strings"
	"testing"

	"github.com/pkg/errors"
	corev1 "k8s.io/api/core/v1"
)

func TestNamespaceOpenShiftObject(t *testing.T) {

	tests := []struct {
		testName        string
		componentName   string
		applicationName string
		want            string
		wantErr         bool
	}{
		{
			testName:        "Test namespacing",
			componentName:   "foo",
			applicationName: "bar",
			want:            "foo-bar",
		},
		{
			testName:        "Blank applicationName with namespacing",
			componentName:   "foo",
			applicationName: "",
			wantErr:         true,
		},
		{
			testName:        "Blank componentName with namespacing",
			componentName:   "",
			applicationName: "bar",
			wantErr:         true,
		},
	}

	// Test that it "joins"

	for _, tt := range tests {
		t.Log("Running test: ", tt.testName)
		t.Run(tt.testName, func(t *testing.T) {
			name, err := NamespaceOpenShiftObject(tt.componentName, tt.applicationName)

			if tt.wantErr && err == nil {
				t.Errorf("Expected an error, got success")
			} else if tt.wantErr == false && err != nil {
				t.Errorf("Error with namespacing: %s", err)
			}

			if tt.want != name {
				t.Errorf("Expected %s, got %s", tt.want, name)
			}
		})
	}

}

func TestExtractComponentType(t *testing.T) {

	tests := []struct {
		testName      string
		componentType string
		want          string
		wantErr       bool
	}{
		{
			testName:      "Test namespacing and versioning",
			componentType: "myproject/foo:3.5",
			want:          "foo",
		},
		{
			testName:      "Test versioning",
			componentType: "foo:3.5",
			want:          "foo",
		},
		{
			testName:      "Test plain component type",
			componentType: "foo",
			want:          "foo",
		},
	}

	// Test that it "joins"

	for _, tt := range tests {
		t.Log("Running test: ", tt.testName)
		t.Run(tt.testName, func(t *testing.T) {
			name := ExtractComponentType(tt.componentType)
			if tt.want != name {
				t.Errorf("Expected %s, got %s", tt.want, name)
			}
		})
	}

}

func TestParseComponentImageName(t *testing.T) {

	tests := []struct {
		testName string
		args     string
		want1    string
		want2    string
		want3    string
		want4    string
	}{
		{
			testName: "Case1: Version not specified",
			args:     "nodejs",
			want1:    "nodejs",
			want2:    "nodejs",
			want3:    "nodejs",
			want4:    "latest",
		},
		{
			testName: "Case1: Version not specified",
			args:     "python:3.5",
			want1:    "python:3.5",
			want2:    "python",
			want3:    "python",
			want4:    "3.5",
		},
	}

	// Test that it "joins"

	for _, tt := range tests {
		t.Log("Running test: ", tt.testName)
		t.Run(tt.testName, func(t *testing.T) {
			got1, got2, got3, got4 := ParseComponentImageName(tt.args)
			if tt.want1 != got1 {
				t.Errorf("Expected imagename to be: %s, got %s", tt.want1, got1)
			}
			if tt.want2 != got2 {
				t.Errorf("Expected component type to be: %s, got %s", tt.want2, got2)
			}
			if tt.want3 != got3 {
				t.Errorf("Expected component name to be: %s, got %s", tt.want3, got3)
			}
			if tt.want4 != got4 {
				t.Errorf("Expected component version to be: %s, got %s", tt.want4, got4)
			}
		})
	}
}

func TestFilePathConversion(t *testing.T) {

	tests := []struct {
		testName  string
		os        string
		direction string
		path      string
		url       string
	}{
		{
			testName:  "Test %q conversion for %q",
			os:        "windows",
			direction: "url to path",
			path:      "c:\\file\\path\\windows\\test",
			url:       "file:///c:/file/path/windows/test",
		},
		{
			testName:  "Test %s conversion for %s",
			os:        "windows",
			direction: "path to url",
			path:      "c:\\file\\path\\windows\\test",
			url:       "file:///c:/file/path/windows/test",
		},
		{
			testName:  "Test %q conversion for %q",
			os:        "linux",
			direction: "url to path",
			path:      "/c/file/path/windows/test",
			url:       "file:///c/file/path/windows/test",
		},
		{
			testName:  "Test %q conversion for %q",
			os:        "linux",
			direction: "path to url",
			path:      "/c/file/path/windows/test",
			url:       "file:///c/file/path/windows/test",
		},
	}

	for _, tt := range tests {
		testName := fmt.Sprintf(tt.testName, tt.direction, tt.os)
		t.Log("Running test: ", testName)
		t.Run(testName, func(t *testing.T) {
			if tt.direction == "url to path" {
				url, err := url.Parse(tt.url)
				if err == nil {
					path := ReadFilePath(url, tt.os)
					if path != tt.path {
						t.Errorf(fmt.Sprintf("Expected an url '%s' to be converted to a path '%s", tt.url, tt.path))
					}
				} else {
					t.Errorf(fmt.Sprintf("Error when parsing url '%s'", tt.url))
				}
			} else if tt.direction == "path to url" {
				url := GenFileURL(tt.path, tt.os)
				if url != tt.url {
					t.Errorf(fmt.Sprintf("Expected a path to be '%s' converted to an url '%s", tt.path, tt.url))
				}
			} else {
				t.Errorf(fmt.Sprintf("Unexpected direction '%s'", tt.direction))
			}
		})
	}
}

func TestParametersAsMap(t *testing.T) {

	tests := []struct {
		testName    string
		sliceInput  []string
		expectedMap map[string]string
	}{
		{
			testName:    "empty slice",
			sliceInput:  []string{},
			expectedMap: map[string]string{},
		},
		{
			testName:   "slice with single element",
			sliceInput: []string{"name=value"},
			expectedMap: map[string]string{
				"name": "value",
			},
		},
		{
			testName:   "slice with multiple elements",
			sliceInput: []string{"name1=value1", "name2=value2", "name3=value3"},
			expectedMap: map[string]string{
				"name1": "value1",
				"name2": "value2",
				"name3": "value3",
			},
		},
	}

	for _, tt := range tests {
		t.Log("Running test: ", tt.testName)
		t.Run(tt.testName, func(t *testing.T) {
			resultingMap := ConvertKeyValueStringToMap(tt.sliceInput)
			if !reflect.DeepEqual(tt.expectedMap, resultingMap) {
				t.Errorf("Expected %s, got %s", tt.expectedMap, resultingMap)
			}
		})
	}

}

func TestGetDNS1123Name(t *testing.T) {

	tests := []struct {
		testName string
		param    string
		want     string
	}{
		{
			testName: "Case 1: Test get DNS-1123 name for namespace and version qualified imagestream",
			param:    "myproject/foo:3.5",
			want:     "myproject-foo-3-5",
		},
		{
			testName: "Case 2: Test get DNS-1123 name for doubly hyphenated string",
			param:    "nodejs--myproject-foo-3.5",
			want:     "nodejs-myproject-foo-3-5",
		},
		{
			testName: "Case 3: Test get DNS-1123 name for string starting with underscore",
			param:    "_nodejs--myproject-foo-3.5",
			want:     "nodejs-myproject-foo-3-5",
		},
		{
			testName: "Case 4: Test get DNS-1123 name for string ending with underscore",
			param:    "nodejs--myproject-foo-3.5_",
			want:     "nodejs-myproject-foo-3-5",
		},
		{
			testName: "Case 5: Test get DNS-1123 name for string having multiple non alpha-numeric chars as prefix",
			param:    "_#*nodejs--myproject-foo-3.5",
			want:     "nodejs-myproject-foo-3-5",
		},
		{
			testName: "Case 6: Test get DNS-1123 name for string having multiple non alpha-numeric chars as suffix",
			param:    "nodejs--myproject-foo-3.5=_@",
			want:     "nodejs-myproject-foo-3-5",
		},
		{
			testName: "Case 7: Test get DNS-1123 name for string having with multiple non alpha-numeric chars as prefix and suffix",
			param:    " _#*nodejs--myproject-foo-3.5=_@ ",
			want:     "nodejs-myproject-foo-3-5",
		},
		{
			testName: "Case 8: Test get DNS-1123 should remove invalid chars",
			param:    "myproject/$foo@@:3.5",
			want:     "myproject-foo-3-5",
		},
	}

	// Test that it "joins"

	for _, tt := range tests {
		t.Log("Running test: ", tt.testName)
		t.Run(tt.testName, func(t *testing.T) {
			name := GetDNS1123Name(tt.param)
			if tt.want != name {
				t.Errorf("Expected %s, got %s", tt.want, name)
			}
		})
	}

}

func TestGetRandomName(t *testing.T) {
	type args struct {
		prefix    string
		existList []string
	}
	tests := []struct {
		testName string
		args     args
		// want is regexp if expectConflictResolution is true else its a full name
		want string
	}{
		{
			testName: "Case: Optional suffix passed and prefix-suffix as a name is not already used",
			args: args{
				prefix: "odo",
				existList: []string{
					"odo-auth",
					"odo-pqrs",
				},
			},
			want: "odo-[a-z]{4}",
		},
		{
			testName: "Case: Optional suffix passed and prefix-suffix as a name is already used",
			args: args{
				prefix: "nodejs-ex-nodejs",
				existList: []string{
					"nodejs-ex-nodejs-yvrp",
					"nodejs-ex-nodejs-abcd",
				},
			},
			want: "nodejs-ex-nodejs-[a-z]{4}",
		},
	}

	for _, tt := range tests {
		t.Log("Running test: ", tt.testName)
		t.Run(tt.testName, func(t *testing.T) {
			name, err := GetRandomName(tt.args.prefix, -1, tt.args.existList, 3)
			if err != nil {
				t.Errorf("failed to generate a random name. Error %v", err)
			}

			r, _ := regexp.Compile(tt.want)
			match := r.MatchString(name)
			if !match {
				t.Errorf("Received name %s which does not match %s", name, tt.want)
			}
		})
	}
}

func TestTruncateString(t *testing.T) {
	tests := []struct {
		testName  string
		str       string
		strLength int
		want      string
	}{
		{
			testName:  "Case: Truncate string to greater length",
			str:       "qw",
			strLength: 4,
			want:      "qw",
		},
		{
			testName:  "Case: Truncate string to lesser length",
			str:       "rtyu",
			strLength: 3,
			want:      "rty",
		},
		{
			testName:  "Case: Truncate string to -1 length",
			str:       "Odo",
			strLength: -1,
			want:      "Odo",
		},
	}

	for _, tt := range tests {
		t.Log("Running test: ", tt.testName)
		t.Run(tt.testName, func(t *testing.T) {
			receivedStr := TruncateString(tt.str, tt.strLength)
			if tt.want != receivedStr {
				t.Errorf("Truncated string %s is not same as %s", receivedStr, tt.want)
			}
		})
	}
}

func TestGenerateRandomString(t *testing.T) {
	tests := []struct {
		testName  string
		strLength int
	}{
		{
			testName:  "Case: Generate random string of length 4",
			strLength: 4,
		},
		{
			testName:  "Case: Generate random string of length 3",
			strLength: 3,
		},
	}

	for _, tt := range tests {
		t.Log("Running test: ", tt.testName)
		t.Run(tt.testName, func(t *testing.T) {
			name := GenerateRandomString(tt.strLength)
			r, _ := regexp.Compile(fmt.Sprintf("[a-z]{%d}", tt.strLength))
			match := r.MatchString(name)
			if !match {
				t.Errorf("Randomly generated string %s which does not match regexp %s", name, fmt.Sprintf("[a-z]{%d}", tt.strLength))
			}
		})
	}
}

func TestSliceDifference(t *testing.T) {
	tests := []struct {
		testName       string
		slice1         []string
		slice2         []string
		expectedResult []string
	}{
		{
			testName:       "Empty slices",
			slice1:         []string{},
			slice2:         []string{},
			expectedResult: []string{},
		},
		{
			testName:       "Single different slices",
			slice1:         []string{"a"},
			slice2:         []string{"b"},
			expectedResult: []string{"b"},
		},
		{
			testName:       "Single same slices",
			slice1:         []string{"a"},
			slice2:         []string{"a"},
			expectedResult: []string{},
		},
		{
			testName:       "Large slices with matching and non matching items",
			slice1:         []string{"a", "b", "c", "d", "e"},
			slice2:         []string{"e", "a", "u", "1", "d"},
			expectedResult: []string{"u", "1"},
		},
	}
	for _, tt := range tests {
		t.Log("Running test: ", tt.testName)
		t.Run(tt.testName, func(t *testing.T) {
			result := SliceDifference(tt.slice1, tt.slice2)
			if !reflect.DeepEqual(tt.expectedResult, result) {
				t.Errorf("Expected %v, got %v", tt.expectedResult, result)
			}
		})
	}
}

func TestGetAbsPath(t *testing.T) {
	tests := []struct {
		name    string
		path    string
		absPath string
		wantErr bool
	}{
		{
			name:    "Case 1: Valid abs path resolution of `~`",
			path:    "~",
			wantErr: false,
		},
		{
			name:    "Case 2: Valid abs path resolution of `.`",
			path:    ".",
			wantErr: false,
		},
	}
	for _, tt := range tests {
		t.Log("Running test: ", tt.name)
		t.Run(tt.name, func(t *testing.T) {
			switch tt.path {
			case "~":
				if len(customHomeDir) > 0 {
					tt.absPath = customHomeDir
				} else {
					usr, err := user.Current()
					if err != nil {
						t.Errorf("Failed to get absolute path corresponding to `~`. Error %v", err)
						return
					}
					tt.absPath = usr.HomeDir
				}

			case ".":
				absPath, err := os.Getwd()
				if err != nil {
					t.Errorf("Failed to get absolute path corresponding to `.`. Error %v", err)
					return
				}
				tt.absPath = absPath
			}
			result, err := GetAbsPath(tt.path)
			if result != tt.absPath {
				t.Errorf("Expected %v, got %v", tt.absPath, result)
			}
			if !tt.wantErr == (err != nil) {
				t.Errorf("Expected error: %v got error %v", tt.wantErr, err)
			}
		})
	}
}

func TestCheckPathExists(t *testing.T) {
	dir, err := ioutil.TempFile("", "")
	defer os.RemoveAll(dir.Name())
	if err != nil {
		return
	}
	tests := []struct {
		fileName string
		wantBool bool
	}{
		{
			fileName: dir.Name(),
			wantBool: true,
		},
		{
			fileName: dir.Name() + "-blah",
			wantBool: false,
		},
	}

	for _, tt := range tests {
		exists := CheckPathExists(tt.fileName)
		if tt.wantBool != exists {
			t.Errorf("the expected value of TestCheckPathExists function is different : %v, got: %v", tt.wantBool, exists)
		}
	}
}

func TestGetHostWithPort(t *testing.T) {

	tests := []struct {
		inputURL string
		want     string
		wantErr  bool
	}{
		{
			inputURL: "https://example.com",
			want:     "example.com:443",
			wantErr:  false,
		},
		{
			inputURL: "https://example.com:8443",
			want:     "example.com:8443",
			wantErr:  false,
		},
		{
			inputURL: "http://example.com",
			want:     "example.com:80",
			wantErr:  false,
		},
		{
			inputURL: "notexisting://example.com",
			want:     "",
			wantErr:  true,
		},
		{
			inputURL: "http://127.0.0.1",
			want:     "127.0.0.1:80",
			wantErr:  false,
		},
		{
			inputURL: "example.com:1234",
			want:     "",
			wantErr:  true,
		},
	}
	for _, tt := range tests {
		t.Run(fmt.Sprintf("Testing inputURL: %s", tt.inputURL), func(t *testing.T) {
			got, err := GetHostWithPort(tt.inputURL)
			if (err != nil) != tt.wantErr {
				t.Errorf("getHostWithPort() error = %v, wantErr %v", err, tt.wantErr)
				return
			}
			if got != tt.want {
				t.Errorf("getHostWithPort() = %v, want %v", got, tt.want)
			}
		})
	}
}

// MakeFileWithContent creates file with a given name in the given directory and writes the content to it
// dir is the name of the directory
// fileName is the name of the file to be created
// content is the string to be written to the file
func MakeFileWithContent(dir string, fileName string, content string) error {
	file, err := os.Create(dir + string(os.PathSeparator) + fileName)
	if err != nil {
		return errors.Wrapf(err, "error while creating file")
	}
	defer file.Close()
	_, err = file.WriteString(content)
	if err != nil {
		return errors.Wrapf(err, "error while writing to file")
	}
	return nil
}

// RemoveContentsFromDir removes content from the given directory
// dir is the name of the directory
func RemoveContentsFromDir(dir string) error {
	files, err := filepath.Glob(filepath.Join(dir, "*"))
	if err != nil {
		return err
	}
	for _, file := range files {
		err = os.RemoveAll(file)
		if err != nil {
			return err
		}
	}
	return nil
}

func TestGetIgnoreRulesFromDirectory(t *testing.T) {
	testDir, err := ioutil.TempDir(os.TempDir(), "odo-tests")
	if err != nil {
		t.Fatal(err)
	}
	defer os.RemoveAll(testDir)
	tests := []struct {
		name             string
		directoryName    string
		filesToCreate    []string
		rulesOnGitIgnore string
		rulesOnOdoIgnore string
		wantRules        []string
		wantErr          bool
	}{
		{
			name:             "test case 1: no odoignore and no gitignore",
			directoryName:    testDir,
			filesToCreate:    []string{""},
			rulesOnGitIgnore: "",
			rulesOnOdoIgnore: "",
			wantRules:        []string{".git"},
			wantErr:          false,
		},
		{
			name:             "test case 2: no odoignore but gitignore exists with no rules",
			directoryName:    testDir,
			filesToCreate:    []string{".gitignore"},
			rulesOnGitIgnore: "",
			rulesOnOdoIgnore: "",
			wantRules:        []string{".git"},
			wantErr:          false,
		},
		{
			name:             "test case 3: no odoignore but gitignore exists with rules",
			directoryName:    testDir,
			filesToCreate:    []string{".gitignore"},
			rulesOnGitIgnore: "*.js\n\n/openshift/**/*.json\n/tests",
			rulesOnOdoIgnore: "",
			wantRules:        []string{".git", "*.js", "/openshift/**/*.json", "/tests"},
			wantErr:          false,
		},
		{
			name:             "test case 4: odoignore exists with no rules",
			directoryName:    testDir,
			filesToCreate:    []string{".odoignore"},
			rulesOnGitIgnore: "",
			rulesOnOdoIgnore: "",
			wantRules:        []string{".git"},
			wantErr:          false,
		},
		{
			name:             "test case 5: odoignore exists with rules",
			directoryName:    testDir,
			filesToCreate:    []string{".odoignore"},
			rulesOnGitIgnore: "",
			rulesOnOdoIgnore: "*.json\n\n/openshift/**/*.js",
			wantRules:        []string{".git", "*.json", "/openshift/**/*.js"},
			wantErr:          false,
		},
		{
			name:             "test case 6: odoignore and gitignore both exists with rules",
			directoryName:    testDir,
			filesToCreate:    []string{".gitignore", ".odoignore"},
			rulesOnGitIgnore: "/tests",
			rulesOnOdoIgnore: "*.json\n\n/openshift/**/*.js",
			wantRules:        []string{".git", "*.json", "/openshift/**/*.js"},
			wantErr:          false,
		},
		{
			name:             "test case 7: no odoignore but gitignore exists with rules and comments",
			directoryName:    testDir,
			filesToCreate:    []string{".gitignore"},
			rulesOnGitIgnore: "*.js\n\n/openshift/**/*.json\n\n\n#/tests",
			rulesOnOdoIgnore: "",
			wantRules:        []string{".git", "*.js", "/openshift/**/*.json"},
			wantErr:          false,
		},
		{
			name:             "test case 8: odoignore exists exists with rules and comments",
			directoryName:    testDir,
			filesToCreate:    []string{".odoignore"},
			rulesOnOdoIgnore: "*.js\n\n\n/openshift/**/*.json\n\n\n#/tests\n/bin",
			rulesOnGitIgnore: "",
			wantRules:        []string{".git", "*.js", "/openshift/**/*.json", "/bin"},
			wantErr:          false,
		},
	}

	for _, tt := range tests {
		for _, fileName := range tt.filesToCreate {
			var err error
			if fileName == ".gitignore" {
				err = MakeFileWithContent(testDir, fileName, tt.rulesOnGitIgnore)
			} else if fileName == ".odoignore" {
				err = MakeFileWithContent(testDir, fileName, tt.rulesOnOdoIgnore)
			}
			if err != nil {
				t.Fatal(err)
			}
		}

		gotRules, err := GetIgnoreRulesFromDirectory(testDir)

		if err == nil && !tt.wantErr {
			if !reflect.DeepEqual(gotRules, tt.wantRules) {
				t.Errorf("the expected value of rules are different, excepted: %v, got: %v", tt.wantRules, gotRules)
			}
		} else if err == nil && tt.wantErr {
			t.Error("error was expected, but no error was returned")
		} else if err != nil && !tt.wantErr {
			t.Errorf("test failed, no error was expected, but got unexpected error: %s", err)
		}
		err = RemoveContentsFromDir(testDir)
		if err != nil {
			t.Fatal(err)
		}
	}
}

func TestGetAbsGlobExps(t *testing.T) {
	tests := []struct {
		testName              string
		directoryName         string
		inputRelativeGlobExps []string
		expectedGlobExps      []string
	}{
		{
			testName:      "test case 1: with a filename",
			directoryName: "/home/redhat/nodejs-ex/",
			inputRelativeGlobExps: []string{
				"example.txt",
			},
			expectedGlobExps: []string{
				"/home/redhat/nodejs-ex/example.txt",
			},
		},
		{
			testName:      "test case 2: with a folder name",
			directoryName: "/home/redhat/nodejs-ex/",
			inputRelativeGlobExps: []string{
				"example/",
			},
			expectedGlobExps: []string{
				"/home/redhat/nodejs-ex/example",
			},
		},
	}

	for _, tt := range tests {
		t.Run(tt.testName, func(t *testing.T) {
			resultExps := GetAbsGlobExps(tt.directoryName, tt.inputRelativeGlobExps)
			if runtime.GOOS == "windows" {
				for index, element := range resultExps {
					resultExps[index] = filepath.ToSlash(element)
				}
			}

			if !reflect.DeepEqual(resultExps, tt.expectedGlobExps) {
				t.Errorf("expected %v, got %v", tt.expectedGlobExps, resultExps)
			}
		})
	}
}

func TestGetSortedKeys(t *testing.T) {
	tests := []struct {
		testName string
		input    map[string]string
		expected []string
	}{
		{
			testName: "default",
			input:    map[string]string{"a": "av", "c": "cv", "b": "bv"},
			expected: []string{"a", "b", "c"},
		},
	}

	for _, tt := range tests {
		t.Log("Running test: ", tt.testName)
		t.Run(tt.testName, func(t *testing.T) {
			actual := GetSortedKeys(tt.input)
			if !reflect.DeepEqual(tt.expected, actual) {
				t.Errorf("expected: %+v, got: %+v", tt.expected, actual)
			}
		})
	}
}

func TestGetSplitValuesFromStr(t *testing.T) {
	tests := []struct {
		testName string
		input    string
		expected []string
	}{
		{
			testName: "Empty string",
			input:    "",
			expected: []string{},
		},
		{
			testName: "Single value",
			input:    "s1",
			expected: []string{"s1"},
		},
		{
			testName: "Multiple values",
			input:    "s1, s2, s3 ",
			expected: []string{"s1", "s2", "s3"},
		},
	}

	for _, tt := range tests {
		t.Log("Running test: ", tt.testName)
		t.Run(tt.testName, func(t *testing.T) {
			actual := GetSplitValuesFromStr(tt.input)
			if !reflect.DeepEqual(tt.expected, actual) {
				t.Errorf("expected: %+v, got: %+v", tt.expected, actual)
			}
		})
	}
}

func TestGetContainerPortsFromStrings(t *testing.T) {
	tests := []struct {
		name           string
		ports          []string
		containerPorts []corev1.ContainerPort
		wantErr        bool
	}{
		{
			name:  "with normal port values and normal protocol values in lowercase",
			ports: []string{"8080/tcp", "9090/udp"},
			containerPorts: []corev1.ContainerPort{
				{
					Name:          "8080-tcp",
					ContainerPort: 8080,
					Protocol:      corev1.ProtocolTCP,
				},
				{
					Name:          "9090-udp",
					ContainerPort: 9090,
					Protocol:      corev1.ProtocolUDP,
				},
			},
			wantErr: false,
		},
		{
			name:  "with normal port values and normal protocol values in mixed case",
			ports: []string{"8080/TcP", "9090/uDp"},
			containerPorts: []corev1.ContainerPort{
				{
					Name:          "8080-tcp",
					ContainerPort: 8080,
					Protocol:      corev1.ProtocolTCP,
				},
				{
					Name:          "9090-udp",
					ContainerPort: 9090,
					Protocol:      corev1.ProtocolUDP,
				},
			},
			wantErr: false,
		},
		{
			name:  "with normal port values and with one protocol value not mentioned",
			ports: []string{"8080", "9090/Udp"},
			containerPorts: []corev1.ContainerPort{
				{
					Name:          "8080-tcp",
					ContainerPort: 8080,
					Protocol:      corev1.ProtocolTCP,
				},
				{
					Name:          "9090-udp",
					ContainerPort: 9090,
					Protocol:      corev1.ProtocolUDP,
				},
			},
			wantErr: false,
		},
		{
			name:    "with normal port values and with one invalid protocol value",
			ports:   []string{"8080/blah", "9090/Udp"},
			wantErr: true,
		},
		{
			name:    "with invalid port values and normal protocol",
			ports:   []string{"ads/Tcp", "9090/Udp"},
			wantErr: true,
		},
		{
			name:    "with invalid port values and one missing protocol value",
			ports:   []string{"ads", "9090/Udp"},
			wantErr: true,
		},
	}
	for _, tt := range tests {
		t.Run(tt.name, func(t *testing.T) {
			ports, err := GetContainerPortsFromStrings(tt.ports)
			if err == nil && !tt.wantErr {
				if !reflect.DeepEqual(tt.containerPorts, ports) {
					t.Errorf("the ports are not matching, expected %#v, got %#v", tt.containerPorts, ports)
				}
			} else if err == nil && tt.wantErr {
				t.Error("error was expected, but no error was returned")
			} else if err != nil && !tt.wantErr {
				t.Errorf("test failed, no error was expected, but got unexpected error: %s", err)
			}
		})
	}
}

func TestIsGlobExpMatch(t *testing.T) {

	tests := []struct {
		testName   string
		strToMatch string
		globExps   []string
		want       bool
		wantErr    bool
	}{
		{
			testName:   "Test glob matches",
			strToMatch: "/home/redhat/nodejs-ex/.git",
			globExps:   []string{"/home/redhat/nodejs-ex/.git", "/home/redhat/nodejs-ex/tests/"},
			want:       true,
			wantErr:    false,
		},
		{
			testName:   "Test glob does not match",
			strToMatch: "/home/redhat/nodejs-ex/gimmt.gimmt",
			globExps:   []string{"/home/redhat/nodejs-ex/.git/", "/home/redhat/nodejs-ex/tests/"},
			want:       false,
			wantErr:    false,
		},
		{
			testName:   "Test glob match files",
			strToMatch: "/home/redhat/nodejs-ex/openshift/templates/example.json",
			globExps:   []string{"/home/redhat/nodejs-ex/*.json", "/home/redhat/nodejs-ex/tests/"},
			want:       true,
			wantErr:    false,
		},
		{
			testName:   "Test '**' glob matches",
			strToMatch: "/home/redhat/nodejs-ex/openshift/templates/example.json",
			globExps:   []string{"/home/redhat/nodejs-ex/openshift/**/*.json"},
			want:       true,
			wantErr:    false,
		},
		{
			testName:   "Test '!' in glob matches",
			strToMatch: "/home/redhat/nodejs-ex/openshift/templates/example.json",
			globExps:   []string{"/home/redhat/nodejs-ex/!*.json", "/home/redhat/nodejs-ex/tests/"},
			want:       false,
			wantErr:    false,
		},
		{
			testName:   "Test [ in glob matches",
			strToMatch: "/home/redhat/nodejs-ex/openshift/templates/example.json",
			globExps:   []string{"/home/redhat/nodejs-ex/["},
			want:       false,
			wantErr:    true,
		},
		{
			testName:   "Test '#' comment glob matches",
			strToMatch: "/home/redhat/nodejs-ex/openshift/templates/example.json",
			globExps:   []string{"#/home/redhat/nodejs-ex/openshift/**/*.json"},
			want:       false,
			wantErr:    false,
		},
	}

	for _, tt := range tests {
		t.Run(tt.testName, func(t *testing.T) {
			matched, err := IsGlobExpMatch(tt.strToMatch, tt.globExps)

			if !tt.wantErr == (err != nil) {
				t.Errorf("unexpected error %v, wantErr %v", err, tt.wantErr)
				return
			}

			if tt.want != matched {
				t.Errorf("expected %v, got %v", tt.want, matched)
			}
		})
	}
}

func TestRemoveDuplicate(t *testing.T) {
	type args struct {
		input  []string
		output []string
	}
	tests := []struct {
		name string
		args args
	}{
		{
			name: "Case 1 - Remove duplicates",
			args: args{
				input:  []string{"bar", "bar"},
				output: []string{"bar"},
			},
		},
		{
			name: "Case 2 - Remove duplicates, none in array",
			args: args{
				input:  []string{"bar", "foo"},
				output: []string{"foo", "bar"},
			},
		},
	}
	for _, tt := range tests {
		t.Run(tt.name, func(t *testing.T) {

			// Run function RemoveDuplicate
			output := RemoveDuplicates(tt.args.input)

			// sort the strings
			sort.Strings(output)
			sort.Strings(tt.args.output)

			if !(reflect.DeepEqual(output, tt.args.output)) {
				t.Errorf("expected %v, got %v", tt.args.output, output)
			}

		})
	}
}

func TestRemoveRelativePathFromFiles(t *testing.T) {
	type args struct {
		path   string
		input  []string
		output []string
	}
	tests := []struct {
		name    string
		args    args
		wantErr bool
	}{
		{
			name: "Case 1 - Remove the relative path from a list of files",
			args: args{
				path:   "/foo/bar",
				input:  []string{"/foo/bar/1", "/foo/bar/2", "/foo/bar/3/", "/foo/bar/4/5/foo/bar"},
				output: []string{"1", "2", "3", "4/5/foo/bar"},
			},
			wantErr: false,
		},
		{
			name: "Case 2 - Fail on purpose with an invalid path",
			args: args{
				path:   `..`,
				input:  []string{"foo", "bar"},
				output: []string{},
			},
			wantErr: true,
		},
	}
	for _, tt := range tests {
		t.Run(tt.name, func(t *testing.T) {

			// Run function RemoveRelativePathFromFiles
			output, err := RemoveRelativePathFromFiles(tt.args.input, tt.args.path)
			if runtime.GOOS == "windows" {
				for index, element := range output {
					output[index] = filepath.ToSlash(element)
				}
			}

			// Check for error
			if !tt.wantErr == (err != nil) {
				t.Errorf("unexpected error %v, wantErr %v", err, tt.wantErr)
				return
			}

			if !(reflect.DeepEqual(output, tt.args.output)) {
				t.Errorf("expected %v, got %v", tt.args.output, output)
			}

		})
	}
}

func TestHTTPGetFreePort(t *testing.T) {
	tests := []struct {
		name    string
		wantErr bool
	}{
		{
			name:    "case 1: get a valid free port",
			wantErr: false,
		},
	}
	for _, tt := range tests {
		t.Run(tt.name, func(t *testing.T) {
			got, err := HTTPGetFreePort()
			if (err != nil) != tt.wantErr {
				t.Errorf("HTTPGetFreePort() error = %v, wantErr %v", err, tt.wantErr)
				return
			}
			addressLook := "localhost:" + strconv.Itoa(got)
			listener, err := net.Listen("tcp", addressLook)
			if err != nil {
				t.Errorf("expected a free port, but listening failed cause: %v", err)
			} else {
				_ = listener.Close()
			}
		})
	}
}

func TestGetRemoteFilesMarkedForDeletion(t *testing.T) {
	tests := []struct {
		name       string
		files      []string
		remotePath string
		want       []string
	}{
		{
			name:       "case 1: no files",
			files:      []string{},
			remotePath: "/projects",
			want:       nil,
		},
		{
			name:       "case 2: one file",
			files:      []string{"abc.txt"},
			remotePath: "/projects",
			want:       []string{"/projects/abc.txt"},
		},
		{
			name:       "case 3: multiple files",
			files:      []string{"abc.txt", "def.txt", "hello.txt"},
			remotePath: "/projects",
			want:       []string{"/projects/abc.txt", "/projects/def.txt", "/projects/hello.txt"},
		},
		{
			name:       "case 4: remote path multiple folders",
			files:      []string{"abc.txt", "def.txt", "hello.txt"},
			remotePath: "/test/folder",
			want:       []string{"/test/folder/abc.txt", "/test/folder/def.txt", "/test/folder/hello.txt"},
		},
	}
	for _, tt := range tests {
		t.Run(tt.name, func(t *testing.T) {
			remoteFiles := GetRemoteFilesMarkedForDeletion(tt.files, tt.remotePath)
			if !reflect.DeepEqual(tt.want, remoteFiles) {
				t.Errorf("Expected %s, got %s", tt.want, remoteFiles)
			}
		})
	}
}

func TestHTTPGetRequest(t *testing.T) {
	// Start a local HTTP server
	server := httptest.NewServer(http.HandlerFunc(func(rw http.ResponseWriter, req *http.Request) {
		// Send response to be tested
		_, err := rw.Write([]byte("OK"))
		if err != nil {
			t.Error(err)
		}
	}))
	// Close the server when test finishes
	defer server.Close()

	tests := []struct {
		name string
		url  string
		want []byte
	}{
		{
			name: "Case 1: Input url is valid",
			url:  server.URL,
			// Want(Expected) result is "OK"
			// According to Unicode table: O == 79, K == 75
			want: []byte{79, 75},
		},
		{
			name: "Case 2: Input url is invalid",
			url:  "invalid",
			want: nil,
		},
	}

	for _, tt := range tests {
		t.Run(tt.name, func(t *testing.T) {
			request := HTTPRequestParams{
				URL: tt.url,
			}
			got, err := HTTPGetRequest(request, 0)

			if !reflect.DeepEqual(got, tt.want) {
				t.Errorf("Got: %v, want: %v", got, tt.want)
				t.Logf("Error message is: %v", err)
			}
		})
	}
}

func TestFilterIgnores(t *testing.T) {
	tests := []struct {
		name             string
		changedFiles     []string
		deletedFiles     []string
		ignoredFiles     []string
		wantChangedFiles []string
		wantDeletedFiles []string
	}{
		{
			name:             "Case 1: No ignored files",
			changedFiles:     []string{"hello.txt", "test.abc"},
			deletedFiles:     []string{"one.txt", "two.txt"},
			ignoredFiles:     []string{},
			wantChangedFiles: []string{"hello.txt", "test.abc"},
			wantDeletedFiles: []string{"one.txt", "two.txt"},
		},
		{
			name:             "Case 2: One ignored file",
			changedFiles:     []string{"hello.txt", "test.abc"},
			deletedFiles:     []string{"one.txt", "two.txt"},
			ignoredFiles:     []string{"hello.txt"},
			wantChangedFiles: []string{"test.abc"},
			wantDeletedFiles: []string{"one.txt", "two.txt"},
		},
		{
			name:             "Case 3: Multiple ignored file",
			changedFiles:     []string{"hello.txt", "test.abc"},
			deletedFiles:     []string{"one.txt", "two.txt"},
			ignoredFiles:     []string{"hello.txt", "two.txt"},
			wantChangedFiles: []string{"test.abc"},
			wantDeletedFiles: []string{"one.txt"},
		},
		{
			name:             "Case 4: No changed or deleted files",
			changedFiles:     []string{""},
			deletedFiles:     []string{""},
			ignoredFiles:     []string{"hello.txt", "two.txt"},
			wantChangedFiles: []string{""},
			wantDeletedFiles: []string{""},
		},
	}

	for _, tt := range tests {
		t.Run(tt.name, func(t *testing.T) {
			filterChanged, filterDeleted := FilterIgnores(tt.changedFiles, tt.deletedFiles, tt.ignoredFiles)

			if !reflect.DeepEqual(tt.wantChangedFiles, filterChanged) {
				t.Errorf("Expected %s, got %s", tt.wantChangedFiles, filterChanged)
			}

			if !reflect.DeepEqual(tt.wantDeletedFiles, filterDeleted) {
				t.Errorf("Expected %s, got %s", tt.wantDeletedFiles, filterDeleted)
			}
		})
	}
}

func TestDownloadFile(t *testing.T) {
	// Start a local HTTP server
	server := httptest.NewServer(http.HandlerFunc(func(rw http.ResponseWriter, req *http.Request) {
		// Send response to be tested
		_, err := rw.Write([]byte("OK"))
		if err != nil {
			t.Error(err)
		}
	}))
	// Close the server when test finishes
	defer server.Close()

	tests := []struct {
		name     string
		url      string
		filepath string
		want     []byte
		wantErr  bool
	}{
		{
			name:     "Case 1: Input url is valid",
			url:      server.URL,
			filepath: "./test.yaml",
			// Want(Expected) result is "OK"
			// According to Unicode table: O == 79, K == 75
			want:    []byte{79, 75},
			wantErr: false,
		},
		{
			name:     "Case 2: Input url is invalid",
			url:      "invalid",
			filepath: "./test.yaml",
			want:     []byte{},
			wantErr:  true,
		},
		{
			name:     "Case 3: Input url is an empty string",
			url:      "",
			filepath: "./test.yaml",
			want:     []byte{},
			wantErr:  true,
		},
	}

	for _, tt := range tests {
		t.Run(tt.name, func(t *testing.T) {
			gotErr := false
			params := DownloadParams{
				Request: HTTPRequestParams{
					URL: tt.url,
				},
				Filepath: tt.filepath,
			}
			err := DownloadFile(params)
			if err != nil {
				gotErr = true
			}
			if !reflect.DeepEqual(gotErr, tt.wantErr) {
				t.Error("Failed to get expected error")
			}

			if !tt.wantErr {
				if err != nil {
					t.Errorf("Failed to download file with error %s", err)
				}

				got, err := ioutil.ReadFile(tt.filepath)
				if err != nil {
					t.Errorf("Failed to read file with error %s", err)
				}

				if !reflect.DeepEqual(got, tt.want) {
					t.Errorf("Got: %v, want: %v", got, tt.want)
				}

				// Clean up the file that downloaded in this test case
				err = os.Remove(tt.filepath)
				if err != nil {
					t.Errorf("Failed to delete file with error %s", err)
				}
			}
		})
	}
}

func TestValidateK8sResourceName(t *testing.T) {
	tests := []struct {
		name  string
		key   string
		value string
		want  bool
	}{
		{
			name:  "Case 1: Resource name is valid",
			key:   "component name",
			value: "good-name",
			want:  true,
		},
		{
			name:  "Case 2: Resource name contains unsupported character",
			key:   "component name",
			value: "BAD@name",
			want:  false,
		},
		{
			name:  "Case 3: Resource name contains all numeric values",
			key:   "component name",
			value: "12345",
			want:  false,
		},
	}

	for _, tt := range tests {
		t.Run(tt.name, func(t *testing.T) {
			err := ValidateK8sResourceName(tt.key, tt.value)
			got := err == nil
			if !reflect.DeepEqual(got, tt.want) {
				t.Errorf("Got %t, want %t", got, tt.want)
			}
		})
	}
}

func TestConvertGitSSHRemotetoHTTPS(t *testing.T) {
	tests := []struct {
		name           string
		url            string
		expectedResult string
	}{
		{
			name:           "Case 1: Git ssh url is valid",
			url:            "git@github.com:che-samples/web-nodejs-sample.git",
			expectedResult: "https://github.com/che-samples/web-nodejs-sample.git",
		},
	}

	for _, tt := range tests {
		t.Run(tt.name, func(t *testing.T) {
			result := ConvertGitSSHRemoteToHTTPS(tt.url)
			if !reflect.DeepEqual(result, tt.expectedResult) {
				t.Errorf("Got %s, want %s", result, tt.expectedResult)
			}
		})
	}
}

func TestUnzip(t *testing.T) {
	tests := []struct {
		name          string
		src           string
		pathToUnzip   string
		expectedFiles []string
		expectedError string
	}{
		{
			name:          "Case 1: Invalid source zip",
			src:           "../../tests/examples/source/devfiles/nodejs-zip/invalid.zip",
			pathToUnzip:   "",
			expectedFiles: []string{},
			expectedError: "open ../../tests/examples/source/devfiles/nodejs-zip/invalid.zip:",
		},
		{
			name:          "Case 2: Valid source zip, no pathToUnzip",
			src:           "../../tests/examples/source/devfiles/nodejs-zip/master.zip",
			pathToUnzip:   "",
			expectedFiles: []string{"package.json", "package-lock.json", "app", "app/app.js", ".gitignore", "LICENSE", "README.md"},
			expectedError: "",
		},
		{
			name:          "Case 3: Valid source zip with pathToUnzip",
			src:           "../../tests/examples/source/devfiles/nodejs-zip/master.zip",
			pathToUnzip:   "app",
			expectedFiles: []string{"app.js"},
			expectedError: "",
		},
		{
			name:          "Case 4: Valid source zip with pathToUnzip - trailing /",
			src:           "../../tests/examples/source/devfiles/nodejs-zip/master.zip",
			pathToUnzip:   "app/",
			expectedFiles: []string{"app.js"},
			expectedError: "",
		},
		{
			name:          "Case 5: Valid source zip with pathToUnzip - leading /",
			src:           "../../tests/examples/source/devfiles/nodejs-zip/master.zip",
			pathToUnzip:   "app/",
			expectedFiles: []string{"app.js"},
			expectedError: "",
		},
		{
			name:          "Case 6: Valid source zip with pathToUnzip - leading and trailing /",
			src:           "../../tests/examples/source/devfiles/nodejs-zip/master.zip",
			pathToUnzip:   "/app/",
			expectedFiles: []string{"app.js"},
			expectedError: "",
		},
		{
			name:          "Case 7: Valid source zip with pathToUnzip - pattern",
			src:           "../../tests/examples/source/devfiles/nodejs-zip/master.zip",
			pathToUnzip:   "p*",
			expectedFiles: []string{"package.json", "package-lock.json"},
			expectedError: "",
		},
		{
			name:          "Case 8: Valid source zip with pathToUnzip - pattern and extension",
			src:           "../../tests/examples/source/devfiles/nodejs-zip/master.zip",
			pathToUnzip:   "*.json",
			expectedFiles: []string{"package.json", "package-lock.json"},
			expectedError: "",
		},
	}

	for _, tt := range tests {
		t.Run(tt.name, func(t *testing.T) {
			dir, err := ioutil.TempDir("", "unzip")
			if err != nil {
				t.Errorf("Error creating temp dir: %s", err)
			}
			defer os.RemoveAll(dir)
			t.Logf(dir)

			_, err = Unzip(filepath.FromSlash(tt.src), dir, tt.pathToUnzip)
			if err != nil {
				tt.expectedError = strings.ReplaceAll(tt.expectedError, "/", string(filepath.Separator))
				if !strings.HasPrefix(err.Error(), tt.expectedError) {
					t.Errorf("Got err: '%s'\n expected err: '%s'", err.Error(), tt.expectedError)
				}
			} else {
				for _, file := range tt.expectedFiles {
					if _, err := os.Stat(filepath.Join(dir, file)); os.IsNotExist(err) {
						t.Errorf("Expected file %s does not exist in directory after unzipping", file)
					}
				}
			}
		})
	}
}

func TestIsValidProjectDir(t *testing.T) {
	tests := []struct {
		name          string
		devfilePath   string
		filesToCreate []string
		dirToCreate   []string
		expectedError string
	}{
		{
			name:          "Case 1: Empty Folder",
			devfilePath:   "",
			filesToCreate: []string{},
			dirToCreate:   []string{},
			expectedError: "",
		},
		{
			name:          "Case 2: Folder contains devfile.yaml",
			devfilePath:   "devfile.yaml",
			filesToCreate: []string{"devfile.yaml"},
			dirToCreate:   []string{},
			expectedError: "",
		},
		{
			name:          "Case 3: Folder contains a file which is not the devfile",
			devfilePath:   "devfile.yaml",
			filesToCreate: []string{"file1.yaml"},
			dirToCreate:   []string{},
			expectedError: "Folder %s contains one element and it's not the devfile used.",
		},
		{
			name:          "Case 4: Folder contains a hidden file which is not the devfile",
			devfilePath:   "devfile.yaml",
			filesToCreate: []string{".file1.yaml"},
			dirToCreate:   []string{},
			expectedError: "Folder %s contains one element and it's not the devfile used.",
		},
		{
			name:          "Case 5: Folder contains devfile.yaml and more files",
			devfilePath:   "devfile.yaml",
			filesToCreate: []string{"devfile.yaml", "file1.yaml", "file2.yaml"},
			dirToCreate:   []string{},
			expectedError: "Folder %s is not empty. It can only contain the devfile used.",
		},
		{
			name:          "Case 6: Folder contains a directory",
			devfilePath:   "",
			filesToCreate: []string{},
			dirToCreate:   []string{"dir"},
			expectedError: "Folder %s is not empty. It contains a subfolder.",
		},
		{
			name:          "Case 7: Folder contains a hidden directory",
			devfilePath:   "",
			filesToCreate: []string{},
			dirToCreate:   []string{".dir"},
			expectedError: "Folder %s is not empty. It contains a subfolder.",
		},
	}

	for _, tt := range tests {
		t.Run(tt.name, func(t *testing.T) {
			tmpDir, err := ioutil.TempDir("", "valid-project")
			if err != nil {
				t.Errorf("Error creating temp dir: %s", err)
			}
			defer os.RemoveAll(tmpDir)

			for _, file := range tt.filesToCreate {
				file := filepath.Join(tmpDir, file)
				_, err := os.Create(file)
				if err != nil {
					t.Errorf("Error creating file %s. Err: %s", file, err)
				}
			}

			for _, dir := range tt.dirToCreate {
				dir := filepath.Join(tmpDir, dir)
				err := os.Mkdir(dir, os.FileMode(644))
				if err != nil {
					t.Errorf("Error creating dir %s. Err: %s", dir, err)
				}
			}

			err = IsValidProjectDir(tmpDir, tt.devfilePath)
			expectedError := tt.expectedError
			if expectedError != "" {
				expectedError = fmt.Sprintf(expectedError, tmpDir)
			}

			if err != nil && !reflect.DeepEqual(err.Error(), expectedError) {
				t.Errorf("Got err: %s, expected err %s", err.Error(), expectedError)
			}
		})
	}
}

func TestDownloadFileInMemory(t *testing.T) {
	// Start a local HTTP server
	server := httptest.NewServer(http.HandlerFunc(func(rw http.ResponseWriter, req *http.Request) {
		// Send response to be tested
		_, err := rw.Write([]byte("OK"))
		if err != nil {
			t.Error(err)
		}
	}))
	// Close the server when test finishes
	defer server.Close()

	tests := []struct {
		name string
		url  string
		want []byte
	}{
		{
			name: "Case 1: Input url is valid",
			url:  server.URL,
			want: []byte{79, 75},
		},
		{
			name: "Case 2: Input url is invalid",
			url:  "invalid",
			want: []byte(nil),
		},
	}

	for _, tt := range tests {
		t.Run(tt.name, func(t *testing.T) {
<<<<<<< HEAD
			data, err := DownloadFileInMemory(tt.url)

=======
			data, err := DownloadFileInMemory(HTTPRequestParams{URL: tt.url})
>>>>>>> 3fcd3670
			if tt.url != "invalid" && err != nil {
				t.Errorf("Failed to download file with error %s", err)
			}

			if !reflect.DeepEqual(data, tt.want) {
				t.Errorf("Got: %v, want: %v", data, tt.want)
			}
		})
	}
}

func TestLoadFileIntoMemory(t *testing.T) {
	// Start a local HTTP server
	server := httptest.NewServer(http.HandlerFunc(func(rw http.ResponseWriter, req *http.Request) {
		// Send response to be tested
		_, err := rw.Write([]byte("OK"))
		if err != nil {
			t.Error(err)
		}
	}))

	// Close the server when test finishes
	defer server.Close()

	tests := []struct {
		name          string
		url           string
		contains      []byte
		expectedError string
	}{
		{
			name:          "Case 1: Input url is valid",
			url:           server.URL,
			contains:      []byte{79, 75},
			expectedError: "",
		},
		{
			name:          "Case 2: Input url is invalid",
			url:           "invalid",
			contains:      []byte(nil),
			expectedError: "invalid url:",
		},
		{
			name:          "Case 3: Input http:// url doesnt exist",
			url:           "http://test.it.doesnt/exist/",
			contains:      []byte(nil),
			expectedError: "unable to download url",
		},
		{
			name:          "Case 4: Input file:// url doesnt exist",
			url:           "file://./notexists.txt",
			contains:      []byte(nil),
			expectedError: "unable to read file",
		},
		{
			name:          "Case 5: Input file://./util.go exists",
			url:           "file://./util.go",
			contains:      []byte("Load a file into memory ("),
			expectedError: "",
		},
		{
			name:          "Case 5: Input url is empty",
			url:           "",
			contains:      []byte(nil),
			expectedError: "invalid url:",
		},
	}

	for _, tt := range tests {
		t.Run(tt.name, func(t *testing.T) {
			data, err := LoadFileIntoMemory(tt.url)

			if err != nil && !strings.Contains(err.Error(), tt.expectedError) {
				t.Errorf("Got err: %s, expected err %s", err.Error(), tt.expectedError)
			}

			if tt.expectedError == "" && !bytes.Contains(data, tt.contains) {
				t.Errorf("Got: %v, should contain: %v", data, tt.contains)
			}
		})
	}
}

/*
func TestGetGitHubZipURL(t *testing.T) {
	startPoint := "1.0.0"
	branch := "my-branch"
	tests := []struct {
		name          string
		location      string
		branch        string
		startPoint    string
		expectedError string
	}{
		{
			name:          "Case 1: Invalid http request",
			location:      "http://github.com/che-samples/web-nodejs-sample/archive/master",
			expectedError: "Invalid GitHub URL. Please use https://",
		},
		{
			name:          "Case 2: Invalid owner",
			location:      "https://github.com//web-nodejs-sample/archive/master",
			expectedError: "Invalid GitHub URL: owner cannot be empty. Expecting 'https://github.com/<owner>/<repo>'",
		},
		{
			name:          "Case 3: Invalid repo",
			location:      "https://github.com/che-samples//archive/master",
			expectedError: "Invalid GitHub URL: repo cannot be empty. Expecting 'https://github.com/<owner>/<repo>'",
		},
		{
			name:          "Case 4: Invalid HTTPS Github URL with tag and commit",
			location:      "https://github.com/che-samples/web-nodejs-sample.git",
			branch:        branch,
			startPoint:    startPoint,
			expectedError: fmt.Sprintf("Branch %s and StartPoint %s specified as project reference, please only specify one", branch, startPoint),
		},
	}

	for _, tt := range tests {
		t.Run(tt.name, func(t *testing.T) {
			_, err := GetGitHubZipURL(tt.location, tt.branch, tt.startPoint)
			if err != nil {
				if !strings.Contains(err.Error(), tt.expectedError) {
					t.Errorf("Got %s,\n want %s", err.Error(), tt.expectedError)
				}
			}
		})
	}
}
*/

func TestValidateURL(t *testing.T) {
	tests := []struct {
		name    string
		url     string
		wantErr bool
	}{
		{
			name:    "Case 1: Valid URL",
			url:     "http://www.example.com/",
			wantErr: false,
		},
		{
			name:    "Case 2: Invalid URL - No host",
			url:     "http://",
			wantErr: true,
		},
		{
			name:    "Case 3: Invalid URL - No scheme",
			url:     "://www.example.com/",
			wantErr: true,
		},
	}

	for _, tt := range tests {
		t.Run(tt.name, func(t *testing.T) {
			gotErr := false
			got := ValidateURL(tt.url)
			if got != nil {
				gotErr = true
			}

			if !reflect.DeepEqual(gotErr, tt.wantErr) {
				t.Errorf("Got %v, want %v", got, tt.wantErr)
			}
		})
	}
}

func TestValidateFile(t *testing.T) {
	// Create temp dir and temp file
	tempDir, err := ioutil.TempDir("", "")
	if err != nil {
		t.Errorf("Failed to create temp dir: %s, error: %v", tempDir, err)
	}
	tempFile, err := ioutil.TempFile(tempDir, "")
	if err != nil {
		t.Errorf("Failed to create temp file: %s, error: %v", tempFile.Name(), err)
	}
	defer tempFile.Close()

	tests := []struct {
		name     string
		filePath string
		wantErr  bool
	}{
		{
			name:     "Case 1: Valid file path",
			filePath: tempFile.Name(),
			wantErr:  false,
		},
		{
			name:     "Case 2: Invalid file path",
			filePath: "!@#",
			wantErr:  true,
		},
	}

	for _, tt := range tests {
		t.Run(tt.name, func(t *testing.T) {
			gotErr := false
			err := ValidateFile(tt.filePath)
			if err != nil {
				gotErr = true
			}
			if !reflect.DeepEqual(gotErr, tt.wantErr) {
				t.Errorf("Got error: %t, want error: %t", gotErr, tt.wantErr)
			}
		})
	}
}

func TestCopyFile(t *testing.T) {
	// Create temp dir
	tempDir, err := ioutil.TempDir("", "")
	if err != nil {
		t.Errorf("Failed to create temp dir: %s, error: %v", tempDir, err)
	}

	// Create temp file under temp dir as source file
	tempFile, err := ioutil.TempFile(tempDir, "")
	if err != nil {
		t.Errorf("Failed to create temp file: %s, error: %v", tempFile.Name(), err)
	}
	defer tempFile.Close()

	srcPath := tempFile.Name()
	fakePath := "!@#/**"
	dstPath := filepath.Join(tempDir, "dstFile")
	info, _ := os.Stat(srcPath)

	tests := []struct {
		name    string
		srcPath string
		dstPath string
		wantErr bool
	}{
		{
			name:    "Case 1: Copy successfully",
			srcPath: srcPath,
			dstPath: dstPath,
			wantErr: false,
		},
		{
			name:    "Case 2: Invalid source path",
			srcPath: fakePath,
			dstPath: dstPath,
			wantErr: true,
		},
		{
			name:    "Case 3: Invalid destination path",
			srcPath: srcPath,
			dstPath: fakePath,
			wantErr: true,
		},
	}

	for _, tt := range tests {
		t.Run(tt.name, func(t *testing.T) {
			gotErr := false
			err = CopyFile(tt.srcPath, tt.dstPath, info)
			if err != nil {
				gotErr = true
			}

			if !reflect.DeepEqual(gotErr, tt.wantErr) {
				t.Errorf("Got error: %t, want error: %t", gotErr, tt.wantErr)
			}
		})
	}
}

func TestPathEqual(t *testing.T) {
	currentDir, err := os.Getwd()
	if err != nil {
		t.Errorf("Can't get absolute path of current working directory with error: %v", err)
	}
	fileAbsPath := filepath.Join(currentDir, "file")
	fileRelPath := filepath.Join(".", "file")

	tests := []struct {
		name       string
		firstPath  string
		secondPath string
		want       bool
	}{
		{
			name:       "Case 1: Two paths (two absolute paths) are equal",
			firstPath:  fileAbsPath,
			secondPath: fileAbsPath,
			want:       true,
		},
		{
			name:       "Case 2: Two paths (one absolute path, one relative path) are equal",
			firstPath:  fileAbsPath,
			secondPath: fileRelPath,
			want:       true,
		},
		{
			name:       "Case 3: Two paths are not equal",
			firstPath:  fileAbsPath,
			secondPath: filepath.Join(fileAbsPath, "file"),
			want:       false,
		},
	}

	for _, tt := range tests {
		t.Run(tt.name, func(t *testing.T) {
			got := PathEqual(tt.firstPath, tt.secondPath)
			if !reflect.DeepEqual(got, tt.want) {
				t.Errorf("Got: %t, want %t", got, tt.want)
			}
		})
	}
}

func TestSliceContainsString(t *testing.T) {
	tests := []struct {
		name      string
		stringVal string
		slice     []string
		wantVal   bool
	}{
		{
			name:      "Case 1: string in valid slice",
			stringVal: "string",
			slice:     []string{"string", "string2"},
			wantVal:   true,
		},
		{
			name:      "Case 2: string not in valid slice",
			stringVal: "string3",
			slice:     []string{"string", "string2"},
			wantVal:   false,
		},
		{
			name:      "Case 3: string not in empty slice",
			stringVal: "string",
			slice:     []string{},
			wantVal:   false,
		},
	}

	for _, tt := range tests {
		t.Run(tt.name, func(t *testing.T) {
			gotVal := sliceContainsString(tt.stringVal, tt.slice)

			if !reflect.DeepEqual(gotVal, tt.wantVal) {
				t.Errorf("Got %v, want %v", gotVal, tt.wantVal)
			}
		})
	}
}

func TestDownloadInMemory(t *testing.T) {
	tests := []struct {
		name string
		url  string
		want bool
	}{
		{
			name: "Case 1: valid URL",
			url:  "https://github.com/openshift/odo/blob/master/tests/examples/source/devfiles/nodejs/devfile.yaml",
			want: true,
		},
		{
			name: "Case 2: invalid URL",
			url:  "https://this/is/not/a/valid/url",
			want: false,
		},
		{
			name: "Case 3: empty URL",
			url:  "",
			want: false,
		},
	}

	for _, tt := range tests {

		t.Run(tt.name, func(t *testing.T) {
			_, err := DownloadFileInMemory(tt.url)

			got := err == nil

			if !reflect.DeepEqual(got, tt.want) {
				t.Errorf("Got: %v, want: %v", got, tt.want)
				t.Logf("Error message is: %v", err)
			}
		})
	}
}

func TestValidateDockerfile(t *testing.T) {
	tests := []struct {
		name string
		path string
		want bool
	}{
		{
			name: "Case 1: valid Dockerfile",
			path: filepath.Join("tests", "examples", "source", "dockerfiles", "Dockerfile"),
			want: true,
		},
		{
			name: "Case 2: valid Dockerfile with comment",
			path: filepath.Join("tests", "examples", "source", "dockerfiles", "DockerfileWithComment"),
			want: true,
		},
		{
			name: "Case 3: valid Dockerfile with whitespace",
			path: filepath.Join("tests", "examples", "source", "dockerfiles", "DockerfileWithWhitespace"),
			want: true,
		},
		{
			name: "Case 4: invalid Dockerfile with missing FROM",
			path: filepath.Join("tests", "examples", "source", "dockerfiles", "DockerfileInvalid"),
			want: false,
		},
		{
			name: "Case 5: invalid Dockerfile with entry before FROM",
			path: filepath.Join("tests", "examples", "source", "dockerfiles", "DockerfileInvalidFROM"),
			want: false,
		},
	}

	for _, tt := range tests {
		t.Run(tt.name, func(t *testing.T) {
			// Get path for this file (util_test)
			_, filename, _, _ := runtime.Caller(0)
			// Read the file using a path relative to this file
			content, err := ioutil.ReadFile(filepath.Join(filename, "..", "..", "..", tt.path))
			if err != nil {
				t.Error("Error when reading the dockerfile: ", err)
			}

			err = ValidateDockerfile(content)

			got := err == nil

			if !reflect.DeepEqual(got, tt.want) {
				t.Errorf("Got: %v, want: %v", got, tt.want)
				t.Logf("Error message is: %v", err)
			}
		})
	}
}

func TestValidateTag(t *testing.T) {
	tests := []struct {
		name string
		tag  string
		want bool
	}{
		{
			name: "Case 1: Valid tag ",
			tag:  "image-registry.openshift-image-registry.svc:5000/default/my-nodejs:1.0",
			want: true,
		},
		{
			name: "Case 2: Invalid tag with trailing period",
			tag:  "image-registry.openshift-image-registry.svc:5000./default/my-nodejs:1.0",
			want: false,
		},
		{
			name: "Case 3: Invalid tag with trailing dash",
			tag:  "image-registry.openshift-image-registry.svc:5000-/default/my-nodejs:1.0",
			want: false,
		},
		{
			name: "Case 4: Invalid tag with trailing underscore",
			tag:  "image-registry.openshift-image-registry.svc:5000_/default/my-nodejs:1.0",
			want: false,
		},
		{
			name: "Case 5: Invalid tag with trailing colon",
			tag:  "image-registry.openshift-image-registry.svc:5000:/default/my-nodejs:1.0",
			want: false,
		},
		{
			name: "Case 6: Invalid tag with invalid characters",
			tag:  "imag|||\\e-registry.openshift&^%-image-registry.svc:5000/default!/my-nodejs:1.0",
			want: false,
		},
		{
			name: "Case 7: Missing registry",
			tag:  "/default/my-nodejs:1.0",
			want: false,
		},
		{
			name: "Case 8: Missing namespace",
			tag:  "image-registry.openshift-image-registry.svc:5000//my-nodejs:1.0",
			want: false,
		},
		{
			name: "Case 9: Missing image",
			tag:  "image-registry.openshift-image-registry.svc:5000/default/",
			want: false,
		},
		{
			name: "Case 10: Too many /'s",
			tag:  "image-registry.openshift/image-registry.svc:5000:/default/my-nodejs:1.0",
			want: false,
		},
		{
			name: "Case 11: Too few /'s",
			tag:  "image-registry.openshift-image-registry.svc:5000:/default-my-nodejs:1.0",
			want: false,
		},
	}

	for _, tt := range tests {
		t.Run(tt.name, func(t *testing.T) {
			err := ValidateTag(tt.tag)

			got := err == nil

			if !reflect.DeepEqual(got, tt.want) {
				t.Errorf("Got: %v, want: %v", got, tt.want)
				t.Logf("Error message is: %v", err)
			}
		})
	}
}<|MERGE_RESOLUTION|>--- conflicted
+++ resolved
@@ -1684,12 +1684,7 @@
 
 	for _, tt := range tests {
 		t.Run(tt.name, func(t *testing.T) {
-<<<<<<< HEAD
-			data, err := DownloadFileInMemory(tt.url)
-
-=======
 			data, err := DownloadFileInMemory(HTTPRequestParams{URL: tt.url})
->>>>>>> 3fcd3670
 			if tt.url != "invalid" && err != nil {
 				t.Errorf("Failed to download file with error %s", err)
 			}
