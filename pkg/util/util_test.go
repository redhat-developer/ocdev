package util

import (
	"fmt"
	"io/ioutil"
	"net"
	"net/http"
	"net/http/httptest"
	"net/url"
	"os"
	"os/user"
	"path/filepath"
	"reflect"
	"regexp"
	"runtime"
	"sort"
	"strconv"
	"strings"
	"testing"

	"github.com/pkg/errors"
	corev1 "k8s.io/api/core/v1"
)

func TestNamespaceOpenShiftObject(t *testing.T) {

	tests := []struct {
		testName        string
		componentName   string
		applicationName string
		want            string
		wantErr         bool
	}{
		{
			testName:        "Test namespacing",
			componentName:   "foo",
			applicationName: "bar",
			want:            "foo-bar",
		},
		{
			testName:        "Blank applicationName with namespacing",
			componentName:   "foo",
			applicationName: "",
			wantErr:         true,
		},
		{
			testName:        "Blank componentName with namespacing",
			componentName:   "",
			applicationName: "bar",
			wantErr:         true,
		},
	}

	// Test that it "joins"

	for _, tt := range tests {
		t.Log("Running test: ", tt.testName)
		t.Run(tt.testName, func(t *testing.T) {
			name, err := NamespaceOpenShiftObject(tt.componentName, tt.applicationName)

			if tt.wantErr && err == nil {
				t.Errorf("Expected an error, got success")
			} else if tt.wantErr == false && err != nil {
				t.Errorf("Error with namespacing: %s", err)
			}

			if tt.want != name {
				t.Errorf("Expected %s, got %s", tt.want, name)
			}
		})
	}

}

func TestExtractComponentType(t *testing.T) {

	tests := []struct {
		testName      string
		componentType string
		want          string
		wantErr       bool
	}{
		{
			testName:      "Test namespacing and versioning",
			componentType: "myproject/foo:3.5",
			want:          "foo",
		},
		{
			testName:      "Test versioning",
			componentType: "foo:3.5",
			want:          "foo",
		},
		{
			testName:      "Test plain component type",
			componentType: "foo",
			want:          "foo",
		},
	}

	// Test that it "joins"

	for _, tt := range tests {
		t.Log("Running test: ", tt.testName)
		t.Run(tt.testName, func(t *testing.T) {
			name := ExtractComponentType(tt.componentType)
			if tt.want != name {
				t.Errorf("Expected %s, got %s", tt.want, name)
			}
		})
	}

}

func TestParseComponentImageName(t *testing.T) {

	tests := []struct {
		testName string
		args     string
		want1    string
		want2    string
		want3    string
		want4    string
	}{
		{
			testName: "Case1: Version not specified",
			args:     "nodejs",
			want1:    "nodejs",
			want2:    "nodejs",
			want3:    "nodejs",
			want4:    "latest",
		},
		{
			testName: "Case1: Version not specified",
			args:     "python:3.5",
			want1:    "python:3.5",
			want2:    "python",
			want3:    "python",
			want4:    "3.5",
		},
	}

	// Test that it "joins"

	for _, tt := range tests {
		t.Log("Running test: ", tt.testName)
		t.Run(tt.testName, func(t *testing.T) {
			got1, got2, got3, got4 := ParseComponentImageName(tt.args)
			if tt.want1 != got1 {
				t.Errorf("Expected imagename to be: %s, got %s", tt.want1, got1)
			}
			if tt.want2 != got2 {
				t.Errorf("Expected component type to be: %s, got %s", tt.want2, got2)
			}
			if tt.want3 != got3 {
				t.Errorf("Expected component name to be: %s, got %s", tt.want3, got3)
			}
			if tt.want4 != got4 {
				t.Errorf("Expected component version to be: %s, got %s", tt.want4, got4)
			}
		})
	}
}

func TestFilePathConversion(t *testing.T) {

	tests := []struct {
		testName  string
		os        string
		direction string
		path      string
		url       string
	}{
		{
			testName:  "Test %q conversion for %q",
			os:        "windows",
			direction: "url to path",
			path:      "c:\\file\\path\\windows\\test",
			url:       "file:///c:/file/path/windows/test",
		},
		{
			testName:  "Test %s conversion for %s",
			os:        "windows",
			direction: "path to url",
			path:      "c:\\file\\path\\windows\\test",
			url:       "file:///c:/file/path/windows/test",
		},
		{
			testName:  "Test %q conversion for %q",
			os:        "linux",
			direction: "url to path",
			path:      "/c/file/path/windows/test",
			url:       "file:///c/file/path/windows/test",
		},
		{
			testName:  "Test %q conversion for %q",
			os:        "linux",
			direction: "path to url",
			path:      "/c/file/path/windows/test",
			url:       "file:///c/file/path/windows/test",
		},
	}

	for _, tt := range tests {
		testName := fmt.Sprintf(tt.testName, tt.direction, tt.os)
		t.Log("Running test: ", testName)
		t.Run(testName, func(t *testing.T) {
			if tt.direction == "url to path" {
				url, err := url.Parse(tt.url)
				if err == nil {
					path := ReadFilePath(url, tt.os)
					if path != tt.path {
						t.Errorf(fmt.Sprintf("Expected an url '%s' to be converted to a path '%s", tt.url, tt.path))
					}
				} else {
					t.Errorf(fmt.Sprintf("Error when parsing url '%s'", tt.url))
				}
			} else if tt.direction == "path to url" {
				url := GenFileURL(tt.path, tt.os)
				if url != tt.url {
					t.Errorf(fmt.Sprintf("Expected a path to be '%s' converted to an url '%s", tt.path, tt.url))
				}
			} else {
				t.Errorf(fmt.Sprintf("Unexpected direction '%s'", tt.direction))
			}
		})
	}
}

func TestParametersAsMap(t *testing.T) {

	tests := []struct {
		testName    string
		sliceInput  []string
		expectedMap map[string]string
	}{
		{
			testName:    "empty slice",
			sliceInput:  []string{},
			expectedMap: map[string]string{},
		},
		{
			testName:   "slice with single element",
			sliceInput: []string{"name=value"},
			expectedMap: map[string]string{
				"name": "value",
			},
		},
		{
			testName:   "slice with multiple elements",
			sliceInput: []string{"name1=value1", "name2=value2", "name3=value3"},
			expectedMap: map[string]string{
				"name1": "value1",
				"name2": "value2",
				"name3": "value3",
			},
		},
	}

	for _, tt := range tests {
		t.Log("Running test: ", tt.testName)
		t.Run(tt.testName, func(t *testing.T) {
			resultingMap := ConvertKeyValueStringToMap(tt.sliceInput)
			if !reflect.DeepEqual(tt.expectedMap, resultingMap) {
				t.Errorf("Expected %s, got %s", tt.expectedMap, resultingMap)
			}
		})
	}

}

func TestGetDNS1123Name(t *testing.T) {

	tests := []struct {
		testName string
		param    string
		want     string
	}{
		{
			testName: "Case 1: Test get DNS-1123 name for namespace and version qualified imagestream",
			param:    "myproject/foo:3.5",
			want:     "myproject-foo-3-5",
		},
		{
			testName: "Case 2: Test get DNS-1123 name for doubly hyphenated string",
			param:    "nodejs--myproject-foo-3.5",
			want:     "nodejs-myproject-foo-3-5",
		},
		{
			testName: "Case 3: Test get DNS-1123 name for string starting with underscore",
			param:    "_nodejs--myproject-foo-3.5",
			want:     "nodejs-myproject-foo-3-5",
		},
		{
			testName: "Case 4: Test get DNS-1123 name for string ending with underscore",
			param:    "nodejs--myproject-foo-3.5_",
			want:     "nodejs-myproject-foo-3-5",
		},
		{
			testName: "Case 5: Test get DNS-1123 name for string having multiple non alpha-numeric chars as prefix",
			param:    "_#*nodejs--myproject-foo-3.5",
			want:     "nodejs-myproject-foo-3-5",
		},
		{
			testName: "Case 6: Test get DNS-1123 name for string having multiple non alpha-numeric chars as suffix",
			param:    "nodejs--myproject-foo-3.5=_@",
			want:     "nodejs-myproject-foo-3-5",
		},
		{
			testName: "Case 7: Test get DNS-1123 name for string having with multiple non alpha-numeric chars as prefix and suffix",
			param:    " _#*nodejs--myproject-foo-3.5=_@ ",
			want:     "nodejs-myproject-foo-3-5",
		},
		{
			testName: "Case 8: Test get DNS-1123 should remove invalid chars",
			param:    "myproject/$foo@@:3.5",
			want:     "myproject-foo-3-5",
		},
	}

	// Test that it "joins"

	for _, tt := range tests {
		t.Log("Running test: ", tt.testName)
		t.Run(tt.testName, func(t *testing.T) {
			name := GetDNS1123Name(tt.param)
			if tt.want != name {
				t.Errorf("Expected %s, got %s", tt.want, name)
			}
		})
	}

}

func TestGetRandomName(t *testing.T) {
	type args struct {
		prefix    string
		existList []string
	}
	tests := []struct {
		testName string
		args     args
		// want is regexp if expectConflictResolution is true else its a full name
		want string
	}{
		{
			testName: "Case: Optional suffix passed and prefix-suffix as a name is not already used",
			args: args{
				prefix: "odo",
				existList: []string{
					"odo-auth",
					"odo-pqrs",
				},
			},
			want: "odo-[a-z]{4}",
		},
		{
			testName: "Case: Optional suffix passed and prefix-suffix as a name is already used",
			args: args{
				prefix: "nodejs-ex-nodejs",
				existList: []string{
					"nodejs-ex-nodejs-yvrp",
					"nodejs-ex-nodejs-abcd",
				},
			},
			want: "nodejs-ex-nodejs-[a-z]{4}",
		},
	}

	for _, tt := range tests {
		t.Log("Running test: ", tt.testName)
		t.Run(tt.testName, func(t *testing.T) {
			name, err := GetRandomName(tt.args.prefix, -1, tt.args.existList, 3)
			if err != nil {
				t.Errorf("failed to generate a random name. Error %v", err)
			}

			r, _ := regexp.Compile(tt.want)
			match := r.MatchString(name)
			if !match {
				t.Errorf("Received name %s which does not match %s", name, tt.want)
			}
		})
	}
}

func TestTruncateString(t *testing.T) {
	tests := []struct {
		testName  string
		str       string
		strLength int
		want      string
	}{
		{
			testName:  "Case: Truncate string to greater length",
			str:       "qw",
			strLength: 4,
			want:      "qw",
		},
		{
			testName:  "Case: Truncate string to lesser length",
			str:       "rtyu",
			strLength: 3,
			want:      "rty",
		},
		{
			testName:  "Case: Truncate string to -1 length",
			str:       "Odo",
			strLength: -1,
			want:      "Odo",
		},
	}

	for _, tt := range tests {
		t.Log("Running test: ", tt.testName)
		t.Run(tt.testName, func(t *testing.T) {
			receivedStr := TruncateString(tt.str, tt.strLength)
			if tt.want != receivedStr {
				t.Errorf("Truncated string %s is not same as %s", receivedStr, tt.want)
			}
		})
	}
}

func TestGenerateRandomString(t *testing.T) {
	tests := []struct {
		testName  string
		strLength int
	}{
		{
			testName:  "Case: Generate random string of length 4",
			strLength: 4,
		},
		{
			testName:  "Case: Generate random string of length 3",
			strLength: 3,
		},
	}

	for _, tt := range tests {
		t.Log("Running test: ", tt.testName)
		t.Run(tt.testName, func(t *testing.T) {
			name := GenerateRandomString(tt.strLength)
			r, _ := regexp.Compile(fmt.Sprintf("[a-z]{%d}", tt.strLength))
			match := r.MatchString(name)
			if !match {
				t.Errorf("Randomly generated string %s which does not match regexp %s", name, fmt.Sprintf("[a-z]{%d}", tt.strLength))
			}
		})
	}
}

func TestSliceDifference(t *testing.T) {
	tests := []struct {
		testName       string
		slice1         []string
		slice2         []string
		expectedResult []string
	}{
		{
			testName:       "Empty slices",
			slice1:         []string{},
			slice2:         []string{},
			expectedResult: []string{},
		},
		{
			testName:       "Single different slices",
			slice1:         []string{"a"},
			slice2:         []string{"b"},
			expectedResult: []string{"b"},
		},
		{
			testName:       "Single same slices",
			slice1:         []string{"a"},
			slice2:         []string{"a"},
			expectedResult: []string{},
		},
		{
			testName:       "Large slices with matching and non matching items",
			slice1:         []string{"a", "b", "c", "d", "e"},
			slice2:         []string{"e", "a", "u", "1", "d"},
			expectedResult: []string{"u", "1"},
		},
	}
	for _, tt := range tests {
		t.Log("Running test: ", tt.testName)
		t.Run(tt.testName, func(t *testing.T) {
			result := SliceDifference(tt.slice1, tt.slice2)
			if !reflect.DeepEqual(tt.expectedResult, result) {
				t.Errorf("Expected %v, got %v", tt.expectedResult, result)
			}
		})
	}
}

func TestGetAbsPath(t *testing.T) {
	tests := []struct {
		name    string
		path    string
		absPath string
		wantErr bool
	}{
		{
			name:    "Case 1: Valid abs path resolution of `~`",
			path:    "~",
			wantErr: false,
		},
		{
			name:    "Case 2: Valid abs path resolution of `.`",
			path:    ".",
			wantErr: false,
		},
	}
	for _, tt := range tests {
		t.Log("Running test: ", tt.name)
		t.Run(tt.name, func(t *testing.T) {
			switch tt.path {
			case "~":
				if len(customHomeDir) > 0 {
					tt.absPath = customHomeDir
				} else {
					usr, err := user.Current()
					if err != nil {
						t.Errorf("Failed to get absolute path corresponding to `~`. Error %v", err)
						return
					}
					tt.absPath = usr.HomeDir
				}

			case ".":
				absPath, err := os.Getwd()
				if err != nil {
					t.Errorf("Failed to get absolute path corresponding to `.`. Error %v", err)
					return
				}
				tt.absPath = absPath
			}
			result, err := GetAbsPath(tt.path)
			if result != tt.absPath {
				t.Errorf("Expected %v, got %v", tt.absPath, result)
			}
			if !tt.wantErr == (err != nil) {
				t.Errorf("Expected error: %v got error %v", tt.wantErr, err)
			}
		})
	}
}

func TestCheckPathExists(t *testing.T) {
	dir, err := ioutil.TempFile("", "")
	defer os.RemoveAll(dir.Name())
	if err != nil {
		return
	}
	tests := []struct {
		fileName string
		wantBool bool
	}{
		{
			fileName: dir.Name(),
			wantBool: true,
		},
		{
			fileName: dir.Name() + "-blah",
			wantBool: false,
		},
	}

	for _, tt := range tests {
		exists := CheckPathExists(tt.fileName)
		if tt.wantBool != exists {
			t.Errorf("the expected value of TestCheckPathExists function is different : %v, got: %v", tt.wantBool, exists)
		}
	}
}

func TestGetHostWithPort(t *testing.T) {

	tests := []struct {
		inputURL string
		want     string
		wantErr  bool
	}{
		{
			inputURL: "https://example.com",
			want:     "example.com:443",
			wantErr:  false,
		},
		{
			inputURL: "https://example.com:8443",
			want:     "example.com:8443",
			wantErr:  false,
		},
		{
			inputURL: "http://example.com",
			want:     "example.com:80",
			wantErr:  false,
		},
		{
			inputURL: "notexisting://example.com",
			want:     "",
			wantErr:  true,
		},
		{
			inputURL: "http://127.0.0.1",
			want:     "127.0.0.1:80",
			wantErr:  false,
		},
		{
			inputURL: "example.com:1234",
			want:     "",
			wantErr:  true,
		},
	}
	for _, tt := range tests {
		t.Run(fmt.Sprintf("Testing inputURL: %s", tt.inputURL), func(t *testing.T) {
			got, err := GetHostWithPort(tt.inputURL)
			if (err != nil) != tt.wantErr {
				t.Errorf("getHostWithPort() error = %v, wantErr %v", err, tt.wantErr)
				return
			}
			if got != tt.want {
				t.Errorf("getHostWithPort() = %v, want %v", got, tt.want)
			}
		})
	}
}

// MakeFileWithContent creates file with a given name in the given directory and writes the content to it
// dir is the name of the directory
// fileName is the name of the file to be created
// content is the string to be written to the file
func MakeFileWithContent(dir string, fileName string, content string) error {
	file, err := os.Create(dir + string(os.PathSeparator) + fileName)
	if err != nil {
		return errors.Wrapf(err, "error while creating file")
	}
	defer file.Close()
	_, err = file.WriteString(content)
	if err != nil {
		return errors.Wrapf(err, "error while writing to file")
	}
	return nil
}

// RemoveContentsFromDir removes content from the given directory
// dir is the name of the directory
func RemoveContentsFromDir(dir string) error {
	files, err := filepath.Glob(filepath.Join(dir, "*"))
	if err != nil {
		return err
	}
	for _, file := range files {
		err = os.RemoveAll(file)
		if err != nil {
			return err
		}
	}
	return nil
}

func TestGetIgnoreRulesFromDirectory(t *testing.T) {
	testDir, err := ioutil.TempDir(os.TempDir(), "odo-tests")
	if err != nil {
		t.Fatal(err)
	}
	defer os.RemoveAll(testDir)
	tests := []struct {
		name             string
		directoryName    string
		filesToCreate    []string
		rulesOnGitIgnore string
		rulesOnOdoIgnore string
		wantRules        []string
		wantErr          bool
	}{
		{
			name:             "test case 1: no odoignore and no gitignore",
			directoryName:    testDir,
			filesToCreate:    []string{""},
			rulesOnGitIgnore: "",
			rulesOnOdoIgnore: "",
			wantRules:        []string{".git"},
			wantErr:          false,
		},
		{
			name:             "test case 2: no odoignore but gitignore exists with no rules",
			directoryName:    testDir,
			filesToCreate:    []string{".gitignore"},
			rulesOnGitIgnore: "",
			rulesOnOdoIgnore: "",
			wantRules:        []string{".git"},
			wantErr:          false,
		},
		{
			name:             "test case 3: no odoignore but gitignore exists with rules",
			directoryName:    testDir,
			filesToCreate:    []string{".gitignore"},
			rulesOnGitIgnore: "*.js\n\n/openshift/**/*.json\n/tests",
			rulesOnOdoIgnore: "",
			wantRules:        []string{".git", "*.js", "/openshift/**/*.json", "/tests"},
			wantErr:          false,
		},
		{
			name:             "test case 4: odoignore exists with no rules",
			directoryName:    testDir,
			filesToCreate:    []string{".odoignore"},
			rulesOnGitIgnore: "",
			rulesOnOdoIgnore: "",
			wantRules:        []string{".git"},
			wantErr:          false,
		},
		{
			name:             "test case 5: odoignore exists with rules",
			directoryName:    testDir,
			filesToCreate:    []string{".odoignore"},
			rulesOnGitIgnore: "",
			rulesOnOdoIgnore: "*.json\n\n/openshift/**/*.js",
			wantRules:        []string{".git", "*.json", "/openshift/**/*.js"},
			wantErr:          false,
		},
		{
			name:             "test case 6: odoignore and gitignore both exists with rules",
			directoryName:    testDir,
			filesToCreate:    []string{".gitignore", ".odoignore"},
			rulesOnGitIgnore: "/tests",
			rulesOnOdoIgnore: "*.json\n\n/openshift/**/*.js",
			wantRules:        []string{".git", "*.json", "/openshift/**/*.js"},
			wantErr:          false,
		},
		{
			name:             "test case 7: no odoignore but gitignore exists with rules and comments",
			directoryName:    testDir,
			filesToCreate:    []string{".gitignore"},
			rulesOnGitIgnore: "*.js\n\n/openshift/**/*.json\n\n\n#/tests",
			rulesOnOdoIgnore: "",
			wantRules:        []string{".git", "*.js", "/openshift/**/*.json"},
			wantErr:          false,
		},
		{
			name:             "test case 8: odoignore exists exists with rules and comments",
			directoryName:    testDir,
			filesToCreate:    []string{".odoignore"},
			rulesOnOdoIgnore: "*.js\n\n\n/openshift/**/*.json\n\n\n#/tests\n/bin",
			rulesOnGitIgnore: "",
			wantRules:        []string{".git", "*.js", "/openshift/**/*.json", "/bin"},
			wantErr:          false,
		},
	}

	for _, tt := range tests {
		for _, fileName := range tt.filesToCreate {
			var err error
			if fileName == ".gitignore" {
				err = MakeFileWithContent(testDir, fileName, tt.rulesOnGitIgnore)
			} else if fileName == ".odoignore" {
				err = MakeFileWithContent(testDir, fileName, tt.rulesOnOdoIgnore)
			}
			if err != nil {
				t.Fatal(err)
			}
		}

		gotRules, err := GetIgnoreRulesFromDirectory(testDir)

		if err == nil && !tt.wantErr {
			if !reflect.DeepEqual(gotRules, tt.wantRules) {
				t.Errorf("the expected value of rules are different, excepted: %v, got: %v", tt.wantRules, gotRules)
			}
		} else if err == nil && tt.wantErr {
			t.Error("error was expected, but no error was returned")
		} else if err != nil && !tt.wantErr {
			t.Errorf("test failed, no error was expected, but got unexpected error: %s", err)
		}
		err = RemoveContentsFromDir(testDir)
		if err != nil {
			t.Fatal(err)
		}
	}
}

func TestGetAbsGlobExps(t *testing.T) {
	tests := []struct {
		testName              string
		directoryName         string
		inputRelativeGlobExps []string
		expectedGlobExps      []string
	}{
		{
			testName:      "test case 1: with a filename",
			directoryName: "/home/redhat/nodejs-ex/",
			inputRelativeGlobExps: []string{
				"example.txt",
			},
			expectedGlobExps: []string{
				"/home/redhat/nodejs-ex/example.txt",
			},
		},
		{
			testName:      "test case 2: with a folder name",
			directoryName: "/home/redhat/nodejs-ex/",
			inputRelativeGlobExps: []string{
				"example/",
			},
			expectedGlobExps: []string{
				"/home/redhat/nodejs-ex/example",
			},
		},
	}

	for _, tt := range tests {
		t.Run(tt.testName, func(t *testing.T) {
			resultExps := GetAbsGlobExps(tt.directoryName, tt.inputRelativeGlobExps)
			if runtime.GOOS == "windows" {
				for index, element := range resultExps {
					resultExps[index] = filepath.ToSlash(element)
				}
			}

			if !reflect.DeepEqual(resultExps, tt.expectedGlobExps) {
				t.Errorf("expected %v, got %v", tt.expectedGlobExps, resultExps)
			}
		})
	}
}

func TestGetSortedKeys(t *testing.T) {
	tests := []struct {
		testName string
		input    map[string]string
		expected []string
	}{
		{
			testName: "default",
			input:    map[string]string{"a": "av", "c": "cv", "b": "bv"},
			expected: []string{"a", "b", "c"},
		},
	}

	for _, tt := range tests {
		t.Log("Running test: ", tt.testName)
		t.Run(tt.testName, func(t *testing.T) {
			actual := GetSortedKeys(tt.input)
			if !reflect.DeepEqual(tt.expected, actual) {
				t.Errorf("expected: %+v, got: %+v", tt.expected, actual)
			}
		})
	}
}

func TestGetSplitValuesFromStr(t *testing.T) {
	tests := []struct {
		testName string
		input    string
		expected []string
	}{
		{
			testName: "Empty string",
			input:    "",
			expected: []string{},
		},
		{
			testName: "Single value",
			input:    "s1",
			expected: []string{"s1"},
		},
		{
			testName: "Multiple values",
			input:    "s1, s2, s3 ",
			expected: []string{"s1", "s2", "s3"},
		},
	}

	for _, tt := range tests {
		t.Log("Running test: ", tt.testName)
		t.Run(tt.testName, func(t *testing.T) {
			actual := GetSplitValuesFromStr(tt.input)
			if !reflect.DeepEqual(tt.expected, actual) {
				t.Errorf("expected: %+v, got: %+v", tt.expected, actual)
			}
		})
	}
}

func TestGetContainerPortsFromStrings(t *testing.T) {
	tests := []struct {
		name           string
		ports          []string
		containerPorts []corev1.ContainerPort
		wantErr        bool
	}{
		{
			name:  "with normal port values and normal protocol values in lowercase",
			ports: []string{"8080/tcp", "9090/udp"},
			containerPorts: []corev1.ContainerPort{
				{
					Name:          "8080-tcp",
					ContainerPort: 8080,
					Protocol:      corev1.ProtocolTCP,
				},
				{
					Name:          "9090-udp",
					ContainerPort: 9090,
					Protocol:      corev1.ProtocolUDP,
				},
			},
			wantErr: false,
		},
		{
			name:  "with normal port values and normal protocol values in mixed case",
			ports: []string{"8080/TcP", "9090/uDp"},
			containerPorts: []corev1.ContainerPort{
				{
					Name:          "8080-tcp",
					ContainerPort: 8080,
					Protocol:      corev1.ProtocolTCP,
				},
				{
					Name:          "9090-udp",
					ContainerPort: 9090,
					Protocol:      corev1.ProtocolUDP,
				},
			},
			wantErr: false,
		},
		{
			name:  "with normal port values and with one protocol value not mentioned",
			ports: []string{"8080", "9090/Udp"},
			containerPorts: []corev1.ContainerPort{
				{
					Name:          "8080-tcp",
					ContainerPort: 8080,
					Protocol:      corev1.ProtocolTCP,
				},
				{
					Name:          "9090-udp",
					ContainerPort: 9090,
					Protocol:      corev1.ProtocolUDP,
				},
			},
			wantErr: false,
		},
		{
			name:    "with normal port values and with one invalid protocol value",
			ports:   []string{"8080/blah", "9090/Udp"},
			wantErr: true,
		},
		{
			name:    "with invalid port values and normal protocol",
			ports:   []string{"ads/Tcp", "9090/Udp"},
			wantErr: true,
		},
		{
			name:    "with invalid port values and one missing protocol value",
			ports:   []string{"ads", "9090/Udp"},
			wantErr: true,
		},
	}
	for _, tt := range tests {
		t.Run(tt.name, func(t *testing.T) {
			ports, err := GetContainerPortsFromStrings(tt.ports)
			if err == nil && !tt.wantErr {
				if !reflect.DeepEqual(tt.containerPorts, ports) {
					t.Errorf("the ports are not matching, expected %#v, got %#v", tt.containerPorts, ports)
				}
			} else if err == nil && tt.wantErr {
				t.Error("error was expected, but no error was returned")
			} else if err != nil && !tt.wantErr {
				t.Errorf("test failed, no error was expected, but got unexpected error: %s", err)
			}
		})
	}
}

func TestIsGlobExpMatch(t *testing.T) {

	tests := []struct {
		testName   string
		strToMatch string
		globExps   []string
		want       bool
		wantErr    bool
	}{
		{
			testName:   "Test glob matches",
			strToMatch: "/home/redhat/nodejs-ex/.git",
			globExps:   []string{"/home/redhat/nodejs-ex/.git", "/home/redhat/nodejs-ex/tests/"},
			want:       true,
			wantErr:    false,
		},
		{
			testName:   "Test glob does not match",
			strToMatch: "/home/redhat/nodejs-ex/gimmt.gimmt",
			globExps:   []string{"/home/redhat/nodejs-ex/.git/", "/home/redhat/nodejs-ex/tests/"},
			want:       false,
			wantErr:    false,
		},
		{
			testName:   "Test glob match files",
			strToMatch: "/home/redhat/nodejs-ex/openshift/templates/example.json",
			globExps:   []string{"/home/redhat/nodejs-ex/*.json", "/home/redhat/nodejs-ex/tests/"},
			want:       true,
			wantErr:    false,
		},
		{
			testName:   "Test '**' glob matches",
			strToMatch: "/home/redhat/nodejs-ex/openshift/templates/example.json",
			globExps:   []string{"/home/redhat/nodejs-ex/openshift/**/*.json"},
			want:       true,
			wantErr:    false,
		},
		{
			testName:   "Test '!' in glob matches",
			strToMatch: "/home/redhat/nodejs-ex/openshift/templates/example.json",
			globExps:   []string{"/home/redhat/nodejs-ex/!*.json", "/home/redhat/nodejs-ex/tests/"},
			want:       false,
			wantErr:    false,
		},
		{
			testName:   "Test [ in glob matches",
			strToMatch: "/home/redhat/nodejs-ex/openshift/templates/example.json",
			globExps:   []string{"/home/redhat/nodejs-ex/["},
			want:       false,
			wantErr:    true,
		},
		{
			testName:   "Test '#' comment glob matches",
			strToMatch: "/home/redhat/nodejs-ex/openshift/templates/example.json",
			globExps:   []string{"#/home/redhat/nodejs-ex/openshift/**/*.json"},
			want:       false,
			wantErr:    false,
		},
	}

	for _, tt := range tests {
		t.Run(tt.testName, func(t *testing.T) {
			matched, err := IsGlobExpMatch(tt.strToMatch, tt.globExps)

			if !tt.wantErr == (err != nil) {
				t.Errorf("unexpected error %v, wantErr %v", err, tt.wantErr)
				return
			}

			if tt.want != matched {
				t.Errorf("expected %v, got %v", tt.want, matched)
			}
		})
	}
}

func TestRemoveDuplicate(t *testing.T) {
	type args struct {
		input  []string
		output []string
	}
	tests := []struct {
		name string
		args args
	}{
		{
			name: "Case 1 - Remove duplicates",
			args: args{
				input:  []string{"bar", "bar"},
				output: []string{"bar"},
			},
		},
		{
			name: "Case 2 - Remove duplicates, none in array",
			args: args{
				input:  []string{"bar", "foo"},
				output: []string{"foo", "bar"},
			},
		},
	}
	for _, tt := range tests {
		t.Run(tt.name, func(t *testing.T) {

			// Run function RemoveDuplicate
			output := RemoveDuplicates(tt.args.input)

			// sort the strings
			sort.Strings(output)
			sort.Strings(tt.args.output)

			if !(reflect.DeepEqual(output, tt.args.output)) {
				t.Errorf("expected %v, got %v", tt.args.output, output)
			}

		})
	}
}

func TestRemoveRelativePathFromFiles(t *testing.T) {
	type args struct {
		path   string
		input  []string
		output []string
	}
	tests := []struct {
		name    string
		args    args
		wantErr bool
	}{
		{
			name: "Case 1 - Remove the relative path from a list of files",
			args: args{
				path:   "/foo/bar",
				input:  []string{"/foo/bar/1", "/foo/bar/2", "/foo/bar/3/", "/foo/bar/4/5/foo/bar"},
				output: []string{"1", "2", "3", "4/5/foo/bar"},
			},
			wantErr: false,
		},
		{
			name: "Case 2 - Fail on purpose with an invalid path",
			args: args{
				path:   `..`,
				input:  []string{"foo", "bar"},
				output: []string{},
			},
			wantErr: true,
		},
	}
	for _, tt := range tests {
		t.Run(tt.name, func(t *testing.T) {

			// Run function RemoveRelativePathFromFiles
			output, err := RemoveRelativePathFromFiles(tt.args.input, tt.args.path)
			if runtime.GOOS == "windows" {
				for index, element := range output {
					output[index] = filepath.ToSlash(element)
				}
			}

			// Check for error
			if !tt.wantErr == (err != nil) {
				t.Errorf("unexpected error %v, wantErr %v", err, tt.wantErr)
				return
			}

			if !(reflect.DeepEqual(output, tt.args.output)) {
				t.Errorf("expected %v, got %v", tt.args.output, output)
			}

		})
	}
}

func TestHTTPGetFreePort(t *testing.T) {
	tests := []struct {
		name    string
		wantErr bool
	}{
		{
			name:    "case 1: get a valid free port",
			wantErr: false,
		},
	}
	for _, tt := range tests {
		t.Run(tt.name, func(t *testing.T) {
			got, err := HTTPGetFreePort()
			if (err != nil) != tt.wantErr {
				t.Errorf("HTTPGetFreePort() error = %v, wantErr %v", err, tt.wantErr)
				return
			}
			addressLook := "localhost:" + strconv.Itoa(got)
			listener, err := net.Listen("tcp", addressLook)
			if err != nil {
				t.Errorf("expected a free port, but listening failed cause: %v", err)
			} else {
				_ = listener.Close()
			}
		})
	}
}

func TestGetRemoteFilesMarkedForDeletion(t *testing.T) {
	tests := []struct {
		name       string
		files      []string
		remotePath string
		want       []string
	}{
		{
			name:       "case 1: no files",
			files:      []string{},
			remotePath: "/projects",
			want:       nil,
		},
		{
			name:       "case 2: one file",
			files:      []string{"abc.txt"},
			remotePath: "/projects",
			want:       []string{"/projects/abc.txt"},
		},
		{
			name:       "case 3: multiple files",
			files:      []string{"abc.txt", "def.txt", "hello.txt"},
			remotePath: "/projects",
			want:       []string{"/projects/abc.txt", "/projects/def.txt", "/projects/hello.txt"},
		},
		{
			name:       "case 4: remote path multiple folders",
			files:      []string{"abc.txt", "def.txt", "hello.txt"},
			remotePath: "/test/folder",
			want:       []string{"/test/folder/abc.txt", "/test/folder/def.txt", "/test/folder/hello.txt"},
		},
	}
	for _, tt := range tests {
		t.Run(tt.name, func(t *testing.T) {
			remoteFiles := GetRemoteFilesMarkedForDeletion(tt.files, tt.remotePath)
			if !reflect.DeepEqual(tt.want, remoteFiles) {
				t.Errorf("Expected %s, got %s", tt.want, remoteFiles)
			}
		})
	}
}

func TestHTTPGetRequest(t *testing.T) {
	// Start a local HTTP server
	server := httptest.NewServer(http.HandlerFunc(func(rw http.ResponseWriter, req *http.Request) {
		// Send response to be tested
		_, err := rw.Write([]byte("OK"))
		if err != nil {
			t.Error(err)
		}
	}))
	// Close the server when test finishes
	defer server.Close()

	tests := []struct {
		name string
		url  string
		want []byte
	}{
		{
			name: "Case 1: Input url is valid",
			url:  server.URL,
			// Want(Expected) result is "OK"
			// According to Unicode table: O == 79, K == 75
			want: []byte{79, 75},
		},
		{
			name: "Case 2: Input url is invalid",
			url:  "invalid",
			want: nil,
		},
	}

	for _, tt := range tests {
		t.Run(tt.name, func(t *testing.T) {
			got, err := HTTPGetRequest(tt.url)

			if !reflect.DeepEqual(got, tt.want) {
				t.Errorf("Got: %v, want: %v", got, tt.want)
				t.Logf("Error message is: %v", err)
			}
		})
	}
}

func TestFilterIgnores(t *testing.T) {
	tests := []struct {
		name             string
		changedFiles     []string
		deletedFiles     []string
		ignoredFiles     []string
		wantChangedFiles []string
		wantDeletedFiles []string
	}{
		{
			name:             "Case 1: No ignored files",
			changedFiles:     []string{"hello.txt", "test.abc"},
			deletedFiles:     []string{"one.txt", "two.txt"},
			ignoredFiles:     []string{},
			wantChangedFiles: []string{"hello.txt", "test.abc"},
			wantDeletedFiles: []string{"one.txt", "two.txt"},
		},
		{
			name:             "Case 2: One ignored file",
			changedFiles:     []string{"hello.txt", "test.abc"},
			deletedFiles:     []string{"one.txt", "two.txt"},
			ignoredFiles:     []string{"hello.txt"},
			wantChangedFiles: []string{"test.abc"},
			wantDeletedFiles: []string{"one.txt", "two.txt"},
		},
		{
			name:             "Case 3: Multiple ignored file",
			changedFiles:     []string{"hello.txt", "test.abc"},
			deletedFiles:     []string{"one.txt", "two.txt"},
			ignoredFiles:     []string{"hello.txt", "two.txt"},
			wantChangedFiles: []string{"test.abc"},
			wantDeletedFiles: []string{"one.txt"},
		},
		{
			name:             "Case 4: No changed or deleted files",
			changedFiles:     []string{""},
			deletedFiles:     []string{""},
			ignoredFiles:     []string{"hello.txt", "two.txt"},
			wantChangedFiles: []string{""},
			wantDeletedFiles: []string{""},
		},
	}

	for _, tt := range tests {
		t.Run(tt.name, func(t *testing.T) {
			filterChanged, filterDeleted := FilterIgnores(tt.changedFiles, tt.deletedFiles, tt.ignoredFiles)

			if !reflect.DeepEqual(tt.wantChangedFiles, filterChanged) {
				t.Errorf("Expected %s, got %s", tt.wantChangedFiles, filterChanged)
			}

			if !reflect.DeepEqual(tt.wantDeletedFiles, filterDeleted) {
				t.Errorf("Expected %s, got %s", tt.wantDeletedFiles, filterDeleted)
			}
		})
	}
}

func TestDownloadFile(t *testing.T) {
	// Start a local HTTP server
	server := httptest.NewServer(http.HandlerFunc(func(rw http.ResponseWriter, req *http.Request) {
		// Send response to be tested
		_, err := rw.Write([]byte("OK"))
		if err != nil {
			t.Error(err)
		}
	}))
	// Close the server when test finishes
	defer server.Close()

	tests := []struct {
		name     string
		url      string
		filepath string
		want     []byte
	}{
		{
			name:     "Case 1: Input url is valid",
			url:      server.URL,
			filepath: "./test.yaml",
			// Want(Expected) result is "OK"
			// According to Unicode table: O == 79, K == 75
			want: []byte{79, 75},
		},
		{
			name:     "Case 2: Input url is invalid",
			url:      "invalid",
			filepath: "./test.yaml",
			want:     []byte{},
		},
		{
			name:     "Case 3: Input url is an empty string",
			url:      "",
			filepath: "./test.yaml",
			want:     []byte{},
		},
	}

	for _, tt := range tests {
		t.Run(tt.name, func(t *testing.T) {
			err := DownloadFile(tt.url, tt.filepath)

			if tt.url == "" && err != nil {
				if !strings.Contains(err.Error(), "unsupported protocol scheme") {
					t.Errorf("Did not get expected error %s", err)
				}
			} else if tt.url != "invalid" && err != nil {
				t.Errorf("Failed to download file with error %s", err)
			}

			got, err := ioutil.ReadFile(tt.filepath)
			if tt.url != "invalid" && err != nil {
				t.Errorf("Failed to read file with error %s", err)
			}

			if !reflect.DeepEqual(got, tt.want) {
				t.Errorf("Got: %v, want: %v", got, tt.want)
			}

			// Clean up the file that downloaded in this test case
			err = os.Remove(tt.filepath)
			if err != nil {
				t.Errorf("Failed to delete file with error %s", err)
			}
		})
	}
}

func TestValidateK8sResourceName(t *testing.T) {
	tests := []struct {
		name  string
		key   string
		value string
		want  bool
	}{
		{
			name:  "Case 1: Resource name is valid",
			key:   "component name",
			value: "good-name",
			want:  true,
		},
		{
			name:  "Case 2: Resource name contains unsupported character",
			key:   "component name",
			value: "BAD@name",
			want:  false,
		},
		{
			name:  "Case 3: Resource name contains all numeric values",
			key:   "component name",
			value: "12345",
			want:  false,
		},
	}

	for _, tt := range tests {
		t.Run(tt.name, func(t *testing.T) {
			err := ValidateK8sResourceName(tt.key, tt.value)
			got := err == nil
			if !reflect.DeepEqual(got, tt.want) {
				t.Errorf("Got %t, want %t", got, tt.want)
			}
		})
	}
}

func TestConvertGitSSHRemotetoHTTPS(t *testing.T) {
	tests := []struct {
		name           string
		url            string
		expectedResult string
	}{
		{
			name:           "Case 1: Git ssh url is valid",
			url:            "git@github.com:che-samples/web-nodejs-sample.git",
			expectedResult: "https://github.com/che-samples/web-nodejs-sample.git",
		},
	}

	for _, tt := range tests {
		t.Run(tt.name, func(t *testing.T) {
			result := ConvertGitSSHRemoteToHTTPS(tt.url)
			if !reflect.DeepEqual(result, tt.expectedResult) {
				t.Errorf("Got %s, want %s", result, tt.expectedResult)
			}
		})
	}
}

// TODO: FIX THIS
/*
func TestUnzip(t *testing.T) {
	tests := []struct {
		name          string
		zipURL        string
		zipDst        string
		expectedFiles []string
	}{
		{
			name:          "Case 1: Valid zip ",
			zipURL:        "https://github.com/che-samples/web-nodejs-sample/archive/master.zip",
			zipDst:        "master.zip",
			expectedFiles: []string{"package.json", "package-lock.json", "app", ".gitignore", "LICENSE", "README.md"},
		},
	}

	for _, tt := range tests {
		t.Run(tt.name, func(t *testing.T) {
			dir, err := ioutil.TempDir("", "unzip")
			if err != nil {
				t.Errorf("Error creating temp dir: %s", err)
			}
			//defer os.RemoveAll(dir)
			t.Logf(dir)

			tt.zipDst = filepath.Join(dir, tt.zipDst)
			err = DownloadFile(tt.zipURL, tt.zipDst)
			if err != nil {
				t.Errorf("Error downloading zip: %s", err)
			}
			_, err = Unzip(tt.zipDst, dir)
			if err != nil {
				t.Errorf("Error unzipping: %s", err)
			}

			for _, file := range tt.expectedFiles {
				if _, err := os.Stat(filepath.Join(dir, file)); os.IsNotExist(err) {
					t.Errorf("Expected file %s does not exist in directory after unzipping", file)
				}
			}
		})
	}
}
*/

func TestIsValidProjectDir(t *testing.T) {
	tests := []struct {
		name          string
		devfilePath   string
		filesToCreate []string
		dirToCreate   []string
		expectedError string
	}{
		{
			name:          "Case 1: Empty Folder",
			devfilePath:   "",
			filesToCreate: []string{},
			dirToCreate:   []string{},
			expectedError: "",
		},
		{
			name:          "Case 2: Folder contains devfile.yaml",
			devfilePath:   "devfile.yaml",
			filesToCreate: []string{"devfile.yaml"},
			dirToCreate:   []string{},
			expectedError: "",
		},
		{
			name:          "Case 3: Folder contains a file which is not the devfile",
			devfilePath:   "devfile.yaml",
			filesToCreate: []string{"file1.yaml"},
			dirToCreate:   []string{},
			expectedError: "Folder contains one element and it's not the devfile used.",
		},
		{
			name:          "Case 4: Folder contains a hidden file which is not the devfile",
			devfilePath:   "devfile.yaml",
			filesToCreate: []string{".file1.yaml"},
			dirToCreate:   []string{},
			expectedError: "Folder contains one element and it's not the devfile used.",
		},
		{
			name:          "Case 5: Folder contains devfile.yaml and more files",
			devfilePath:   "devfile.yaml",
			filesToCreate: []string{"devfile.yaml", "file1.yaml", "file2.yaml"},
			dirToCreate:   []string{},
			expectedError: "Folder is not empty. It can only contain the devfile used.",
		},
		{
			name:          "Case 6: Folder contains a directory",
			devfilePath:   "",
			filesToCreate: []string{},
			dirToCreate:   []string{"dir"},
			expectedError: "Folder is not empty. It contains a subfolder.",
		},
		{
			name:          "Case 7: Folder contains a hidden directory",
			devfilePath:   "",
			filesToCreate: []string{},
			dirToCreate:   []string{".dir"},
			expectedError: "Folder is not empty. It contains a subfolder.",
		},
	}

	for _, tt := range tests {
		t.Run(tt.name, func(t *testing.T) {
			tmpDir, err := ioutil.TempDir("", "valid-project")
			if err != nil {
				t.Errorf("Error creating temp dir: %s", err)
			}
			defer os.RemoveAll(tmpDir)

			for _, file := range tt.filesToCreate {
				file := filepath.Join(tmpDir, file)
				_, err := os.Create(file)
				if err != nil {
					t.Errorf("Error creating file %s. Err: %s", file, err)
				}
			}

			for _, dir := range tt.dirToCreate {
				dir := filepath.Join(tmpDir, dir)
				err := os.Mkdir(dir, os.FileMode(644))
				if err != nil {
					t.Errorf("Error creating dir %s. Err: %s", dir, err)
				}
			}

			err = IsValidProjectDir(tmpDir, tt.devfilePath)
			if err != nil && !reflect.DeepEqual(err.Error(), tt.expectedError) {
				t.Errorf("Got err: %s, expected err %s", err.Error(), tt.expectedError)
			}
		})
	}
}

<<<<<<< HEAD
=======
func TestDownloadFileInMemory(t *testing.T) {
	// Start a local HTTP server
	server := httptest.NewServer(http.HandlerFunc(func(rw http.ResponseWriter, req *http.Request) {
		// Send response to be tested
		_, err := rw.Write([]byte("OK"))
		if err != nil {
			t.Error(err)
		}
	}))
	// Close the server when test finishes
	defer server.Close()

	tests := []struct {
		name string
		url  string
		want []byte
	}{
		{
			name: "Case 1: Input url is valid",
			url:  server.URL,
			want: []byte{79, 75},
		},
		{
			name: "Case 2: Input url is invalid",
			url:  "invalid",
			want: []byte(nil),
		},
	}

	for _, tt := range tests {
		t.Run(tt.name, func(t *testing.T) {
			data, err := DownloadFileInMemory(tt.url)
			if tt.url != "invalid" && err != nil {
				t.Errorf("Failed to download file with error %s", err)
			}

			if !reflect.DeepEqual(data, tt.want) {
				t.Errorf("Got: %v, want: %v", data, tt.want)
			}
		})
	}
}

/*
>>>>>>> a9ebc8cf
func TestGetGitHubZipURL(t *testing.T) {
	startPoint := "1.0.0"
	branch := "my-branch"
	tests := []struct {
		name          string
		location      string
		branch        string
		startPoint    string
		expectedError string
	}{
		{
			name:          "Case 1: Invalid http request",
			location:      "http://github.com/che-samples/web-nodejs-sample/archive/master",
			expectedError: "Invalid GitHub URL. Please use https://",
		},
		{
			name:          "Case 2: Invalid owner",
			location:      "https://github.com//web-nodejs-sample/archive/master",
			expectedError: "Invalid GitHub URL: owner cannot be empty. Expecting 'https://github.com/<owner>/<repo>'",
		},
		{
			name:          "Case 3: Invalid repo",
			location:      "https://github.com/che-samples//archive/master",
			expectedError: "Invalid GitHub URL: repo cannot be empty. Expecting 'https://github.com/<owner>/<repo>'",
		},
		{
			name:          "Case 4: Invalid HTTPS Github URL with tag and commit",
			location:      "https://github.com/che-samples/web-nodejs-sample.git",
			branch:        branch,
			startPoint:    startPoint,
			expectedError: fmt.Sprintf("Branch %s and StartPoint %s specified as project reference, please only specify one", branch, startPoint),
		},
	}

	for _, tt := range tests {
		t.Run(tt.name, func(t *testing.T) {
			_, err := GetGitHubZipURL(tt.location, tt.branch, tt.startPoint)
			if err != nil {
				if !strings.Contains(err.Error(), tt.expectedError) {
					t.Errorf("Got %s,\n want %s", err.Error(), tt.expectedError)
				}
			}
		})
	}
}

func TestValidateURL(t *testing.T) {
	tests := []struct {
		name    string
		url     string
		wantErr bool
	}{
		{
			name:    "Case 1: Valid URL",
			url:     "http://www.example.com/",
			wantErr: false,
		},
		{
			name:    "Case 2: Invalid URL - No host",
			url:     "http://",
			wantErr: true,
		},
		{
			name:    "Case 3: Invalid URL - No scheme",
			url:     "://www.example.com/",
			wantErr: true,
		},
	}

	for _, tt := range tests {
		t.Run(tt.name, func(t *testing.T) {
			gotErr := false
			got := ValidateURL(tt.url)
			if got != nil {
				gotErr = true
			}

			if !reflect.DeepEqual(gotErr, tt.wantErr) {
				t.Errorf("Got %v, want %v", got, tt.wantErr)
			}
		})
	}
}

func TestValidateFile(t *testing.T) {
	// Create temp dir and temp file
	tempDir, err := ioutil.TempDir("", "")
	if err != nil {
		t.Errorf("Failed to create temp dir: %s, error: %v", tempDir, err)
	}
	tempFile, err := ioutil.TempFile(tempDir, "")
	if err != nil {
		t.Errorf("Failed to create temp file: %s, error: %v", tempFile.Name(), err)
	}
	defer tempFile.Close()

	tests := []struct {
		name     string
		filePath string
		wantErr  bool
	}{
		{
			name:     "Case 1: Valid file path",
			filePath: tempFile.Name(),
			wantErr:  false,
		},
		{
			name:     "Case 2: Invalid file path",
			filePath: "!@#",
			wantErr:  true,
		},
	}

	for _, tt := range tests {
		t.Run(tt.name, func(t *testing.T) {
			gotErr := false
			err := ValidateFile(tt.filePath)
			if err != nil {
				gotErr = true
			}
			if !reflect.DeepEqual(gotErr, tt.wantErr) {
				t.Errorf("Got error: %t, want error: %t", gotErr, tt.wantErr)
			}
		})
	}
}

func TestCopyFile(t *testing.T) {
	// Create temp dir
	tempDir, err := ioutil.TempDir("", "")
	if err != nil {
		t.Errorf("Failed to create temp dir: %s, error: %v", tempDir, err)
	}

	// Create temp file under temp dir as source file
	tempFile, err := ioutil.TempFile(tempDir, "")
	if err != nil {
		t.Errorf("Failed to create temp file: %s, error: %v", tempFile.Name(), err)
	}
	defer tempFile.Close()

	srcPath := tempFile.Name()
	fakePath := "!@#/**"
	dstPath := filepath.Join(tempDir, "dstFile")
	info, _ := os.Stat(srcPath)

	tests := []struct {
		name    string
		srcPath string
		dstPath string
		wantErr bool
	}{
		{
			name:    "Case 1: Copy successfully",
			srcPath: srcPath,
			dstPath: dstPath,
			wantErr: false,
		},
		{
			name:    "Case 2: Invalid source path",
			srcPath: fakePath,
			dstPath: dstPath,
			wantErr: true,
		},
		{
			name:    "Case 3: Invalid destination path",
			srcPath: srcPath,
			dstPath: fakePath,
			wantErr: true,
		},
	}

	for _, tt := range tests {
		t.Run(tt.name, func(t *testing.T) {
			gotErr := false
			err = CopyFile(tt.srcPath, tt.dstPath, info)
			if err != nil {
				gotErr = true
			}

			if !reflect.DeepEqual(gotErr, tt.wantErr) {
				t.Errorf("Got error: %t, want error: %t", gotErr, tt.wantErr)
			}
		})
	}
}

func TestPathEqual(t *testing.T) {
	currentDir, err := os.Getwd()
	if err != nil {
		t.Errorf("Can't get absolute path of current working directory with error: %v", err)
	}
	fileAbsPath := filepath.Join(currentDir, "file")
	fileRelPath := filepath.Join(".", "file")

	tests := []struct {
		name       string
		firstPath  string
		secondPath string
		want       bool
	}{
		{
			name:       "Case 1: Two paths (two absolute paths) are equal",
			firstPath:  fileAbsPath,
			secondPath: fileAbsPath,
			want:       true,
		},
		{
			name:       "Case 2: Two paths (one absolute path, one relative path) are equal",
			firstPath:  fileAbsPath,
			secondPath: fileRelPath,
			want:       true,
		},
		{
			name:       "Case 3: Two paths are not equal",
			firstPath:  fileAbsPath,
			secondPath: filepath.Join(fileAbsPath, "file"),
			want:       false,
		},
	}

	for _, tt := range tests {
		t.Run(tt.name, func(t *testing.T) {
			got := PathEqual(tt.firstPath, tt.secondPath)
			if !reflect.DeepEqual(got, tt.want) {
				t.Errorf("Got: %t, want %t", got, tt.want)
			}
		})
	}
}

func TestSliceContainsString(t *testing.T) {
	tests := []struct {
		name      string
		stringVal string
		slice     []string
		wantVal   bool
	}{
		{
			name:      "Case 1: string in valid slice",
			stringVal: "string",
			slice:     []string{"string", "string2"},
			wantVal:   true,
		},
		{
			name:      "Case 2: string not in valid slice",
			stringVal: "string3",
			slice:     []string{"string", "string2"},
			wantVal:   false,
		},
		{
			name:      "Case 3: string not in empty slice",
			stringVal: "string",
			slice:     []string{},
			wantVal:   false,
		},
	}

	for _, tt := range tests {
		t.Run(tt.name, func(t *testing.T) {
			gotVal := sliceContainsString(tt.stringVal, tt.slice)

			if !reflect.DeepEqual(gotVal, tt.wantVal) {
				t.Errorf("Got %v, want %v", gotVal, tt.wantVal)
			}
		})
	}
}<|MERGE_RESOLUTION|>--- conflicted
+++ resolved
@@ -1583,8 +1583,6 @@
 	}
 }
 
-<<<<<<< HEAD
-=======
 func TestDownloadFileInMemory(t *testing.T) {
 	// Start a local HTTP server
 	server := httptest.NewServer(http.HandlerFunc(func(rw http.ResponseWriter, req *http.Request) {
@@ -1629,7 +1627,6 @@
 }
 
 /*
->>>>>>> a9ebc8cf
 func TestGetGitHubZipURL(t *testing.T) {
 	startPoint := "1.0.0"
 	branch := "my-branch"
