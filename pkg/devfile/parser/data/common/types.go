package common

// DevfileComponentType describes the type of component.
// Only one of the following component type may be specified
// To support some print actions
type DevfileComponentType string

const (
	ContainerComponentType  DevfileComponentType = "Container"
	KubernetesComponentType DevfileComponentType = "Kubernetes"
	OpenshiftComponentType  DevfileComponentType = "Openshift"
	PluginComponentType     DevfileComponentType = "Plugin"
	VolumeComponentType     DevfileComponentType = "Volume"
	CustomComponentType     DevfileComponentType = "Custom"
)

// DevfileCommandGroupType describes the kind of command group.
// +kubebuilder:validation:Enum=build;run;test;debug
type DevfileCommandGroupType string

const (
	BuildCommandGroupType DevfileCommandGroupType = "build"
	RunCommandGroupType   DevfileCommandGroupType = "run"
	TestCommandGroupType  DevfileCommandGroupType = "test"
	DebugCommandGroupType DevfileCommandGroupType = "debug"
	// To Support V1
	InitCommandGroupType DevfileCommandGroupType = "init"
)

// DevfileMetadata metadata for devfile
type DevfileMetadata struct {

	// Name Optional devfile name
	Name string `json:"name,omitempty" yaml:"name,omitempty"`

	// Version Optional semver-compatible version
<<<<<<< HEAD
	Version string `json:"version,omitempty"`

	// Dockerfile optional URL to remote Dockerfile
	Dockerfile string `json:"alpha.build-dockerfile,omitempty"`

	// Manifest optional URL to remote Deployment Manifest
	Manifest string `json:"alpha.deployment-manifest,omitempty"`
=======
	Version string `json:"version,omitempty" yaml:"version,omitempty"`
>>>>>>> c9bb4836
}

// DevfileCommand command specified in devfile
type DevfileCommand struct {

	// Composite command executed in a component container
	Composite *Composite `json:"composite,omitempty" yaml:"composite,omitempty"`
	// CLI Command executed in a component container
	Exec *Exec `json:"exec,omitempty" yaml:"exec,omitempty"`
}

// DevfileComponent component specified in devfile
type DevfileComponent struct {

	// Allows adding and configuring workspace-related containers
	Container *Container `json:"container,omitempty" yaml:"container,omitempty"`

	// Allows importing into the workspace the Kubernetes resources defined in a given manifest. For example this allows reusing the Kubernetes definitions used to deploy some runtime components in production.
	Kubernetes *Kubernetes `json:"kubernetes,omitempty" yaml:"kubernetes,omitempty"`

	// Allows importing into the workspace the OpenShift resources defined in a given manifest. For example this allows reusing the OpenShift definitions used to deploy some runtime components in production.
	Openshift *Openshift `json:"openshift,omitempty" yaml:"openshift,omitempty"`

	// Allows specifying the definition of a volume shared by several other components
	Volume *Volume `json:"volume,omitempty" yaml:"volume,omitempty"`
}

// Configuration
type Configuration struct {
	CookiesAuthEnabled bool   `json:"cookiesAuthEnabled,omitempty" yaml:"cookiesAuthEnabled,omitempty"`
	Discoverable       bool   `json:"discoverable,omitempty" yaml:"discoverable,omitempty"`
	Path               string `json:"path,omitempty" yaml:"path,omitempty"`

	// The is the low-level protocol of traffic coming through this endpoint. Default value is "tcp"
	Protocol string `json:"protocol,omitempty" yaml:"protocol,omitempty"`
	Public   bool   `json:"public,omitempty" yaml:"public,omitempty"`

	// The is the URL scheme to use when accessing the endpoint. Default value is "http"
	Scheme string `json:"scheme,omitempty" yaml:"scheme,omitempty"`
	Secure bool   `json:"secure,omitempty" yaml:"secure,omitempty" `
	Type   string `json:"type,omitempty" yaml:"type,omitempty"`
}

// Container Allows adding and configuring workspace-related containers
type Container struct {

	// The arguments to supply to the command running the dockerimage component. The arguments are supplied either to the default command provided in the image or to the overridden command. Defaults to an empty array, meaning use whatever is defined in the image.
	Args []string `json:"args,omitempty" yaml:"args,omitempty" `

	// The command to run in the dockerimage component instead of the default one provided in the image. Defaults to an empty array, meaning use whatever is defined in the image.
	Command []string `json:"command,omitempty" yaml:"command,omitempty"`

	Endpoints []Endpoint `json:"endpoints,omitempty" yaml:"endpoints,omitempty" patchStrategy:"merge" patchMergeKey:"name"`

	// Environment variables used in this container
	Env          []Env  `json:"env,omitempty" yaml:"env,omitempty" patchStrategy:"merge" patchMergeKey:"name"`
	Image        string `json:"image,omitempty" yaml:"image,omitempty"`
	MemoryLimit  string `json:"memoryLimit,omitempty" yaml:"memoryLimit,omitempty"`
	MountSources bool   `json:"mountSources,omitempty" yaml:"mountSources,omitempty"`
	Name         string `json:"name" yaml:"name"`

	// Optional specification of the path in the container where project sources should be transferred/mounted when `mountSources` is `true`. When omitted, the value of the `PROJECTS_ROOT` environment variable is used.
	SourceMapping string `json:"sourceMapping,omitempty" yaml:"sourceMapping,omitempty"`

	// List of volumes mounts that should be mounted is this container.
	VolumeMounts []VolumeMount `json:"volumeMounts,omitempty" yaml:"volumeMounts,omitempty" patchStrategy:"merge" patchMergeKey:"name"`
}

// Endpoint
type Endpoint struct {
	Attributes    map[string]string `json:"attributes,omitempty" yaml:"attributes,omitempty" patchStrategy:"merge"`
	Configuration *Configuration    `json:"configuration,omitempty" yaml:"configuration,omitempty"`
	Name          string            `json:"name" yaml:"name"`
	TargetPort    int32             `json:"targetPort" yaml:"targetPort"`
}

// Env
type Env struct {
	Name  string `json:"name" yaml:"name"`
	Value string `json:"value" yaml:"value"`
}

// Events Bindings of commands to events. Each command is referred-to by its name.
type DevfileEvents struct {

	// Names of commands that should be executed after the workspace is completely started. In the case of Che-Theia, these commands should be executed after all plugins and extensions have started, including project cloning. This means that those commands are not triggered until the user opens the IDE in his browser.
	PostStart []string `json:"postStart,omitempty" yaml:"postStart,omitempty"`

	// Names of commands that should be executed after stopping the workspace.
	PostStop []string `json:"postStop,omitempty" yaml:"postStop,omitempty"`

	// Names of commands that should be executed before the workspace start. Kubernetes-wise, these commands would typically be executed in init containers of the workspace POD.
	PreStart []string `json:"preStart,omitempty" yaml:"preStart,omitempty"`

	// Names of commands that should be executed before stopping the workspace.
	PreStop []string `json:"preStop,omitempty" yaml:"preStop,omitempty"`
}

// Exec CLI Command executed in a component container
type Exec struct {

	// Optional map of free-form additional command attributes
	Attributes map[string]string `json:"attributes,omitempty" yaml:"attributes,omitempty" patchStrategy:"merge"`

	// The actual command-line string
	CommandLine string `json:"commandLine,omitempty" yaml:"commandLine,omitempty"`

	// Describes component to which given action relates
	Component string `json:"component,omitempty" yaml:"component,omitempty"`

	// Optional list of environment variables that have to be set before running the command
	Env []Env `json:"env,omitempty" yaml:"env,omitempty" patchStrategy:"merge" patchMergeKey:"name"`

	// Defines the group this command is part of
	Group *Group `json:"group,omitempty" yaml:"group,omitempty"`

	// Mandatory identifier that allows referencing this command in composite commands, or from a parent, or in events.
	Id string `json:"id" yaml:"id"`

	// Optional label that provides a label for this command to be used in Editor UI menus for example
	Label string `json:"label,omitempty" yaml:"label,omitempty"`

	// Working directory where the command should be executed
	WorkingDir string `json:"workingDir,omitempty" yaml:"workingDir,omitempty"`
}

// Composite command containing a list of commands to execute in a component container
type Composite struct {
	// Optional map of free-form additional command attributes
	Attributes map[string]string `json:"attributes,omitempty"`

	// The list of commands to execute in this composite command.
	Commands []string `json:"commands,omitempty"`

	// Defines the group this command is part of
	Group *Group `json:"group,omitempty"`

	// Mandatory identifier that allows referencing this command in composite commands, or from a parent, or in events.
	Id string `json:"id"`

	// Optional label that provides a label for this command to be used in Editor UI menus for example
	Label string `json:"label,omitempty"`

	// Whether or not the composite command should be executed in parallel
	Parallel bool `json:"parallel,omitempty"`
}

// Git Project's Git source
type Git struct {

	// The branch to check
	Branch string `json:"branch,omitempty" yaml:"branch,omitempty"`

	// Project's source location address. Should be URL for git and github located projects, or; file:// for zip
	Location string `json:"location,omitempty" yaml:"location,omitempty"`

	// Part of project to populate in the working directory.
	SparseCheckoutDir string `json:"sparseCheckoutDir,omitempty" yaml:"sparseCheckoutDir,omitempty"`

	// The tag or commit id to reset the checked out branch to
	StartPoint string `json:"startPoint,omitempty" yaml:"startPoint,omitempty"`
}

// Github Project's GitHub source
type Github struct {

	// The branch to check
	Branch string `json:"branch,omitempty" yaml:"branch,omitempty"`

	// Project's source location address. Should be URL for git and github located projects, or; file:// for zip
	Location string `json:"location,omitempty" yaml:"location,omitempty"`

	// Part of project to populate in the working directory.
	SparseCheckoutDir string `json:"sparseCheckoutDir,omitempty" yaml:"sparseCheckoutDir,omitempty"`

	// The tag or commit id to reset the checked out branch to
	StartPoint string `json:"startPoint,omitempty" yaml:"startPoint,omitempty"`
}

// Group Defines the group this command is part of
type Group struct {

	// Identifies the default command for a given group kind
	IsDefault bool `json:"isDefault,omitempty" yaml:"isDefault,omitempty"`

	// Kind of group the command is part of
	Kind DevfileCommandGroupType `json:"kind" yaml:"kind"`
}

// Kubernetes Allows importing into the workspace the Kubernetes resources defined in a given manifest. For example this allows reusing the Kubernetes definitions used to deploy some runtime components in production.
type Kubernetes struct {

	// Inlined manifest
	Inlined string `json:"inlined,omitempty" yaml:"inlined,omitempty"`

	// Mandatory name that allows referencing the component in commands, or inside a parent
	Name string `json:"name" yaml:"name"`

	// Location in a file fetched from a uri.
	Uri string `json:"uri,omitempty" yaml:"uri,omitempty"`
}

// Openshift Configuration overriding for an OpenShift component
type Openshift struct {

	// Inlined manifest
	Inlined string `json:"inlined,omitempty" yaml:"inlined,omitempty"`

	// Mandatory name that allows referencing the component in commands, or inside a parent
	Name string `json:"name" yaml:"name"`

	// Location in a file fetched from a uri.
	Uri string `json:"uri,omitempty" yaml:"uri,omitempty"`
}

// DevfileParent Parent workspace template
type DevfileParent struct {

	// Id in a registry that contains a Devfile yaml file
	Id string `json:"id,omitempty" yaml:"id,omitempty"`

	// Reference to a Kubernetes CRD of type DevWorkspaceTemplate
	Kubernetes Kubernetes `json:"kubernetes,omitempty" yaml:"kubernetes,omitempty"`

	// Uri of a Devfile yaml file
	Uri string `json:"uri,omitempty" yaml:"uri,omitempty"`

	RegistryUrl string `json:"registryUrl,omitempty" yaml:"registryUrl,omitempty"`

	// Projects worked on in the workspace, containing names and sources locations
	Projects []DevfileProject `json:"projects,omitempty" yaml:"projects,omitempty"`

	// Predefined, ready-to-use, workspace-related commands
	Commands []DevfileCommand `json:"commands,omitempty" yaml:"commands,omitempty"`

	// List of the workspace components, such as editor and plugins, user-provided containers, or other types of components
	Components []DevfileComponent `json:"components,omitempty" yaml:"components,omitempty"`

	// Bindings of commands to events. Each command is referred-to by its name.
	Events DevfileEvents `json:"events,omitempty" yaml:"events,omitempty"`
}

// Plugin Allows importing a plugin. Plugins are mainly imported devfiles that contribute components, commands and events as a consistent single unit. They are defined in either YAML files following the devfile syntax, or as `DevWorkspaceTemplate` Kubernetes Custom Resources
type Plugin struct {

	// Overrides of commands encapsulated in a plugin. Overriding is done using a strategic merge
	Commands []*DevfileCommand `json:"commands,omitempty" yaml:"commands,omitempty"`

	// Overrides of components encapsulated in a plugin. Overriding is done using a strategic merge
	Components []*DevfileComponent `json:"components,omitempty" yaml:"components,omitempty"`

	// Id in a registry that contains a Devfile yaml file
	Id string `json:"id,omitempty" yaml:"id,omitempty"`

	// Reference to a Kubernetes CRD of type DevWorkspaceTemplate
	Kubernetes *Kubernetes `json:"kubernetes,omitempty" yaml:"kubernetes,omitempty"`

	// Optional name that allows referencing the component in commands, or inside a parent If omitted it will be infered from the location (uri or registryEntry)
	Name        string `json:"name,omitempty" yaml:"name,omitempty"`
	RegistryUrl string `json:"registryUrl,omitempty" yaml:"registryUrl,omitempty"`

	// Uri of a Devfile yaml file
	Uri string `json:"uri,omitempty" yaml:"uri,omitempty"`
}

// DevfileProject project defined in devfile
type DevfileProject struct {

	// Path relative to the root of the projects to which this project should be cloned into. This is a unix-style relative path (i.e. uses forward slashes). The path is invalid if it is absolute or tries to escape the project root through the usage of '..'. If not specified, defaults to the project name.
	ClonePath string `json:"clonePath,omitempty" yaml:"clonePath,omitempty"`

	// Project's Git source
	Git *Git `json:"git,omitempty" yaml:"git,omitempty"`

	// Project's GitHub source
	Github *Github `json:"github,omitempty" yaml:"github,omitempty"`

	// Project name
	Name string `json:"name" yaml:"name"`

	// Project's Zip source
	Zip *Zip `json:"zip,omitempty" yaml:"zip,omitempty"`
}

// Volume Allows specifying the definition of a volume shared by several other components
type Volume struct {

	// Mandatory name that allows referencing the Volume component in Container volume mounts or inside a parent
	Name string `json:"name" yaml:"name"`

	// Size of the volume
	Size string `json:"size,omitempty" yaml:"size,omitempty"`
}

// VolumeMount describes a path where a volume should be mounted to a component container
type VolumeMount struct {

	// The volume mount name is the name of an existing `Volume` component. If several containers mount the same volume name then they will reuse the same volume and will be able to access to the same files.
	Name string `json:"name" yaml:"name"`

	// The path in the component container where the volume should be mounted. If not path is mentioned, default path is the is `/<name>`.
	Path string `json:"path,omitempty" yaml:"path,omitempty"`
}

// Zip Project's Zip source
type Zip struct {

	// Project's source location address. Should be URL for git and github located projects, or; file:// for zip
	Location string `json:"location,omitempty" yaml:"location,omitempty"`

	// Part of project to populate in the working directory.
	SparseCheckoutDir string `json:"sparseCheckoutDir,omitempty" yaml:"sparseCheckoutDir,omitempty"`
}<|MERGE_RESOLUTION|>--- conflicted
+++ resolved
@@ -34,7 +34,6 @@
 	Name string `json:"name,omitempty" yaml:"name,omitempty"`
 
 	// Version Optional semver-compatible version
-<<<<<<< HEAD
 	Version string `json:"version,omitempty"`
 
 	// Dockerfile optional URL to remote Dockerfile
@@ -42,9 +41,6 @@
 
 	// Manifest optional URL to remote Deployment Manifest
 	Manifest string `json:"alpha.deployment-manifest,omitempty"`
-=======
-	Version string `json:"version,omitempty" yaml:"version,omitempty"`
->>>>>>> c9bb4836
 }
 
 // DevfileCommand command specified in devfile
