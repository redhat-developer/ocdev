package component

import (
	"testing"

	"github.com/openshift/odo/pkg/devfile"
	adaptersCommon "github.com/openshift/odo/pkg/devfile/adapters/common"
	versionsCommon "github.com/openshift/odo/pkg/devfile/versions/common"
	"github.com/openshift/odo/pkg/kclient"
	"github.com/openshift/odo/pkg/testingutil"

	corev1 "k8s.io/api/core/v1"
	"k8s.io/apimachinery/pkg/watch"
	ktesting "k8s.io/client-go/testing"
)

<<<<<<< HEAD
func TestCreateOrUpdateComponent(t *testing.T) {
=======
func TestComponentAdapter(t *testing.T) {
>>>>>>> 4852786c

	testComponentName := "test"

	tests := []struct {
		name          string
		componentType versionsCommon.DevfileComponentType
		running       bool
		wantErr       bool
	}{
		{
			name:          "Case: Invalid devfile",
			componentType: "",
			running:       false,
			wantErr:       true,
		},
		{
			name:          "Case: Valid devfile",
			componentType: versionsCommon.DevfileComponentTypeDockerimage,
			running:       false,
			wantErr:       false,
		},
		{
			name:          "Case: Invalid devfile, already running component",
			componentType: "",
			running:       true,
			wantErr:       true,
		},
		{
			name:          "Case: Valid devfile, already running component",
			componentType: versionsCommon.DevfileComponentTypeDockerimage,
			running:       true,
			wantErr:       false,
		},
	}
	for _, tt := range tests {
		t.Run(tt.name, func(t *testing.T) {
			devObj := devfile.DevfileObj{
				Data: testingutil.TestDevfileData{
					ComponentType: tt.componentType,
				},
			}

			adapterCtx := adaptersCommon.AdapterContext{
				ComponentName: testComponentName,
				Devfile:       devObj,
			}

			fkclient, fkclientset := kclient.FakeNew()
			fkWatch := watch.NewFake()

			// Change the status
			go func() {
				fkWatch.Modify(kclient.FakePodStatus(corev1.PodRunning, testComponentName))
			}()
			fkclientset.Kubernetes.PrependWatchReactor("pods", func(action ktesting.Action) (handled bool, ret watch.Interface, err error) {
				return true, fkWatch, nil
			})

			componentAdapter := New(adapterCtx, *fkclient)
<<<<<<< HEAD
			err := componentAdapter.createOrUpdateComponent(tt.running)
=======
			err := componentAdapter.Create()
>>>>>>> 4852786c

			// Checks for unexpected error cases
			if !tt.wantErr == (err != nil) {
				t.Errorf("component adapter create unexpected error %v, wantErr %v", err, tt.wantErr)
			}
		})
	}

}

func TestGetFirstContainerWithSourceVolume(t *testing.T) {
	tests := []struct {
		name       string
		containers []corev1.Container
		want       string
		wantErr    bool
	}{
		{
			name: "Case: One container, no volumes",
			containers: []corev1.Container{
				{
					Name: "test",
				},
			},
			want:    "",
			wantErr: true,
		},
		{
			name: "Case: One container, no source volume",
			containers: []corev1.Container{
				{
					Name: "test",
					VolumeMounts: []corev1.VolumeMount{
						{
							Name: "test",
						},
					},
				},
			},
			want:    "",
			wantErr: true,
		},
		{
			name: "Case: One container, source volume",
			containers: []corev1.Container{
				{
					Name: "test",
					VolumeMounts: []corev1.VolumeMount{
						{
							Name: kclient.OdoSourceVolume,
						},
					},
				},
			},
			want:    "test",
			wantErr: false,
		},
		{
			name: "Case: One container, multiple volumes",
			containers: []corev1.Container{
				{
					Name: "test",
					VolumeMounts: []corev1.VolumeMount{
						{
							Name: "test",
						},
						{
							Name: kclient.OdoSourceVolume,
						},
					},
				},
			},
			want:    "test",
			wantErr: false,
		},
		{
			name: "Case: Multiple containers, no source volumes",
			containers: []corev1.Container{
				{
					Name: "test",
				},
				{
					Name: "test",
					VolumeMounts: []corev1.VolumeMount{
						{
							Name: "test",
						},
					},
				},
			},
			want:    "",
			wantErr: true,
		},
		{
			name: "Case: Multiple containers, multiple volumes",
			containers: []corev1.Container{
				{
					Name: "test",
				},
				{
					Name: "container-two",
					VolumeMounts: []corev1.VolumeMount{
						{
							Name: "test",
						},
						{
							Name: kclient.OdoSourceVolume,
						},
					},
				},
			},
			want:    "container-two",
			wantErr: false,
		},
	}
	for _, tt := range tests {
		container, err := getFirstContainerWithSourceVolume(tt.containers)
		if container != tt.want {
			t.Errorf("expected %s, actual %s", tt.want, container)
		}

		if !tt.wantErr == (err != nil) {
			t.Errorf("expected %v, actual %v", tt.wantErr, err)
		}
	}
}<|MERGE_RESOLUTION|>--- conflicted
+++ resolved
@@ -14,11 +14,7 @@
 	ktesting "k8s.io/client-go/testing"
 )
 
-<<<<<<< HEAD
 func TestCreateOrUpdateComponent(t *testing.T) {
-=======
-func TestComponentAdapter(t *testing.T) {
->>>>>>> 4852786c
 
 	testComponentName := "test"
 
@@ -78,11 +74,7 @@
 			})
 
 			componentAdapter := New(adapterCtx, *fkclient)
-<<<<<<< HEAD
 			err := componentAdapter.createOrUpdateComponent(tt.running)
-=======
-			err := componentAdapter.Create()
->>>>>>> 4852786c
 
 			// Checks for unexpected error cases
 			if !tt.wantErr == (err != nil) {
