--- conflicted
+++ resolved
@@ -421,28 +421,12 @@
 		return err
 	}
 
-<<<<<<< HEAD
-	deploymentObjectMeta, err := a.generateDeploymentObjectMeta(labels)
-	if err != nil {
-		return err
-	}
-
-	objectMeta := generator.GetObjectMeta(componentName, a.Client.Namespace, labels, nil)
 	var initContainers []corev1.Container
-	initContainers = append(initContainers, kclient.GetBootstrapSupervisordInitContainer())
-
 	// odo currently does not support PreStart event or apply commands
 	// https://github.com/openshift/odo/issues/4187
 	// after odo support apply commands, should append result from generator.getInitContainers()
 	// initContainers := generator.GetInitContainers(a.Devfile)
-=======
-	supervisordInitContainer := kclient.GetBootstrapSupervisordInitContainer()
-	initContainers, err := utils.GetPreStartInitContainers(a.Devfile, containers)
-	if err != nil {
-		return err
-	}
-	initContainers = append(initContainers, supervisordInitContainer)
->>>>>>> 699c41c4
+	initContainers = append(initContainers, kclient.GetBootstrapSupervisordInitContainer())
 
 	var odoSourcePVCName string
 
