package component

import (
	"bufio"
	"bytes"
	"fmt"
	"io"
<<<<<<< HEAD
	"os"
	"os/signal"
	"path/filepath"
	"reflect"
	"strconv"
	"strings"
	"syscall"
	"text/template"
	"time"
=======
	"reflect"
	"strings"
>>>>>>> 299097fd

	componentlabels "github.com/openshift/odo/pkg/component/labels"
	"github.com/openshift/odo/pkg/exec"

	corev1 "k8s.io/api/core/v1"
	metav1 "k8s.io/apimachinery/pkg/apis/meta/v1"

	"k8s.io/apimachinery/pkg/apis/meta/v1/unstructured"
	"k8s.io/apimachinery/pkg/runtime/schema"
	"k8s.io/apimachinery/pkg/runtime/serializer/yaml"

	"github.com/fatih/color"
	"github.com/pkg/errors"
	"k8s.io/klog"

	"github.com/openshift/odo/pkg/component"
	"github.com/openshift/odo/pkg/config"
	"github.com/openshift/odo/pkg/devfile/adapters/common"
	"github.com/openshift/odo/pkg/devfile/adapters/kubernetes/storage"
	"github.com/openshift/odo/pkg/devfile/adapters/kubernetes/utils"
	versionsCommon "github.com/openshift/odo/pkg/devfile/parser/data/common"
	"github.com/openshift/odo/pkg/kclient"
	"github.com/openshift/odo/pkg/log"
	"github.com/openshift/odo/pkg/machineoutput"
	"github.com/openshift/odo/pkg/occlient"
	odoutil "github.com/openshift/odo/pkg/odo/util"
	"github.com/openshift/odo/pkg/sync"
	kerrors "k8s.io/apimachinery/pkg/api/errors"
)

const (
	DeployComponentSuffix = "-deploy"
)

// New instantiantes a component adapter
func New(adapterContext common.AdapterContext, client kclient.Client) Adapter {

	var loggingClient machineoutput.MachineEventLoggingClient

	if log.IsJSON() {
		loggingClient = machineoutput.NewConsoleMachineEventLoggingClient()
	} else {
		loggingClient = machineoutput.NewNoOpMachineEventLoggingClient()
	}

	return Adapter{
		Client:             client,
		AdapterContext:     adapterContext,
		machineEventLogger: loggingClient,
	}
}

// Adapter is a component adapter implementation for Kubernetes
type Adapter struct {
	Client kclient.Client
	common.AdapterContext
	devfileInitCmd     string
	devfileBuildCmd    string
	devfileRunCmd      string
	devfileDebugCmd    string
	devfileDebugPort   int
	machineEventLogger machineoutput.MachineEventLoggingClient
}

const dockerfilePath string = "Dockerfile"

func (a Adapter) runBuildConfig(client *occlient.Client, parameters common.BuildParameters) (err error) {
	buildName := a.ComponentName

	commonObjectMeta := metav1.ObjectMeta{
		Name: buildName,
	}

	controlC := make(chan os.Signal)
	signal.Notify(controlC, os.Interrupt, syscall.SIGTERM)
	go a.terminateBuild(controlC, client, commonObjectMeta)

	_, err = client.CreateDockerBuildConfigWithBinaryInput(commonObjectMeta, dockerfilePath, parameters.Tag, []corev1.EnvVar{})
	if err != nil {
		return err
	}

	defer func() {
		// This will delete both the BuildConfig and any builds using that BuildConfig
		derr := client.DeleteBuildConfig(commonObjectMeta)
		if err == nil {
			err = derr
		}
	}()

	syncAdapter := sync.New(a.AdapterContext, &a.Client)
	reader, err := syncAdapter.SyncFilesBuild(parameters, dockerfilePath)
	if err != nil {
		return err
	}

	bc, err := client.RunBuildConfigWithBinaryInput(buildName, reader)
	if err != nil {
		return err
	}
	log.Successf("Started build %s using BuildConfig", bc.Name)

	reader, writer := io.Pipe()

	var cmdOutput string
	// This Go routine will automatically pipe the output from WaitForBuildToFinish to
	// our logger.
	// We pass the controlC os.Signal in order to output the logs within the terminateBuild
	// function if the process is interrupted by the user performing a ^C. If we didn't pass it
	// The Scanner would consume the log, and only output it if there was an err within this
	// func.
	go func(controlC chan os.Signal) {
		select {
		case <-controlC:
			return
		default:
			scanner := bufio.NewScanner(reader)
			for scanner.Scan() {
				line := scanner.Text()

				if log.IsDebug() {
					_, err := fmt.Fprintln(os.Stdout, line)
					if err != nil {
						log.Errorf("Unable to print to stdout: %v", err)
					}
				}

				cmdOutput += fmt.Sprintln(line)
			}
		}
	}(controlC)

	s := log.Spinner("Waiting for build to complete")
	if err := client.WaitForBuildToFinish(bc.Name, writer); err != nil {
		s.End(false)
		return errors.Wrapf(err, "unable to build image using BuildConfig %s, error: %s", buildName, cmdOutput)
	}

	s.End(true)
	// Stop listening for a ^C so it doesnt perform terminateBuild during any later stages
	signal.Stop(controlC)
	return
}

// terminateBuild is triggered if the user performs a ^C action within the terminal during the build phase
// of the deploy.
// It cleans up the resources created for the build, as the defer function would not be reached.
// The subsequent deploy would fail if these resources are not cleaned up.
func (a Adapter) terminateBuild(c chan os.Signal, client *occlient.Client, commonObjectMeta metav1.ObjectMeta) {
	_ = <-c

	log.Info("\nBuild process interrupted, terminating build, this might take a few seconds")
	err := client.DeleteBuildConfig(commonObjectMeta)
	if err != nil {
		log.Info("\n", err.Error())
	}
	os.Exit(0)
}

// Build image for devfile project
func (a Adapter) Build(parameters common.BuildParameters) (err error) {
	client, err := occlient.New()
	if err != nil {
		return err
	}

	isBuildConfigSupported, err := client.IsBuildConfigSupported()
	if err != nil {
		return err
	}

	if isBuildConfigSupported {
		return a.runBuildConfig(client, parameters)
	}

	return errors.New("unable to build image, only Openshift BuildConfig build is supported")
}

// Perform the substitutions in the manifest file(s)
func substitueYamlVariables(baseYaml []byte, yamlSubstitutions map[string]string) ([]byte, error) {
	// create new template from parsing file
	tmpl, err := template.New("deploy").Parse(string(baseYaml))
	if err != nil {
		return []byte{}, errors.Wrap(err, "error creating template")
	}

	// define a buffer to store the results
	var buf bytes.Buffer

	// apply template to yaml file
	_ = tmpl.Execute(&buf, yamlSubstitutions)
	if err != nil {
		return []byte{}, errors.Wrap(err, "error executing template")
	}

	return buf.Bytes(), nil
}

// Build image for devfile project
func (a Adapter) Deploy(parameters common.DeployParameters) (err error) {
	// TODO: Can we use a occlient created somewhere else rather than create another
	client, err := occlient.New()
	if err != nil {
		return err
	}

	namespace := a.Client.Namespace
	applicationName := a.ComponentName + DeployComponentSuffix
	deploymentManifest := &unstructured.Unstructured{}

	// Specify the substitution keys and values
	yamlSubstitutions := map[string]string{
		"CONTAINER_IMAGE": parameters.Tag,
		"COMPONENT_NAME":  applicationName,
		"PORT":            strconv.Itoa(parameters.DeploymentPort),
	}

	// Build a yaml decoder with the unstructured Scheme
	yamlDecoder := yaml.NewDecodingSerializer(unstructured.UnstructuredJSONScheme)

	// This will override if manifest.yaml is present
	writtenToManifest := false
	manifestFile, err := os.Create(filepath.Join(a.Context, ".odo", "manifest.yaml"))
	if err != nil {
		err = manifestFile.Close()
		return errors.Wrap(err, "Unable to create the local manifest file")
	}

	defer func() {
		merr := manifestFile.Close()
		if err == nil {
			err = merr
		}
	}()

	manifests := bytes.Split(parameters.ManifestSource, []byte("---"))
	for _, manifest := range manifests {
		if len(manifest) > 0 {
			// Substitute the values in the manifest file
			deployYaml, err := substitueYamlVariables(manifest, yamlSubstitutions)
			if err != nil {
				return errors.Wrap(err, "unable to substitute variables in manifest")
			}

			_, gvk, err := yamlDecoder.Decode([]byte(deployYaml), nil, deploymentManifest)
			if err != nil {
				return errors.New("Failed to decode the manifest yaml")
			}

			kind := utils.PluraliseKind(gvk.Kind)
			gvr := schema.GroupVersionResource{Group: gvk.Group, Version: gvk.Version, Resource: kind}
			klog.V(3).Infof("Manifest type: %s", gvr.String())

			labels := map[string]string{
				"component": applicationName,
			}

			manifestLabels := deploymentManifest.GetLabels()
			if manifestLabels != nil {
				for key, value := range labels {
					manifestLabels[key] = value
				}
				deploymentManifest.SetLabels(manifestLabels)
			} else {
				deploymentManifest.SetLabels(labels)
			}

			// Check to see whether deployed resource already exists. If not, create else update
			instanceFound := false
			item, err := a.Client.DynamicClient.Resource(gvr).Namespace(namespace).Get(deploymentManifest.GetName(), metav1.GetOptions{})
			if item != nil && err == nil {
				instanceFound = true
				deploymentManifest.SetResourceVersion(item.GetResourceVersion())
				deploymentManifest.SetAnnotations(item.GetAnnotations())
				// If deployment is a `Service` of type `ClusterIP` then the service in the manifest will probably not
				// have a ClusterIP defined, as this is determined when the manifest is applied. When updating the Service
				// the manifest cannot have an empty `ClusterIP` defintion, so we need to copy this from the existing definition.
				if item.GetKind() == "Service" {
					currentServiceSpec := item.UnstructuredContent()["spec"].(map[string]interface{})
					if currentServiceSpec["clusterIP"] != nil && currentServiceSpec["clusterIP"] != "" {
						newService := deploymentManifest.UnstructuredContent()
						newService["spec"].(map[string]interface{})["clusterIP"] = currentServiceSpec["clusterIP"]
						deploymentManifest.SetUnstructuredContent(newService)
					}
				}
			}

			actionType := "Creating"
			if instanceFound {
				actionType = "Updating" // Update deployment
			}
			s := log.Spinnerf("%s resource of kind %s", strings.Title(actionType), gvk.Kind)
			result := &unstructured.Unstructured{}
			if !instanceFound {
				result, err = a.Client.DynamicClient.Resource(gvr).Namespace(namespace).Create(deploymentManifest, metav1.CreateOptions{})
			} else {
				result, err = a.Client.DynamicClient.Resource(gvr).Namespace(namespace).Update(deploymentManifest, metav1.UpdateOptions{})
			}
			if err != nil {
				s.End(false)
				return errors.Wrapf(err, "Failed when %s manifest %s", actionType, gvk.Kind)
			}
			s.End(true)

			// Write the returned manifest to the local manifest file
			if writtenToManifest {
				_, err = manifestFile.WriteString("---\n")
				if err != nil {
					return errors.Wrap(err, "Unable to write to local manifest file")
				}
			}
			err = yamlDecoder.Encode(result, manifestFile)
			if err != nil {
				return errors.Wrap(err, "Unable to write to local manifest file")
			}
			writtenToManifest = true
		}
	}

	s := log.Spinner("Determining the application URL")

	// Need to wait for a second to give the server time to create the artifacts
	// TODO: Replace wait with a wait for object to be created (need to determine which object!!!)
	time.Sleep(2 * time.Second)

	labelSelector := fmt.Sprintf("%v=%v", "component", applicationName)
	fullURL, err := client.GetApplicationURL(applicationName, labelSelector)
	if err != nil {
		s.End(false)
		log.Errorf("Unable to determine the application URL for component %s: %s", a.ComponentName, err)
	} else {
		s.End(true)
		log.Successf("Successfully deployed component: %s", fullURL)
	}

	return nil
}

func (a Adapter) DeployDelete(manifest []byte) (err error) {
	deploymentManifest := &unstructured.Unstructured{}
	// Build a yaml decoder with the unstructured Scheme
	yamlDecoder := yaml.NewDecodingSerializer(unstructured.UnstructuredJSONScheme)
	manifests := bytes.Split(manifest, []byte("---"))
	for _, splitManifest := range manifests {
		if len(manifest) > 0 {
			_, gvk, err := yamlDecoder.Decode([]byte(splitManifest), nil, deploymentManifest)
			if err != nil {
				return err
			}
			klog.V(3).Infof("Deploy manifest:\n\n%s", deploymentManifest)
			kind := utils.PluraliseKind(gvk.Kind)
			gvr := schema.GroupVersionResource{Group: gvk.Group, Version: gvk.Version, Resource: kind}
			klog.V(3).Infof("Manifest type: %s", gvr.String())

			_, err = a.Client.DynamicClient.Resource(gvr).Namespace(a.Client.Namespace).Get(deploymentManifest.GetName(), metav1.GetOptions{})
			if err != nil {
				errorMessage := "Could not delete component " + deploymentManifest.GetName() + " as component was not found"
				return errors.New(errorMessage)
			}

			err = a.Client.DynamicClient.Resource(gvr).Namespace(a.Client.Namespace).Delete(deploymentManifest.GetName(), &metav1.DeleteOptions{})
			if err != nil {
				return err
			}
		}
	}
	return nil
}

// Push updates the component if a matching component exists or creates one if it doesn't exist
// Once the component has started, it will sync the source code to it.
func (a Adapter) Push(parameters common.PushParameters) (err error) {
	componentExists, err := utils.ComponentExists(a.Client, a.ComponentName)
	if err != nil {
		return errors.Wrapf(err, "unable to determine if component %s exists", a.ComponentName)
	}

	a.devfileInitCmd = parameters.DevfileInitCmd
	a.devfileBuildCmd = parameters.DevfileBuildCmd
	a.devfileRunCmd = parameters.DevfileRunCmd
	a.devfileDebugCmd = parameters.DevfileDebugCmd
	a.devfileDebugPort = parameters.DebugPort

	podChanged := false
	var podName string

	// If the component already exists, retrieve the pod's name before it's potentially updated
	if componentExists {
		pod, err := a.waitAndGetComponentPod(true)
		if err != nil {
			return errors.Wrapf(err, "unable to get pod for component %s", a.ComponentName)
		}
		podName = pod.GetName()
	}

	// Validate the devfile build and run commands
	log.Info("\nValidation")
	s := log.Spinner("Validating the devfile")
	pushDevfileCommands, err := common.ValidateAndGetPushDevfileCommands(a.Devfile.Data, a.devfileInitCmd, a.devfileBuildCmd, a.devfileRunCmd)
	if err != nil {
		s.End(false)
		return errors.Wrap(err, "failed to validate devfile build and run commands")
	}
	s.End(true)

	log.Infof("\nCreating Kubernetes resources for component %s", a.ComponentName)

	if parameters.Debug {
		pushDevfileDebugCommands, err := common.ValidateAndGetDebugDevfileCommands(a.Devfile.Data, a.devfileDebugCmd)
		if err != nil {
			return fmt.Errorf("debug command is not valid")
		}
		pushDevfileCommands[versionsCommon.DebugCommandGroupType] = pushDevfileDebugCommands
		parameters.ForceBuild = true
	}

	err = a.createOrUpdateComponent(componentExists)
	if err != nil {
		return errors.Wrap(err, "unable to create or update component")
	}

	_, err = a.Client.WaitForDeploymentRollout(a.ComponentName)
	if err != nil {
		return errors.Wrap(err, "error while waiting for deployment rollout")
	}

	// Wait for Pod to be in running state otherwise we can't sync data or exec commands to it.
	pod, err := a.waitAndGetComponentPod(true)
	if err != nil {
		return errors.Wrapf(err, "unable to get pod for component %s", a.ComponentName)
	}

	err = component.ApplyConfig(nil, &a.Client, config.LocalConfigInfo{}, parameters.EnvSpecificInfo, color.Output, componentExists)
	if err != nil {
		odoutil.LogErrorAndExit(err, "Failed to update config to component deployed.")
	}

	// Compare the name of the pod with the one before the rollout. If they differ, it means there's a new pod and a force push is required
	if componentExists && podName != pod.GetName() {
		podChanged = true
	}

	// Find at least one pod with the source volume mounted, error out if none can be found
	containerName, sourceMount, err := getFirstContainerWithSourceVolume(pod.Spec.Containers)
	if err != nil {
		return errors.Wrapf(err, "error while retrieving container from pod %s with a mounted project volume", podName)
	}

	log.Infof("\nSyncing to component %s", a.ComponentName)
	// Get a sync adapter. Check if project files have changed and sync accordingly
	syncAdapter := sync.New(a.AdapterContext, &a.Client)
	compInfo := common.ComponentInfo{
		ContainerName: containerName,
		PodName:       pod.GetName(),
		SourceMount:   sourceMount,
	}
	syncParams := common.SyncParameters{
		PushParams:      parameters,
		CompInfo:        compInfo,
		ComponentExists: componentExists,
		PodChanged:      podChanged,
	}
	execRequired, err := syncAdapter.SyncFiles(syncParams)
	if err != nil {
		return errors.Wrapf(err, "Failed to sync to component with name %s", a.ComponentName)
	}

	// PostStart events from the devfile will only be executed when the component
	// didn't previously exist
	postStartEvents := a.Devfile.Data.GetEvents().PostStart
	if !componentExists && len(postStartEvents) > 0 {
		// log only when there are post start events present in devfile
		log.Infof("\nExecuting postStart event commands for component %s", a.ComponentName)
		err = a.execDevfileEvent(postStartEvents, pod.GetName())
		if err != nil {
			return err

		}

	}

	if execRequired {
		log.Infof("\nExecuting devfile commands for component %s", a.ComponentName)
		err = a.execDevfile(pushDevfileCommands, componentExists, parameters.Show, pod.GetName(), pod.Spec.Containers, parameters.Debug)
		if err != nil {
			return err
		}
	}

	return nil
}

// Test runs the devfile test command
func (a Adapter) Test(testCmd string, show bool) (err error) {
	pod, err := a.Client.GetPodUsingComponentName(a.ComponentName)
	if err != nil {
		return fmt.Errorf("error occurred while getting the pod: %w", err)
	}
	if pod.Status.Phase != corev1.PodRunning {
		return fmt.Errorf("pod for component %s is not running", a.ComponentName)
	}

	log.Infof("\nExecuting devfile test command for component %s", a.ComponentName)

	testCommand, err := common.ValidateAndGetTestDevfileCommands(a.Devfile.Data, testCmd)
	if err != nil {
		return errors.Wrap(err, "failed to validate devfile test command")
	}
	err = a.execTestCmd(testCommand, pod.GetName(), show)
	if err != nil {
		return errors.Wrapf(err, "failed to execute devfile commands for component %s", a.ComponentName)
	}
	return nil
}

// DoesComponentExist returns true if a component with the specified name exists, false otherwise
func (a Adapter) DoesComponentExist(cmpName string) (bool, error) {
	return utils.ComponentExists(a.Client, cmpName)
}

func (a Adapter) createOrUpdateComponent(componentExists bool) (err error) {
	componentName := a.ComponentName

	componentType := strings.TrimSuffix(a.AdapterContext.Devfile.Data.GetMetadata().Name, "-")

	labels := componentlabels.GetLabels(componentName, a.AppName, true)
	labels["component"] = componentName
	labels[componentlabels.ComponentTypeLabel] = componentType

	containers, err := utils.GetContainers(a.Devfile)
	if err != nil {
		return err
	}

	if len(containers) == 0 {
		return fmt.Errorf("No valid components found in the devfile")
	}

	containers, err = utils.UpdateContainersWithSupervisord(a.Devfile, containers, a.devfileRunCmd, a.devfileDebugCmd, a.devfileDebugPort)
	if err != nil {
		return err
	}

	objectMeta := kclient.CreateObjectMeta(componentName, a.Client.Namespace, labels, nil)
	podTemplateSpec := kclient.GeneratePodTemplateSpec(objectMeta, containers)

	kclient.AddBootstrapSupervisordInitContainer(podTemplateSpec)

	componentAliasToVolumes := common.GetVolumes(a.Devfile)

	var uniqueStorages []common.Storage
	volumeNameToPVCName := make(map[string]string)
	processedVolumes := make(map[string]bool)

	// Get a list of all the unique volume names and generate their PVC names
	for _, volumes := range componentAliasToVolumes {
		for _, vol := range volumes {
			if _, ok := processedVolumes[vol.Name]; !ok {
				processedVolumes[vol.Name] = true

				// Generate the PVC Names
				klog.V(4).Infof("Generating PVC name for %v", vol.Name)
				generatedPVCName, err := storage.GeneratePVCNameFromDevfileVol(vol.Name, componentName)
				if err != nil {
					return err
				}

				// Check if we have an existing PVC with the labels, overwrite the generated name with the existing name if present
				existingPVCName, err := storage.GetExistingPVC(&a.Client, vol.Name, componentName)
				if err != nil {
					return err
				}
				if len(existingPVCName) > 0 {
					klog.V(4).Infof("Found an existing PVC for %v, PVC %v will be re-used", vol.Name, existingPVCName)
					generatedPVCName = existingPVCName
				}

				pvc := common.Storage{
					Name:   generatedPVCName,
					Volume: vol,
				}
				uniqueStorages = append(uniqueStorages, pvc)
				volumeNameToPVCName[vol.Name] = generatedPVCName
			}
		}
	}

	// Add PVC and Volume Mounts to the podTemplateSpec
	err = kclient.AddPVCAndVolumeMount(podTemplateSpec, volumeNameToPVCName, componentAliasToVolumes)
	if err != nil {
		return err
	}

	deploymentSpec := kclient.GenerateDeploymentSpec(*podTemplateSpec, map[string]string{
		"component": componentName,
	})
	var containerPorts []corev1.ContainerPort
	for _, c := range deploymentSpec.Template.Spec.Containers {
		if len(containerPorts) == 0 {
			containerPorts = c.Ports
		} else {
			containerPorts = append(containerPorts, c.Ports...)
		}
	}
	serviceSpec := kclient.GenerateServiceSpec(objectMeta.Name, containerPorts)
	klog.V(4).Infof("Creating deployment %v", deploymentSpec.Template.GetName())
	klog.V(4).Infof("The component name is %v", componentName)

	if componentExists {
		// If the component already exists, get the resource version of the deploy before updating
		klog.V(4).Info("The component already exists, attempting to update it")
		deployment, err := a.Client.UpdateDeployment(*deploymentSpec)
		if err != nil {
			return err
		}
		klog.V(4).Infof("Successfully updated component %v", componentName)
		oldSvc, err := a.Client.KubeClient.CoreV1().Services(a.Client.Namespace).Get(componentName, metav1.GetOptions{})
		objectMetaTemp := objectMeta
		ownerReference := kclient.GenerateOwnerReference(deployment)
		objectMetaTemp.OwnerReferences = append(objectMeta.OwnerReferences, ownerReference)
		if err != nil {
			// no old service was found, create a new one
			if len(serviceSpec.Ports) > 0 {
				_, err = a.Client.CreateService(objectMetaTemp, *serviceSpec)
				if err != nil {
					return err
				}
				klog.V(4).Infof("Successfully created Service for component %s", componentName)
			}
		} else {
			if len(serviceSpec.Ports) > 0 {
				serviceSpec.ClusterIP = oldSvc.Spec.ClusterIP
				objectMetaTemp.ResourceVersion = oldSvc.GetResourceVersion()
				_, err = a.Client.UpdateService(objectMetaTemp, *serviceSpec)
				if err != nil {
					return err
				}
				klog.V(4).Infof("Successfully update Service for component %s", componentName)
			} else {
				err = a.Client.KubeClient.CoreV1().Services(a.Client.Namespace).Delete(componentName, &metav1.DeleteOptions{})
				if err != nil {
					return err
				}
			}
		}
	} else {
		deployment, err := a.Client.CreateDeployment(*deploymentSpec)
		if err != nil {
			return err
		}
		klog.V(4).Infof("Successfully created component %v", componentName)
		ownerReference := kclient.GenerateOwnerReference(deployment)
		objectMetaTemp := objectMeta
		objectMetaTemp.OwnerReferences = append(objectMeta.OwnerReferences, ownerReference)
		if len(serviceSpec.Ports) > 0 {
			_, err = a.Client.CreateService(objectMetaTemp, *serviceSpec)
			if err != nil {
				return err
			}
			klog.V(4).Infof("Successfully created Service for component %s", componentName)
		}

	}

	// Get the storage adapter and create the volumes if it does not exist
	stoAdapter := storage.New(a.AdapterContext, a.Client)
	err = stoAdapter.Create(uniqueStorages)
	if err != nil {
		return err
	}

	return nil
}

func (a Adapter) waitAndGetComponentPod(hideSpinner bool) (*corev1.Pod, error) {
	podSelector := fmt.Sprintf("component=%s", a.ComponentName)
	watchOptions := metav1.ListOptions{
		LabelSelector: podSelector,
	}
	// Wait for Pod to be in running state otherwise we can't sync data to it.
	pod, err := a.Client.WaitAndGetPod(watchOptions, corev1.PodRunning, "Waiting for component to start", hideSpinner)
	if err != nil {
		return nil, errors.Wrapf(err, "error while waiting for pod %s", podSelector)
	}
	return pod, nil
}

// Executes all the commands from the devfile in order: init and build - which are both optional, and a compulsary run.
// Init only runs once when the component is created.
func (a Adapter) execDevfile(commandsMap common.PushCommandsMap, componentExists, show bool, podName string, containers []corev1.Container, isDebug bool) (err error) {
	// If nothing has been passed, then the devfile is missing the required run command
	if len(commandsMap) == 0 {
		return errors.New(fmt.Sprint("error executing devfile commands - there should be at least 1 command"))
	}

	compInfo := common.ComponentInfo{
		PodName: podName,
	}

	// only execute Init command, if it is first run of container.
	if !componentExists {

		// Get Init Command
		command, ok := commandsMap[versionsCommon.InitCommandGroupType]
		if ok {
			compInfo.ContainerName = command.Exec.Component
			err = exec.ExecuteDevfileCommandSynchronously(&a.Client, *command.Exec, command.Exec.Id, compInfo, show, a.machineEventLogger)
			if err != nil {
				return err
			}

		}

	}

	// Get Build Command
	command, ok := commandsMap[versionsCommon.BuildCommandGroupType]
	if ok {
		compInfo.ContainerName = command.Exec.Component
		err = exec.ExecuteDevfileCommandSynchronously(&a.Client, *command.Exec, command.Exec.Id, compInfo, show, a.machineEventLogger)
		if err != nil {
			return err
		}
	}

	// Get Run or Debug Command
	if isDebug {
		command, ok = commandsMap[versionsCommon.DebugCommandGroupType]
	} else {
		command, ok = commandsMap[versionsCommon.RunCommandGroupType]
	}
	if ok {
		klog.V(4).Infof("Executing devfile command %v", command.Exec.Id)
		compInfo.ContainerName = command.Exec.Component

		// Check if the devfile debug component containers have supervisord as the entrypoint.
		// Start the supervisord if the odo component does not exist
		if !componentExists {
			err = a.InitRunContainerSupervisord(command.Exec.Component, podName, containers)
			if err != nil {
				a.machineEventLogger.ReportError(err, machineoutput.TimestampNow())
				return
			}
		}

		if componentExists && !common.IsRestartRequired(command) {
			klog.V(4).Infof("restart:false, Not restarting %v Command", command.Exec.Id)
			if isDebug {
				err = exec.ExecuteDevfileDebugActionWithoutRestart(&a.Client, *command.Exec, command.Exec.Id, compInfo, show, a.machineEventLogger)
			} else {
				err = exec.ExecuteDevfileRunActionWithoutRestart(&a.Client, *command.Exec, command.Exec.Id, compInfo, show, a.machineEventLogger)
			}
			return
		}
		if isDebug {
			err = exec.ExecuteDevfileDebugAction(&a.Client, *command.Exec, command.Exec.Id, compInfo, show, a.machineEventLogger)
		} else {
			err = exec.ExecuteDevfileRunAction(&a.Client, *command.Exec, command.Exec.Id, compInfo, show, a.machineEventLogger)
		}

	}

	return
}

// TODO: Support Composite
// execDevfileEvent receives a Devfile Event (PostStart, PreStop etc.) and loops through them
// Each Devfile Command associated with the given event is retrieved, and executed in the container specified
// in the command
func (a Adapter) execDevfileEvent(events []string, podName string) error {

	commandMap := common.GetCommandMap(a.Devfile.Data)
	for _, commandName := range events {
		// Convert commandName to lower because GetCommands converts Command.Exec.Id's to lower
		command := commandMap[strings.ToLower(commandName)]

		compInfo := common.ComponentInfo{
			ContainerName: command.Exec.Component,
			PodName:       podName,
		}

		// If composite would go here & recursive loop

		// Execute command in pod
		err := exec.ExecuteDevfileCommandSynchronously(&a.Client, *command.Exec, command.Exec.Id, compInfo, false, a.machineEventLogger)
		if err != nil {
			return errors.Wrapf(err, "unable to execute devfile command "+commandName)
		}

	}
	return nil
}

// Executes the test command in the pod
func (a Adapter) execTestCmd(testCmd versionsCommon.DevfileCommand, podName string, show bool) (err error) {
	compInfo := common.ComponentInfo{
		PodName: podName,
	}
	compInfo.ContainerName = testCmd.Exec.Component
	err = exec.ExecuteDevfileCommandSynchronously(&a.Client, *testCmd.Exec, testCmd.Exec.Id, compInfo, show, a.machineEventLogger)
	return
}

// InitRunContainerSupervisord initializes the supervisord in the container if
// the container has entrypoint that is not supervisord
func (a Adapter) InitRunContainerSupervisord(containerName, podName string, containers []corev1.Container) (err error) {
	for _, container := range containers {
		if container.Name == containerName && !reflect.DeepEqual(container.Command, []string{common.SupervisordBinaryPath}) {
			command := []string{common.SupervisordBinaryPath, "-c", common.SupervisordConfFile, "-d"}
			compInfo := common.ComponentInfo{
				ContainerName: containerName,
				PodName:       podName,
			}
			err = exec.ExecuteCommand(&a.Client, compInfo, command, true, nil, nil)
		}
	}

	return
}

// getFirstContainerWithSourceVolume returns the first container that set mountSources: true as well
// as the path to the source volume inside the container.
// Because the source volume is shared across all components that need it, we only need to sync once,
// so we only need to find one container. If no container was found, that means there's no
// container to sync to, so return an error
func getFirstContainerWithSourceVolume(containers []corev1.Container) (string, string, error) {
	for _, c := range containers {
		for _, vol := range c.VolumeMounts {
			if vol.Name == kclient.OdoSourceVolume {
				return c.Name, vol.MountPath, nil
			}
		}
	}

	return "", "", fmt.Errorf("In order to sync files, odo requires at least one component in a devfile to set 'mountSources: true'")
}

// Delete deletes the component
func (a Adapter) Delete(labels map[string]string) error {
	spinner := log.Spinnerf("Deleting devfile component %s", a.ComponentName)
	defer spinner.End(false)

	componentExists, err := utils.ComponentExists(a.Client, a.ComponentName)
	if kerrors.IsForbidden(err) {
		klog.V(4).Infof("Resource for %s forbidden", a.ComponentName)
		// log the error if it failed to determine if the component exists due to insufficient RBACs
		spinner.End(false)
		log.Warningf("%v", err)
		return nil
	} else if err != nil {
		return errors.Wrapf(err, "unable to determine if component %s exists", a.ComponentName)
	}

	if !componentExists {
		spinner.End(false)
		log.Warningf("Component %s does not exist", a.ComponentName)
		return nil
	}

	err = a.Client.DeleteDeployment(labels)
	if err != nil {
		return err
	}

	spinner.End(true)
	log.Successf("Successfully deleted component")
	return nil
}

// Log returns log from component
func (a Adapter) Log(follow, debug bool) (io.ReadCloser, error) {

	pod, err := a.Client.GetPodUsingComponentName(a.ComponentName)
	if err != nil {
		return nil, errors.Errorf("the component %s doesn't exist on the cluster", a.ComponentName)
	}

	if pod.Status.Phase != corev1.PodRunning {
		return nil, errors.Errorf("unable to show logs, component is not in running state. current status=%v", pod.Status.Phase)
	}

	var command versionsCommon.DevfileCommand
	if debug {
		command, err = common.GetDebugCommand(a.Devfile.Data, "")
		if err != nil {
			return nil, err
		}
		if reflect.DeepEqual(versionsCommon.DevfileCommand{}, command) {
			return nil, errors.Errorf("no debug command found in devfile, please run \"odo log\" for run command logs")
		}

	} else {
		command, err = common.GetRunCommand(a.Devfile.Data, "")
		if err != nil {
			return nil, err
		}
	}

	containerName := command.Exec.Component

	return a.Client.GetPodLogs(pod.Name, containerName, follow)
}

// Exec executes a command in the component
func (a Adapter) Exec(command []string) error {
	exists, err := utils.ComponentExists(a.Client, a.ComponentName)
	if err != nil {
		return err
	}

	if !exists {
		return errors.Errorf("the component %s doesn't exist on the cluster", a.ComponentName)
	}

	runCommand, err := common.GetRunCommand(a.Devfile.Data, "")
	if err != nil {
		return err
	}
	containerName := runCommand.Exec.Component

	// get the pod
	pod, err := a.Client.GetPodUsingComponentName(a.ComponentName)
	if err != nil {
		return errors.Wrapf(err, "unable to get pod for component %s", a.ComponentName)
	}

	if pod.Status.Phase != corev1.PodRunning {
		return fmt.Errorf("unable to exec as the component is not running. Current status=%v", pod.Status.Phase)
	}

	componentInfo := common.ComponentInfo{
		PodName:       pod.Name,
		ContainerName: containerName,
	}

	return exec.ExecuteCommand(&a.Client, componentInfo, command, true, nil, nil)
}<|MERGE_RESOLUTION|>--- conflicted
+++ resolved
@@ -5,7 +5,6 @@
 	"bytes"
 	"fmt"
 	"io"
-<<<<<<< HEAD
 	"os"
 	"os/signal"
 	"path/filepath"
@@ -15,10 +14,6 @@
 	"syscall"
 	"text/template"
 	"time"
-=======
-	"reflect"
-	"strings"
->>>>>>> 299097fd
 
 	componentlabels "github.com/openshift/odo/pkg/component/labels"
 	"github.com/openshift/odo/pkg/exec"
