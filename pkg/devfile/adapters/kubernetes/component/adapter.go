--- conflicted
+++ resolved
@@ -69,13 +69,9 @@
 	}
 
 	// Validate the devfile build and run commands
-<<<<<<< HEAD
-	pushDevfileCommands, err := common.ValidateAndGetPushDevfileCommands(a.Devfile.Data, a.devfileInitCmd, a.devfileBuildCmd, a.devfileRunCmd)
-=======
 	log.Info("\nValidation")
 	s := log.Spinner("Validating the devfile")
-	pushDevfileCommands, err := common.ValidateAndGetPushDevfileCommands(a.Devfile.Data, a.devfileBuildCmd, a.devfileRunCmd)
->>>>>>> c717d14b
+	pushDevfileCommands, err := common.ValidateAndGetPushDevfileCommands(a.Devfile.Data, a.devfileInitCmd, a.devfileBuildCmd, a.devfileRunCmd)
 	if err != nil {
 		s.End(false)
 		return errors.Wrap(err, "failed to validate devfile build and run commands")
@@ -315,17 +311,9 @@
 // Executes all the commands from the devfile in order: init and build - which are both optional, and a compulsary run.
 // Init only runs once when the component is created.
 func (a Adapter) execDevfile(pushDevfileCommands []versionsCommon.DevfileCommand, componentExists, show bool, podName string, containers []corev1.Container) (err error) {
-<<<<<<< HEAD
-	var s *log.Status
-
 	// If nothing has been passed, then the devfile is missing the required run command
 	if len(pushDevfileCommands) == 0 {
 		return errors.New(fmt.Sprint("error executing devfile commands - there should be at least 1 command"))
-=======
-	buildRequired, err := common.IsComponentBuildRequired(pushDevfileCommands)
-	if err != nil {
-		return err
->>>>>>> c717d14b
 	}
 
 	type CommandNames struct {
@@ -335,7 +323,6 @@
 
 	commandOrder := []CommandNames{}
 
-<<<<<<< HEAD
 	// Only add runinit to the expected commands if the component doesn't already exist
 	// This would be the case when first running the container
 	if !componentExists {
@@ -357,10 +344,19 @@
 				// it is not expected to be the run command
 				if i < len(commandOrder)-1 {
 					// Any exec command such as "Init" and "Build"
-					err := a.executeDevfileCommand(command, show, podName)
-					if err != nil {
-						return err
+
+					for _, action := range command.Actions {
+						compInfo := common.ComponentInfo{
+							ContainerName: *action.Component,
+							PodName:       podName,
+						}
+
+						err = exec.ExecuteDevfileBuildAction(&a.Client, action, command.Name, compInfo, show)
+						if err != nil {
+							return err
+						}
 					}
+
 					// If the current command is the last command in the slice
 					// it is expected to be the run command
 				} else {
@@ -378,91 +374,22 @@
 							}
 						}
 
-						devRunExecs := []devRunExecutable{
-							{
-								command: []string{common.SupervisordBinaryPath, common.SupervisordControlCommand, "stop", "all"},
-							},
-							{
-								command: []string{common.SupervisordBinaryPath, common.SupervisordControlCommand, "start", string(common.DefaultDevfileRunCommand)},
-							},
+						compInfo := common.ComponentInfo{
+							ContainerName: *action.Component,
+							PodName:       podName,
 						}
 
-						s = log.Spinner(fmt.Sprintf("Executing %s command %q", command.Name, *action.Command))
-						defer s.End(false)
-
-						for _, devRunExec := range devRunExecs {
-
-							err = exec.ExecuteCommand(&a.Client, podName, *action.Component, devRunExec.command, show)
-							if err != nil {
-								return
-							}
+						err = exec.ExecuteDevfileRunAction(&a.Client, action, command.Name, compInfo, show)
+						if err != nil {
+							return err
 						}
-						s.End(true)
 					}
-=======
-			for _, action := range command.Actions {
-				compInfo := common.ComponentInfo{
-					ContainerName: *action.Component,
-					PodName:       podName,
-				}
-
-				err = exec.ExecuteDevfileBuildAction(&a.Client, action, command.Name, compInfo, show)
-				if err != nil {
-					return err
->>>>>>> c717d14b
 				}
 			}
 		}
 	}
 
 	return
-}
-
-// Executes files given from devfile
-func (a Adapter) executeDevfileCommand(command versionsCommon.DevfileCommand, show bool, podName string) error {
-	var s *log.Status
-
-	glog.V(4).Infof("Executing devfile command %v", command.Name)
-
-<<<<<<< HEAD
-	for _, action := range command.Actions {
-		// Change to the workdir and execute the command
-		var cmdArr []string
-		if action.Workdir != nil {
-			cmdArr = []string{common.BinBash, "-c", "cd " + *action.Workdir + " && " + *action.Command}
-		} else {
-			cmdArr = []string{common.BinBash, "-c", *action.Command}
-		}
-
-		if show {
-			s = log.SpinnerNoSpin(fmt.Sprintf("Executing %s command %q", command.Name, *action.Command))
-		} else {
-			s = log.Spinner(fmt.Sprintf("Executing %s command %q", command.Name, *action.Command))
-		}
-
-		defer s.End(false)
-
-		err := exec.ExecuteCommand(&a.Client, podName, *action.Component, cmdArr, show)
-		if err != nil {
-			s.End(false)
-			return err
-=======
-				compInfo := common.ComponentInfo{
-					ContainerName: *action.Component,
-					PodName:       podName,
-				}
-
-				err = exec.ExecuteDevfileRunAction(&a.Client, action, command.Name, compInfo, show)
-				if err != nil {
-					return err
-				}
-			}
->>>>>>> c717d14b
-		}
-		s.End(true)
-	}
-
-	return nil
 }
 
 // InitRunContainerSupervisord initializes the supervisord in the container if
