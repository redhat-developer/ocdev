package component

import (
	"fmt"
	"os"
	"path/filepath"
	"reflect"
	"strings"

	corev1 "k8s.io/api/core/v1"
	metav1 "k8s.io/apimachinery/pkg/apis/meta/v1"

	"github.com/golang/glog"
	"github.com/pkg/errors"

	"github.com/openshift/odo/pkg/devfile/adapters/common"
	"github.com/openshift/odo/pkg/devfile/adapters/kubernetes/storage"
	"github.com/openshift/odo/pkg/devfile/adapters/kubernetes/utils"
	versionsCommon "github.com/openshift/odo/pkg/devfile/versions/common"
	"github.com/openshift/odo/pkg/exec"
	"github.com/openshift/odo/pkg/kclient"
	"github.com/openshift/odo/pkg/log"
	"github.com/openshift/odo/pkg/sync"
	"github.com/openshift/odo/pkg/util"
)

// New instantiantes a component adapter
func New(adapterContext common.AdapterContext, client kclient.Client) Adapter {
	return Adapter{
		Client:         client,
		AdapterContext: adapterContext,
	}
}

// Adapter is a component adapter implementation for Kubernetes
type Adapter struct {
	Client kclient.Client
	common.AdapterContext
	devfileBuildCmd string
	devfileRunCmd   string
}

// Push updates the component if a matching component exists or creates one if it doesn't exist
// Once the component has started, it will sync the source code to it.
func (a Adapter) Push(parameters common.PushParameters) (err error) {
	componentExists := utils.ComponentExists(a.Client, a.ComponentName)
	globExps := util.GetAbsGlobExps(parameters.Path, parameters.IgnoredFiles)

	a.devfileBuildCmd = parameters.DevfileBuildCmd
	a.devfileRunCmd = parameters.DevfileRunCmd

	deletedFiles := []string{}
	changedFiles := []string{}
	isForcePush := false
	podChanged := false
	var podName string

	// If the component already exists, retrieve the pod's name before it's potentially updated
	if componentExists {
		pod, err := a.waitAndGetComponentPod(true)
		if err != nil {
			return errors.Wrapf(err, "unable to get pod for component %s", a.ComponentName)
		}
		podName = pod.GetName()
	}

	// Validate the devfile build and run commands
	pushDevfileCommands, err := common.ValidateAndGetPushDevfileCommands(a.Devfile.Data, a.devfileBuildCmd, a.devfileRunCmd)
	if err != nil {
		return errors.Wrap(err, "failed to validate devfile build and run commands")
	}

	err = a.createOrUpdateComponent(componentExists)
	if err != nil {
		return errors.Wrap(err, "unable to create or update component")
	}

	_, err = a.Client.WaitForDeploymentRollout(a.ComponentName)
	if err != nil {
		return errors.Wrap(err, "error while waiting for deployment rollout")
	}

	// Compare the name of the pod with the one before the rollout. If they differ, it means there's a new pod and a force push is required
	if componentExists {
		pod, err := a.waitAndGetComponentPod(true)
		if err != nil {
			return errors.Wrapf(err, "unable to get pod for component %s", a.ComponentName)
		}
		if podName != pod.GetName() {
			podChanged = true
		}
	}

	// Sync source code to the component
	// If syncing for the first time, sync the entire source directory
	// If syncing to an already running component, sync the deltas
	// If syncing from an odo watch process, skip this step, as we already have the list of changed and deleted files.
	if !podChanged && !parameters.ForceBuild && len(parameters.WatchFiles) == 0 && len(parameters.WatchDeletedFiles) == 0 {
		absIgnoreRules := util.GetAbsGlobExps(parameters.Path, parameters.IgnoredFiles)

		spinner := log.NewStatus(log.GetStdout())
		defer spinner.End(true)
		if componentExists {
			spinner.Start("Checking file changes for pushing", false)
		} else {
			// if the component doesn't exist, we don't check for changes in the files
			// thus we show a different message
			spinner.Start("Checking files for pushing", false)
		}

		// Before running the indexer, make sure the .odo folder exists (or else the index file will not get created)
		odoFolder := filepath.Join(parameters.Path, ".odo")
		if _, err := os.Stat(odoFolder); os.IsNotExist(err) {
			err = os.Mkdir(odoFolder, 0750)
			if err != nil {
				return errors.Wrap(err, "unable to create directory")
			}
		}

		// run the indexer and find the modified/added/deleted/renamed files
		filesChanged, filesDeleted, err := util.RunIndexer(parameters.Path, absIgnoreRules)
		spinner.End(true)

		if err != nil {
			return errors.Wrap(err, "unable to run indexer")
		}

		// If the component already exists, sync only the files that changed
		if componentExists {
			// apply the glob rules from the .gitignore/.odo file
			// and ignore the files on which the rules apply and filter them out
			filesChangedFiltered, filesDeletedFiltered := util.FilterIgnores(filesChanged, filesDeleted, absIgnoreRules)

			// Remove the relative file directory from the list of deleted files
			// in order to make the changes correctly within the Kubernetes pod
			deletedFiles, err = util.RemoveRelativePathFromFiles(filesDeletedFiltered, parameters.Path)
			if err != nil {
				return errors.Wrap(err, "unable to remove relative path from list of changed/deleted files")
			}
			glog.V(4).Infof("List of files to be deleted: +%v", deletedFiles)
			changedFiles = filesChangedFiltered

			if len(filesChangedFiltered) == 0 && len(filesDeletedFiltered) == 0 {
				// no file was modified/added/deleted/renamed, thus return without building
				log.Success("No file changes detected, skipping build. Use the '-f' flag to force the build.")
				return nil
			}
		}
	} else if len(parameters.WatchFiles) > 0 || len(parameters.WatchDeletedFiles) > 0 {
		changedFiles = parameters.WatchFiles
		deletedFiles = parameters.WatchDeletedFiles
	}

	if parameters.ForceBuild || !componentExists || podChanged {
		isForcePush = true
	}

	podSelector := fmt.Sprintf("component=%s", a.ComponentName)
	watchOptions := metav1.ListOptions{
		LabelSelector: podSelector,
	}
	// Wait for Pod to be in running state otherwise we can't sync data or exec commands to it.
	pod, err := a.Client.WaitAndGetPod(watchOptions, corev1.PodRunning, "Waiting for component to start")
	if err != nil {
		return errors.Wrapf(err, "error while waiting for pod  %s", podSelector)
	}

	// Sync the local source code to the component
	err = a.pushLocal(parameters.Path,
		changedFiles,
		deletedFiles,
		isForcePush,
		globExps,
		pod.GetName(),
		pod.Spec.Containers,
	)
	if err != nil {
		return errors.Wrapf(err, "Failed to sync to component with name %s", a.ComponentName)
	}

	err = a.execDevfile(pushDevfileCommands, componentExists, parameters.Show, pod.GetName(), pod.Spec.Containers)
	if err != nil {
		return err
	}

	return nil
}

// DoesComponentExist returns true if a component with the specified name exists, false otherwise
func (a Adapter) DoesComponentExist(cmpName string) bool {
	return utils.ComponentExists(a.Client, cmpName)
}

func (a Adapter) createOrUpdateComponent(componentExists bool) (err error) {
	componentName := a.ComponentName

	labels := map[string]string{
		"component": componentName,
	}

	containers, err := utils.GetContainers(a.Devfile)
	if err != nil {
		return err
	}

	if len(containers) == 0 {
		return fmt.Errorf("No valid components found in the devfile")
	}

	containers, err = utils.UpdateContainersWithSupervisord(a.Devfile, containers, a.devfileRunCmd)
	if err != nil {
		return err
	}

	objectMeta := kclient.CreateObjectMeta(componentName, a.Client.Namespace, labels, nil)
	podTemplateSpec := kclient.GeneratePodTemplateSpec(objectMeta, containers)

	kclient.AddBootstrapSupervisordInitContainer(podTemplateSpec)

	componentAliasToVolumes := utils.GetVolumes(a.Devfile)

	var uniqueStorages []common.Storage
	volumeNameToPVCName := make(map[string]string)
	processedVolumes := make(map[string]bool)

	// Get a list of all the unique volume names and generate their PVC names
	for _, volumes := range componentAliasToVolumes {
		for _, vol := range volumes {
			if _, ok := processedVolumes[*vol.Name]; !ok {
				processedVolumes[*vol.Name] = true

				// Generate the PVC Names
				glog.V(3).Infof("Generating PVC name for %v", *vol.Name)
				generatedPVCName, err := storage.GeneratePVCNameFromDevfileVol(*vol.Name, componentName)
				if err != nil {
					return err
				}

				// Check if we have an existing PVC with the labels, overwrite the generated name with the existing name if present
				existingPVCName, err := storage.GetExistingPVC(&a.Client, *vol.Name, componentName)
				if err != nil {
					return err
				}
				if len(existingPVCName) > 0 {
					glog.V(3).Infof("Found an existing PVC for %v, PVC %v will be re-used", *vol.Name, existingPVCName)
					generatedPVCName = existingPVCName
				}

				pvc := common.Storage{
					Name:   generatedPVCName,
					Volume: vol,
				}
				uniqueStorages = append(uniqueStorages, pvc)
				volumeNameToPVCName[*vol.Name] = generatedPVCName
			}
		}
	}

	// Add PVC and Volume Mounts to the podTemplateSpec
	err = kclient.AddPVCAndVolumeMount(podTemplateSpec, volumeNameToPVCName, componentAliasToVolumes)
	if err != nil {
		return err
	}

	deploymentSpec := kclient.GenerateDeploymentSpec(*podTemplateSpec)
	var containerPorts []corev1.ContainerPort
	for _, c := range deploymentSpec.Template.Spec.Containers {
		if len(containerPorts) == 0 {
			containerPorts = c.Ports
		} else {
			containerPorts = append(containerPorts, c.Ports...)
		}
	}
	serviceSpec := kclient.GenerateServiceSpec(objectMeta.Name, containerPorts)
	glog.V(3).Infof("Creating deployment %v", deploymentSpec.Template.GetName())
	glog.V(3).Infof("The component name is %v", componentName)

	if utils.ComponentExists(a.Client, componentName) {
		// If the component already exists, get the resource version of the deploy before updating
		glog.V(3).Info("The component already exists, attempting to update it")
		deployment, err := a.Client.UpdateDeployment(*deploymentSpec)
		if err != nil {
			return err
		}
		glog.V(3).Infof("Successfully updated component %v", componentName)
		oldSvc, err := a.Client.KubeClient.CoreV1().Services(a.Client.Namespace).Get(componentName, metav1.GetOptions{})
		objectMetaTemp := objectMeta
		ownerReference := kclient.GenerateOwnerReference(deployment)
		objectMetaTemp.OwnerReferences = append(objectMeta.OwnerReferences, ownerReference)
		if err != nil {
			// no old service was found, create a new one
			if len(serviceSpec.Ports) > 0 {
				_, err = a.Client.CreateService(objectMetaTemp, *serviceSpec)
				if err != nil {
					return err
				}
				glog.V(3).Infof("Successfully created Service for component %s", componentName)
			}
		} else {
			if len(serviceSpec.Ports) > 0 {
				serviceSpec.ClusterIP = oldSvc.Spec.ClusterIP
				objectMetaTemp.ResourceVersion = oldSvc.GetResourceVersion()
				_, err = a.Client.UpdateService(objectMetaTemp, *serviceSpec)
				if err != nil {
					return err
				}
				glog.V(3).Infof("Successfully update Service for component %s", componentName)
			} else {
				err = a.Client.KubeClient.CoreV1().Services(a.Client.Namespace).Delete(componentName, &metav1.DeleteOptions{})
				if err != nil {
					return err
				}
			}
		}
	} else {
		deployment, err := a.Client.CreateDeployment(*deploymentSpec)
		if err != nil {
			return err
		}
		glog.V(3).Infof("Successfully created component %v", componentName)
		ownerReference := kclient.GenerateOwnerReference(deployment)
		objectMetaTemp := objectMeta
		objectMetaTemp.OwnerReferences = append(objectMeta.OwnerReferences, ownerReference)
		if len(serviceSpec.Ports) > 0 {
			_, err = a.Client.CreateService(objectMetaTemp, *serviceSpec)
			if err != nil {
				return err
			}
			glog.V(3).Infof("Successfully created Service for component %s", componentName)
		}

	}

	// Get the storage adapter and create the volumes if it does not exist
	stoAdapter := storage.New(a.AdapterContext, a.Client)
	err = stoAdapter.Create(uniqueStorages)
	if err != nil {
		return err
	}

	return nil
}

// pushLocal syncs source code from the user's disk to the component
func (a Adapter) pushLocal(path string, files []string, delFiles []string, isForcePush bool, globExps []string, podName string, containers []corev1.Container) error {
	glog.V(4).Infof("Push: componentName: %s, path: %s, files: %s, delFiles: %s, isForcePush: %+v", a.ComponentName, path, files, delFiles, isForcePush)

	// Edge case: check to see that the path is NOT empty.
	emptyDir, err := util.IsEmpty(path)
	if err != nil {
		return errors.Wrapf(err, "Unable to check directory: %s", path)
	} else if emptyDir {
		return errors.New(fmt.Sprintf("Directory / file %s is empty", path))
	}

<<<<<<< HEAD
	podSelector := fmt.Sprintf("component=%s", a.ComponentName)

	// Wait for Pod to be in running state otherwise we can't sync data to it.
	pod, err := a.waitAndGetComponentPod(false)
	if err != nil {
		return errors.Wrapf(err, "error retrieve pod %s for component %s", podSelector, a.ComponentName)
	}

=======
>>>>>>> fd8416cc
	// Find at least one pod with the source volume mounted, error out if none can be found
	containerName, err := getFirstContainerWithSourceVolume(containers)
	if err != nil {
		return errors.Wrapf(err, "error while retrieving container from pod: %s", podName)
	}

	// Sync the files to the pod
	s := log.Spinner("Syncing files to the component")
	defer s.End(false)

	// If there's only one project defined in the devfile, sync to `/projects/project-name`, otherwise sync to /projects
	syncFolder, err := getSyncFolder(a.Devfile.Data.GetProjects())
	if err != nil {
		return errors.Wrapf(err, "unable to sync the files to the component")
	}

	if syncFolder != kclient.OdoSourceVolumeMount {
		// Need to make sure the folder already exists on the component or else sync will fail
		glog.V(4).Infof("Creating %s on the remote container if it doesn't already exist", syncFolder)
		cmdArr := getCmdToCreateSyncFolder(syncFolder)

		err = exec.ExecuteCommand(&a.Client, podName, containerName, cmdArr, false)
		if err != nil {
			return err
		}
	}
	// If there were any files deleted locally, delete them remotely too.
	if len(delFiles) > 0 {
		cmdArr := getCmdToDeleteFiles(delFiles, syncFolder)

		err = exec.ExecuteCommand(&a.Client, podName, containerName, cmdArr, false)
		if err != nil {
			return err
		}
	}

	if !isForcePush {
		if len(files) == 0 && len(delFiles) == 0 {
			// nothing to push
			s.End(true)
			return nil
		}
	}

	if isForcePush || len(files) > 0 {
		glog.V(4).Infof("Copying files %s to pod", strings.Join(files, " "))
		err = sync.CopyFile(&a.Client, path, podName, containerName, syncFolder, files, globExps)
		if err != nil {
			s.End(false)
			return errors.Wrap(err, "unable push files to pod")
		}
	}
	s.End(true)

	return nil
}

<<<<<<< HEAD
func (a Adapter) waitAndGetComponentPod(hideSpinner bool) (*corev1.Pod, error) {
	podSelector := fmt.Sprintf("component=%s", a.ComponentName)
	watchOptions := metav1.ListOptions{
		LabelSelector: podSelector,
	}
	// Wait for Pod to be in running state otherwise we can't sync data to it.
	pod, err := a.Client.WaitAndGetPod(watchOptions, corev1.PodRunning, "Waiting for component to start", hideSpinner)
	if err != nil {
		return nil, errors.Wrapf(err, "error while waiting for pod %s", podSelector)
	}
	return pod, nil
=======
// Push syncs source code from the user's disk to the component
func (a Adapter) execDevfile(pushDevfileCommands []versionsCommon.DevfileCommand, componentExists, show bool, podName string, containers []corev1.Container) (err error) {
	var buildRequired bool
	var s *log.Status

	if len(pushDevfileCommands) == 1 {
		// if there is one command, it is the mandatory run command. No need to build.
		buildRequired = false
	} else if len(pushDevfileCommands) == 2 {
		// if there are two commands, it is the optional build command and the mandatory run command, set buildRequired to true
		buildRequired = true
	} else {
		return fmt.Errorf("error executing devfile commands - there should be at least 1 command or at most 2 commands, currently there are %v commands", len(pushDevfileCommands))
	}

	for i := 0; i < len(pushDevfileCommands); i++ {
		command := pushDevfileCommands[i]

		// Exec the devBuild command if buildRequired is true
		if (command.Name == string(common.DefaultDevfileBuildCommand) || command.Name == a.devfileBuildCmd) && buildRequired {
			glog.V(3).Infof("Executing devfile command %v", command.Name)

			for _, action := range command.Actions {
				// Change to the workdir and execute the command
				var cmdArr []string
				if action.Workdir != nil {
					cmdArr = []string{"/bin/sh", "-c", "cd " + *action.Workdir + " && " + *action.Command}
				} else {
					cmdArr = []string{"/bin/sh", "-c", *action.Command}
				}

				if show {
					s = log.SpinnerNoSpin("Executing " + command.Name + " command " + *action.Command)
				} else {
					s = log.Spinner("Executing " + command.Name + " command " + *action.Command)
				}

				defer s.End(false)

				err = exec.ExecuteCommand(&a.Client, podName, *action.Component, cmdArr, show)
				if err != nil {
					s.End(false)
					return err
				}
				s.End(true)
			}

			// Reset the for loop counter and iterate through all the devfile commands again for others
			i = -1
			// Set the buildRequired to false since we already executed the build command
			buildRequired = false
		} else if (command.Name == string(common.DefaultDevfileRunCommand) || command.Name == a.devfileRunCmd) && !buildRequired {
			// Always check for buildRequired is false, since the command may be iterated out of order and we always want to execute devBuild first if buildRequired is true. If buildRequired is false, then we don't need to build and we can execute the devRun command
			glog.V(3).Infof("Executing devfile command %v", command.Name)

			for _, action := range command.Actions {

				// Check if the devfile run component containers have supervisord as the entrypoint.
				// Start the supervisord if the odo component does not exist
				if !componentExists {
					err = a.InitRunContainerSupervisord(*action.Component, podName, containers)
					if err != nil {
						return
					}
				}

				// Exec the supervisord ctl stop and start for the devrun program
				type devRunExecutable struct {
					command []string
				}
				devRunExecs := []devRunExecutable{
					{
						command: []string{common.SupervisordBinaryPath, "ctl", "stop", "all"},
					},
					{
						command: []string{common.SupervisordBinaryPath, "ctl", "start", string(common.DefaultDevfileRunCommand)},
					},
				}

				s = log.Spinner("Executing " + command.Name + " command " + *action.Command)
				defer s.End(false)

				for _, devRunExec := range devRunExecs {

					err = exec.ExecuteCommand(&a.Client, podName, *action.Component, devRunExec.command, show)
					if err != nil {
						s.End(false)
						return
					}
				}
				s.End(true)
			}
		}
	}

	return
}

// InitRunContainerSupervisord initializes the supervisord in the container if
// the container has entrypoint that is not supervisord
func (a Adapter) InitRunContainerSupervisord(containerName, podName string, containers []corev1.Container) (err error) {
	for _, container := range containers {
		if container.Name == containerName && !reflect.DeepEqual(container.Command, []string{common.SupervisordBinaryPath}) {
			command := []string{common.SupervisordBinaryPath, "-c", common.SupervisordConfFile, "-d"}
			err = exec.ExecuteCommand(&a.Client, podName, containerName, command, true)
		}
	}

	return
>>>>>>> fd8416cc
}

// getFirstContainerWithSourceVolume returns the first container that set mountSources: true
// Because the source volume is shared across all components that need it, we only need to sync once,
// so we only need to find one container. If no container was found, that means there's no
// container to sync to, so return an error
func getFirstContainerWithSourceVolume(containers []corev1.Container) (string, error) {
	for _, c := range containers {
		for _, vol := range c.VolumeMounts {
			if vol.Name == kclient.OdoSourceVolume {
				return c.Name, nil
			}
		}
	}

	return "", fmt.Errorf("In order to sync files, odo requires at least one component in a devfile to set 'mountSources: true'")
}

// getSyncFolder returns the folder that we need to sync the source files to
// If there's exactly one project defined in the devfile, and clonePath isn't set return `/projects/<projectName>`
// If there's exactly one project, and clonePath is set, return `/projects/<clonePath>`
// If the clonePath is an absolute path or contains '..', return an error
// Otherwise (zero projects or many), return `/projects`
func getSyncFolder(projects []versionsCommon.DevfileProject) (string, error) {
	if len(projects) == 1 {
		project := projects[0]
		// If the clonepath is set to a value, set it to be the sync folder
		// As some devfiles rely on the code being synced to the folder in the clonepath
		if project.ClonePath != nil {
			if strings.HasPrefix(*project.ClonePath, "/") {
				return "", fmt.Errorf("the clonePath in the devfile must be a relative path")
			}
			if strings.Contains(*project.ClonePath, "..") {
				return "", fmt.Errorf("the clonePath in the devfile cannot escape the projects root. Don't use .. to try and do that")
			}
			return filepath.ToSlash(filepath.Join(kclient.OdoSourceVolumeMount, *project.ClonePath)), nil
		}
		return filepath.ToSlash(filepath.Join(kclient.OdoSourceVolumeMount, projects[0].Name)), nil
	}
	return kclient.OdoSourceVolumeMount, nil

}

// getCmdToCreateSyncFolder returns the command used to create the remote sync folder on the running container
func getCmdToCreateSyncFolder(syncFolder string) []string {
	return []string{"mkdir", "-p", syncFolder}
}

// getCmdToDeleteFiles returns the command used to delete the remote files on the container that are marked for deletion
func getCmdToDeleteFiles(delFiles []string, syncFolder string) []string {
	rmPaths := util.GetRemoteFilesMarkedForDeletion(delFiles, syncFolder)
	glog.V(4).Infof("remote files marked for deletion are %+v", rmPaths)
	cmdArr := []string{"rm", "-rf"}
	return append(cmdArr, rmPaths...)
}<|MERGE_RESOLUTION|>--- conflicted
+++ resolved
@@ -80,15 +80,15 @@
 		return errors.Wrap(err, "error while waiting for deployment rollout")
 	}
 
+	// Wait for Pod to be in running state otherwise we can't sync data or exec commands to it.
+	pod, err := a.waitAndGetComponentPod(false)
+	if err != nil {
+		return errors.Wrapf(err, "unable to get pod for component %s", a.ComponentName)
+	}
+
 	// Compare the name of the pod with the one before the rollout. If they differ, it means there's a new pod and a force push is required
-	if componentExists {
-		pod, err := a.waitAndGetComponentPod(true)
-		if err != nil {
-			return errors.Wrapf(err, "unable to get pod for component %s", a.ComponentName)
-		}
-		if podName != pod.GetName() {
-			podChanged = true
-		}
+	if componentExists && podName != pod.GetName() {
+		podChanged = true
 	}
 
 	// Sync source code to the component
@@ -153,16 +153,6 @@
 
 	if parameters.ForceBuild || !componentExists || podChanged {
 		isForcePush = true
-	}
-
-	podSelector := fmt.Sprintf("component=%s", a.ComponentName)
-	watchOptions := metav1.ListOptions{
-		LabelSelector: podSelector,
-	}
-	// Wait for Pod to be in running state otherwise we can't sync data or exec commands to it.
-	pod, err := a.Client.WaitAndGetPod(watchOptions, corev1.PodRunning, "Waiting for component to start")
-	if err != nil {
-		return errors.Wrapf(err, "error while waiting for pod  %s", podSelector)
 	}
 
 	// Sync the local source code to the component
@@ -353,17 +343,6 @@
 		return errors.New(fmt.Sprintf("Directory / file %s is empty", path))
 	}
 
-<<<<<<< HEAD
-	podSelector := fmt.Sprintf("component=%s", a.ComponentName)
-
-	// Wait for Pod to be in running state otherwise we can't sync data to it.
-	pod, err := a.waitAndGetComponentPod(false)
-	if err != nil {
-		return errors.Wrapf(err, "error retrieve pod %s for component %s", podSelector, a.ComponentName)
-	}
-
-=======
->>>>>>> fd8416cc
 	// Find at least one pod with the source volume mounted, error out if none can be found
 	containerName, err := getFirstContainerWithSourceVolume(containers)
 	if err != nil {
@@ -421,7 +400,6 @@
 	return nil
 }
 
-<<<<<<< HEAD
 func (a Adapter) waitAndGetComponentPod(hideSpinner bool) (*corev1.Pod, error) {
 	podSelector := fmt.Sprintf("component=%s", a.ComponentName)
 	watchOptions := metav1.ListOptions{
@@ -433,7 +411,8 @@
 		return nil, errors.Wrapf(err, "error while waiting for pod %s", podSelector)
 	}
 	return pod, nil
-=======
+}
+
 // Push syncs source code from the user's disk to the component
 func (a Adapter) execDevfile(pushDevfileCommands []versionsCommon.DevfileCommand, componentExists, show bool, podName string, containers []corev1.Container) (err error) {
 	var buildRequired bool
@@ -543,7 +522,6 @@
 	}
 
 	return
->>>>>>> fd8416cc
 }
 
 // getFirstContainerWithSourceVolume returns the first container that set mountSources: true
