--- conflicted
+++ resolved
@@ -55,13 +55,12 @@
 	return nil
 }
 
-<<<<<<< HEAD
 // Test runs the devfile test command
 func (k Adapter) Test(testCmd string, show bool) error {
 	return k.componentAdapter.Test(testCmd, show)
-=======
+}
+
 // Log shows log from component
 func (k Adapter) Log(follow, debug bool) (io.ReadCloser, error) {
 	return k.componentAdapter.Log(follow, debug)
->>>>>>> a9ebc8cf
 }