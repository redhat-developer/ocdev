--- conflicted
+++ resolved
@@ -1,8 +1,6 @@
 package kubernetes
 
 import (
-	"io"
-
 	"github.com/openshift/odo/pkg/devfile/adapters/common"
 	"github.com/openshift/odo/pkg/devfile/adapters/kubernetes/component"
 	"github.com/openshift/odo/pkg/kclient"
@@ -28,14 +26,10 @@
 	}
 }
 
-// Start creates Kubernetes resources that correspond to the devfile if they don't already exist
-func (k Adapter) Start(path string, out io.Writer, ignoredFiles []string, forceBuild bool, globExps []string, show bool) error {
+// Push creates Kubernetes resources that correspond to the devfile if they don't already exist
+func (k Adapter) Push(path string, ignoredFiles []string, forceBuild bool, globExps []string) error {
 
-<<<<<<< HEAD
-	err := k.componentAdapter.Start(path, out, ignoredFiles, forceBuild, globExps, show)
-=======
-	err := k.componentAdapter.Create()
->>>>>>> 4852786c
+	err := k.componentAdapter.Push(path, ignoredFiles, forceBuild, globExps)
 	if err != nil {
 		return errors.Wrap(err, "Failed to create the component")
 	}
