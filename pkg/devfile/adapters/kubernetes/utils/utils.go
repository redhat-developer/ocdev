package utils

import (
<<<<<<< HEAD
=======
	"fmt"
>>>>>>> a2cdfe58
	"strings"

	"github.com/openshift/odo/pkg/devfile"
	adaptersCommon "github.com/openshift/odo/pkg/devfile/adapters/common"
	"github.com/openshift/odo/pkg/devfile/versions/common"
	"github.com/openshift/odo/pkg/kclient"
	"github.com/openshift/odo/pkg/util"

	corev1 "k8s.io/api/core/v1"
	"k8s.io/apimachinery/pkg/api/resource"
)

const (
	volumeSize = "5Gi"
)

// ComponentExists checks whether a deployment by the given name exists
func ComponentExists(client kclient.Client, name string) bool {
	_, err := client.GetDeploymentByName(name)
	return err == nil
}

// ConvertEnvs converts environment variables from the devfile structure to kubernetes structure
func ConvertEnvs(vars []common.DockerimageEnv) []corev1.EnvVar {
	kVars := []corev1.EnvVar{}
	for _, env := range vars {
		kVars = append(kVars, corev1.EnvVar{
			Name:  *env.Name,
			Value: *env.Value,
		})
	}
	return kVars
}

// ConvertPorts converts endpoint variables from the devfile structure to kubernetes ContainerPort
<<<<<<< HEAD
func ConvertPorts(endpoints []common.DockerimageEndpoint) []corev1.ContainerPort {
	containerPorts := []corev1.ContainerPort{}
	for _, endpoint := range endpoints {
		name := strings.TrimSpace(util.GetDNS1123Name(strings.ToLower(*endpoint.Name)))
=======
func ConvertPorts(endpoints []common.DockerimageEndpoint) ([]corev1.ContainerPort, error) {
	containerPorts := []corev1.ContainerPort{}
	for _, endpoint := range endpoints {
		name := strings.TrimSpace(util.GetDNS1123Name(strings.ToLower(*endpoint.Name)))
		name = util.TruncateString(name, 15)
		for _, c := range containerPorts {
			if c.ContainerPort == *endpoint.Port {
				return nil, fmt.Errorf("Devfile contains multiple identical ports: %v", *endpoint.Port)
			}
		}
>>>>>>> a2cdfe58
		containerPorts = append(containerPorts, corev1.ContainerPort{
			Name:          name,
			ContainerPort: *endpoint.Port,
		})
	}
<<<<<<< HEAD
	return containerPorts
=======
	return containerPorts, nil
>>>>>>> a2cdfe58
}

// GetContainers iterates through the components in the devfile and returns a slice of the corresponding containers
func GetContainers(devfileObj devfile.DevfileObj) ([]corev1.Container, error) {
	var containers []corev1.Container
<<<<<<< HEAD
	// Only components with aliases are considered because without an alias commands cannot reference them
	for _, comp := range devfileObj.Data.GetAliasedComponents() {
		if comp.Type == common.DevfileComponentTypeDockerimage {
			glog.V(3).Infof("Found component %v with alias %v\n", comp.Type, *comp.Alias)
			envVars := ConvertEnvs(comp.Env)
			resourceReqs := GetResourceReqs(comp)
			ports := ConvertPorts(comp.Endpoints)
			container := kclient.GenerateContainer(*comp.Alias, *comp.Image, false, comp.Command, comp.Args, envVars, resourceReqs, ports)
			containers = append(containers, *container)
=======
	for _, comp := range adaptersCommon.GetSupportedComponents(devfileObj.Data) {
		envVars := ConvertEnvs(comp.Env)
		resourceReqs := GetResourceReqs(comp)
		ports, err := ConvertPorts(comp.Endpoints)
		if err != nil {
			return nil, err
		}
		container := kclient.GenerateContainer(*comp.Alias, *comp.Image, false, comp.Command, comp.Args, envVars, resourceReqs, ports)
		for _, c := range containers {
			for _, containerPort := range c.Ports {
				for _, curPort := range container.Ports {
					if curPort.ContainerPort == containerPort.ContainerPort {
						return nil, fmt.Errorf("Devfile contains multiple identical ports: %v", containerPort.ContainerPort)
					}
				}
			}
		}

		// If `mountSources: true` was set, add an empty dir volume to the container to sync the source to
		if comp.MountSources {
			container.VolumeMounts = append(container.VolumeMounts, corev1.VolumeMount{
				Name:      kclient.OdoSourceVolume,
				MountPath: kclient.OdoSourceVolumeMount,
			})
		}
		containers = append(containers, *container)
	}
	return containers, nil
}

// GetVolumes iterates through the components in the devfile and returns a map of component alias to the devfile volumes
func GetVolumes(devfileObj devfile.DevfileObj) map[string][]adaptersCommon.DevfileVolume {
	// componentAliasToVolumes is a map of the Devfile Component Alias to the Devfile Component Volumes
	componentAliasToVolumes := make(map[string][]adaptersCommon.DevfileVolume)
	size := volumeSize
	for _, comp := range adaptersCommon.GetSupportedComponents(devfileObj.Data) {
		if comp.Volumes != nil {
			for _, volume := range comp.Volumes {
				vol := adaptersCommon.DevfileVolume{
					Name:          volume.Name,
					ContainerPath: volume.ContainerPath,
					Size:          &size,
				}
				componentAliasToVolumes[*comp.Alias] = append(componentAliasToVolumes[*comp.Alias], vol)
			}
>>>>>>> a2cdfe58
		}
	}
	return componentAliasToVolumes
}

// GetResourceReqs creates a kubernetes ResourceRequirements object based on resource requirements set in the devfile
func GetResourceReqs(comp common.DevfileComponent) corev1.ResourceRequirements {
	reqs := corev1.ResourceRequirements{}
	limits := make(corev1.ResourceList)
	if comp.MemoryLimit != nil {
		memoryLimit, err := resource.ParseQuantity(*comp.MemoryLimit)
		if err == nil {
			limits[corev1.ResourceMemory] = memoryLimit
		}
		reqs.Limits = limits
	}
	return reqs
}<|MERGE_RESOLUTION|>--- conflicted
+++ resolved
@@ -1,10 +1,7 @@
 package utils
 
 import (
-<<<<<<< HEAD
-=======
 	"fmt"
->>>>>>> a2cdfe58
 	"strings"
 
 	"github.com/openshift/odo/pkg/devfile"
@@ -40,12 +37,6 @@
 }
 
 // ConvertPorts converts endpoint variables from the devfile structure to kubernetes ContainerPort
-<<<<<<< HEAD
-func ConvertPorts(endpoints []common.DockerimageEndpoint) []corev1.ContainerPort {
-	containerPorts := []corev1.ContainerPort{}
-	for _, endpoint := range endpoints {
-		name := strings.TrimSpace(util.GetDNS1123Name(strings.ToLower(*endpoint.Name)))
-=======
 func ConvertPorts(endpoints []common.DockerimageEndpoint) ([]corev1.ContainerPort, error) {
 	containerPorts := []corev1.ContainerPort{}
 	for _, endpoint := range endpoints {
@@ -56,33 +47,17 @@
 				return nil, fmt.Errorf("Devfile contains multiple identical ports: %v", *endpoint.Port)
 			}
 		}
->>>>>>> a2cdfe58
 		containerPorts = append(containerPorts, corev1.ContainerPort{
 			Name:          name,
 			ContainerPort: *endpoint.Port,
 		})
 	}
-<<<<<<< HEAD
-	return containerPorts
-=======
 	return containerPorts, nil
->>>>>>> a2cdfe58
 }
 
 // GetContainers iterates through the components in the devfile and returns a slice of the corresponding containers
 func GetContainers(devfileObj devfile.DevfileObj) ([]corev1.Container, error) {
 	var containers []corev1.Container
-<<<<<<< HEAD
-	// Only components with aliases are considered because without an alias commands cannot reference them
-	for _, comp := range devfileObj.Data.GetAliasedComponents() {
-		if comp.Type == common.DevfileComponentTypeDockerimage {
-			glog.V(3).Infof("Found component %v with alias %v\n", comp.Type, *comp.Alias)
-			envVars := ConvertEnvs(comp.Env)
-			resourceReqs := GetResourceReqs(comp)
-			ports := ConvertPorts(comp.Endpoints)
-			container := kclient.GenerateContainer(*comp.Alias, *comp.Image, false, comp.Command, comp.Args, envVars, resourceReqs, ports)
-			containers = append(containers, *container)
-=======
 	for _, comp := range adaptersCommon.GetSupportedComponents(devfileObj.Data) {
 		envVars := ConvertEnvs(comp.Env)
 		resourceReqs := GetResourceReqs(comp)
@@ -128,7 +103,6 @@
 				}
 				componentAliasToVolumes[*comp.Alias] = append(componentAliasToVolumes[*comp.Alias], vol)
 			}
->>>>>>> a2cdfe58
 		}
 	}
 	return componentAliasToVolumes
