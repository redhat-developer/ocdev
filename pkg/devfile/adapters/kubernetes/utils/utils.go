package utils

import (
	"fmt"
	"strings"

	"github.com/openshift/odo/pkg/devfile"
	adaptersCommon "github.com/openshift/odo/pkg/devfile/adapters/common"
	"github.com/openshift/odo/pkg/devfile/versions/common"
	"github.com/openshift/odo/pkg/kclient"
	"github.com/openshift/odo/pkg/util"

	corev1 "k8s.io/api/core/v1"
	"k8s.io/apimachinery/pkg/api/resource"
)

const (
	volumeSize = "5Gi"
)

// ComponentExists checks whether a deployment by the given name exists
func ComponentExists(client kclient.Client, name string) bool {
	_, err := client.GetDeploymentByName(name)
	return err == nil
}

// ConvertEnvs converts environment variables from the devfile structure to kubernetes structure
func ConvertEnvs(vars []common.DockerimageEnv) []corev1.EnvVar {
	kVars := []corev1.EnvVar{}
	for _, env := range vars {
		kVars = append(kVars, corev1.EnvVar{
			Name:  *env.Name,
			Value: *env.Value,
		})
	}
	return kVars
}

// ConvertPorts converts endpoint variables from the devfile structure to kubernetes ContainerPort
func ConvertPorts(endpoints []common.DockerimageEndpoint) ([]corev1.ContainerPort, error) {
	containerPorts := []corev1.ContainerPort{}
	for _, endpoint := range endpoints {
		name := strings.TrimSpace(util.GetDNS1123Name(strings.ToLower(*endpoint.Name)))
		name = util.TruncateString(name, 15)
		for _, c := range containerPorts {
			if c.ContainerPort == *endpoint.Port {
				return nil, fmt.Errorf("Devfile contains multiple identical ports: %v", *endpoint.Port)
			}
		}
		containerPorts = append(containerPorts, corev1.ContainerPort{
			Name:          name,
			ContainerPort: *endpoint.Port,
		})
	}
	return containerPorts, nil
}

// GetContainers iterates through the components in the devfile and returns a slice of the corresponding containers
func GetContainers(devfileObj devfile.DevfileObj) ([]corev1.Container, error) {
	var containers []corev1.Container
	for _, comp := range adaptersCommon.GetSupportedComponents(devfileObj.Data) {
		envVars := ConvertEnvs(comp.Env)
		resourceReqs := GetResourceReqs(comp)
<<<<<<< HEAD
		ports, err := ConvertPorts(comp.Endpoints)
		if err != nil {
			return nil, err
		}
		container := kclient.GenerateContainer(*comp.Alias, *comp.Image, false, comp.Command, comp.Args, envVars, resourceReqs, ports)
		for _, c := range containers {
			for _, containerPort := range c.Ports {
				for _, curPort := range container.Ports {
					if curPort.ContainerPort == containerPort.ContainerPort {
						return nil, fmt.Errorf("Devfile contains multiple identical ports: %v", containerPort.ContainerPort)
					}
				}
			}
		}
=======
		container := kclient.GenerateContainer(*comp.Alias, *comp.Image, false, comp.Command, comp.Args, envVars, resourceReqs)

		// If `mountSources: true` was set, add an empty dir volume to the container to sync the source to
		if comp.MountSources {
			container.VolumeMounts = append(container.VolumeMounts, corev1.VolumeMount{
				Name:      kclient.OdoSourceVolume,
				MountPath: kclient.OdoSourceVolumeMount,
			})
		}

>>>>>>> 57756edc
		containers = append(containers, *container)
	}
	return containers, nil
}

// GetVolumes iterates through the components in the devfile and returns a map of component alias to the devfile volumes
func GetVolumes(devfileObj devfile.DevfileObj) map[string][]adaptersCommon.DevfileVolume {
	// componentAliasToVolumes is a map of the Devfile Component Alias to the Devfile Component Volumes
	componentAliasToVolumes := make(map[string][]adaptersCommon.DevfileVolume)
	size := volumeSize
	for _, comp := range adaptersCommon.GetSupportedComponents(devfileObj.Data) {
		if comp.Volumes != nil {
			for _, volume := range comp.Volumes {
				vol := adaptersCommon.DevfileVolume{
					Name:          volume.Name,
					ContainerPath: volume.ContainerPath,
					Size:          &size,
				}
				componentAliasToVolumes[*comp.Alias] = append(componentAliasToVolumes[*comp.Alias], vol)
			}
		}
	}
	return componentAliasToVolumes
}

// GetResourceReqs creates a kubernetes ResourceRequirements object based on resource requirements set in the devfile
func GetResourceReqs(comp common.DevfileComponent) corev1.ResourceRequirements {
	reqs := corev1.ResourceRequirements{}
	limits := make(corev1.ResourceList)
	if comp.MemoryLimit != nil {
		memoryLimit, err := resource.ParseQuantity(*comp.MemoryLimit)
		if err == nil {
			limits[corev1.ResourceMemory] = memoryLimit
		}
		reqs.Limits = limits
	}
	return reqs
}<|MERGE_RESOLUTION|>--- conflicted
+++ resolved
@@ -61,7 +61,6 @@
 	for _, comp := range adaptersCommon.GetSupportedComponents(devfileObj.Data) {
 		envVars := ConvertEnvs(comp.Env)
 		resourceReqs := GetResourceReqs(comp)
-<<<<<<< HEAD
 		ports, err := ConvertPorts(comp.Endpoints)
 		if err != nil {
 			return nil, err
@@ -76,8 +75,6 @@
 				}
 			}
 		}
-=======
-		container := kclient.GenerateContainer(*comp.Alias, *comp.Image, false, comp.Command, comp.Args, envVars, resourceReqs)
 
 		// If `mountSources: true` was set, add an empty dir volume to the container to sync the source to
 		if comp.MountSources {
@@ -86,8 +83,6 @@
 				MountPath: kclient.OdoSourceVolumeMount,
 			})
 		}
-
->>>>>>> 57756edc
 		containers = append(containers, *container)
 	}
 	return containers, nil
