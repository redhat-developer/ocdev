package docker

import (
	"io"

	"github.com/openshift/odo/pkg/devfile/adapters/common"
	"github.com/openshift/odo/pkg/devfile/adapters/docker/component"
	"github.com/openshift/odo/pkg/lclient"
	"github.com/pkg/errors"
)

// Adapter maps Devfiles to Docker resources and actions
type Adapter struct {
	componentAdapter common.ComponentAdapter
}

// New instantiates a Docker adapter
func New(adapterContext common.AdapterContext, client lclient.Client) Adapter {

	compAdapter := component.New(adapterContext, client)

	return Adapter{
		componentAdapter: compAdapter,
	}
}

// Push creates Docker resources that correspond to the devfile if they don't already exist
func (d Adapter) Push(parameters common.PushParameters) error {

	err := d.componentAdapter.Push(parameters)
	if err != nil {
		return errors.Wrap(err, "Failed to create the component")
	}

	return nil
}

// DoesComponentExist returns true if a component with the specified name exists
func (d Adapter) DoesComponentExist(cmpName string) bool {
	return d.componentAdapter.DoesComponentExist(cmpName)
}

// Delete attempts to delete the component with the specified labels, returning an error if it fails
func (d Adapter) Delete(labels map[string]string) error {
	return d.componentAdapter.Delete(labels)
}

<<<<<<< HEAD
// Test runs devfile test command
func (d Adapter) Test(testCmd string, show bool) error {
	return d.componentAdapter.Test(testCmd, show)
=======
// Log show logs from component
func (d Adapter) Log(follow, debug bool) (io.ReadCloser, error) {
	return d.componentAdapter.Log(follow, debug)
>>>>>>> a9ebc8cf
}<|MERGE_RESOLUTION|>--- conflicted
+++ resolved
@@ -45,13 +45,12 @@
 	return d.componentAdapter.Delete(labels)
 }
 
-<<<<<<< HEAD
 // Test runs devfile test command
 func (d Adapter) Test(testCmd string, show bool) error {
 	return d.componentAdapter.Test(testCmd, show)
-=======
+}
+
 // Log show logs from component
 func (d Adapter) Log(follow, debug bool) (io.ReadCloser, error) {
 	return d.componentAdapter.Log(follow, debug)
->>>>>>> a9ebc8cf
 }