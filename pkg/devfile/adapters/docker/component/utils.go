--- conflicted
+++ resolved
@@ -328,11 +328,7 @@
 
 			containerID := utils.GetContainerIDForAlias(containers, command.Exec.Component)
 			compInfo := common.ComponentInfo{ContainerName: containerID}
-<<<<<<< HEAD
-			err = exec.ExecuteDevfileBuildAction(&a.Client, *command.Exec, command.Exec.Id, compInfo, show, a.machineEventLogger, false)
-=======
-			err = exec.ExecuteDevfileCommandSynchronously(&a.Client, *command.Exec, command.Exec.Id, compInfo, show, a.machineEventLogger)
->>>>>>> 81adbcc2
+			err = exec.ExecuteDevfileCommandSynchronously(&a.Client, *command.Exec, command.Exec.Id, compInfo, show, a.machineEventLogger, false)
 			if err != nil {
 				return err
 			}
@@ -344,11 +340,7 @@
 	if ok {
 		containerID := utils.GetContainerIDForAlias(containers, command.Exec.Component)
 		compInfo := common.ComponentInfo{ContainerName: containerID}
-<<<<<<< HEAD
-		err = exec.ExecuteDevfileBuildAction(&a.Client, *command.Exec, command.Exec.Id, compInfo, show, a.machineEventLogger, false)
-=======
-		err = exec.ExecuteDevfileCommandSynchronously(&a.Client, *command.Exec, command.Exec.Id, compInfo, show, a.machineEventLogger)
->>>>>>> 81adbcc2
+		err = exec.ExecuteDevfileCommandSynchronously(&a.Client, *command.Exec, command.Exec.Id, compInfo, show, a.machineEventLogger, false)
 		if err != nil {
 			return err
 		}
