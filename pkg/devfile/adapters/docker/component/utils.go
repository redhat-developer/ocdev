package component

import (
	"fmt"
	"os"
	"strconv"
	"strings"

	"github.com/docker/docker/api/types"
	"github.com/docker/docker/api/types/container"
	"github.com/docker/docker/api/types/mount"
	"github.com/docker/go-connections/nat"

	"github.com/pkg/errors"
	"k8s.io/klog"

	"github.com/openshift/odo/pkg/devfile/adapters/common"
	"github.com/openshift/odo/pkg/devfile/adapters/docker/storage"
	"github.com/openshift/odo/pkg/devfile/adapters/docker/utils"
	versionsCommon "github.com/openshift/odo/pkg/devfile/parser/data/common"
	"github.com/openshift/odo/pkg/envinfo"
	"github.com/openshift/odo/pkg/exec"
	"github.com/openshift/odo/pkg/lclient"
	"github.com/openshift/odo/pkg/log"
)

// LocalhostIP is the IP address for localhost
var LocalhostIP = "127.0.0.1"

func (a Adapter) createComponent() (err error) {
	componentName := a.ComponentName

	log.Infof("\nCreating Docker resources for component %s", a.ComponentName)

	// Get or create the project source volume
	var projectVolumeName string
	projectVolumeLabels := utils.GetProjectVolumeLabels(componentName)
	projectVols, err := a.Client.GetVolumesByLabel(projectVolumeLabels)
	if err != nil {
		return errors.Wrapf(err, "Unable to retrieve source volume for component "+componentName)
	}
	if len(projectVols) == 0 {
		// A source volume needs to be created
		projectVolumeName, err = storage.GenerateVolNameFromDevfileVol("odo-project-source", a.ComponentName)
		if err != nil {
			return errors.Wrapf(err, "Unable to generate project source volume name for component %s", componentName)
		}
		_, err := a.Client.CreateVolume(projectVolumeName, projectVolumeLabels)
		if err != nil {
			return errors.Wrapf(err, "Unable to create project source volume for component %s", componentName)
		}
	} else if len(projectVols) == 1 {
		projectVolumeName = projectVols[0].Name
	} else if len(projectVols) > 1 {
		return errors.Wrapf(err, "Error, multiple source volumes found for component %s", componentName)
	}

	supportedComponents := common.GetSupportedComponents(a.Devfile.Data)
	if len(supportedComponents) == 0 {
		return fmt.Errorf("No valid components found in the devfile")
	}

	// Get the storage adapter and create the volumes if it does not exist
	stoAdapter := storage.New(a.AdapterContext, a.Client)
	err = stoAdapter.Create(a.uniqueStorage)
	if err != nil {
		return errors.Wrapf(err, "Unable to create Docker storage adapter for component %s", componentName)
	}

	// Loop over each component and start a container for it
	for _, comp := range supportedComponents {
		var dockerVolumeMounts []mount.Mount
		for _, vol := range a.componentAliasToVolumes[*comp.Alias] {
			volMount := mount.Mount{
				Type:   mount.TypeVolume,
				Source: a.volumeNameToDockerVolName[*vol.Name],
				Target: *vol.ContainerPath,
			}
			dockerVolumeMounts = append(dockerVolumeMounts, volMount)
		}
		err = a.pullAndStartContainer(dockerVolumeMounts, projectVolumeName, comp)
		if err != nil {
			return errors.Wrapf(err, "unable to pull and start container %s for component %s", *comp.Alias, componentName)
		}
	}
	klog.V(3).Infof("Successfully created all containers for component %s", componentName)

	return nil
}

func (a Adapter) updateComponent() (componentExists bool, err error) {
	klog.V(3).Info("The component already exists, attempting to update it")
	componentExists = true
	componentName := a.ComponentName

	// Get the project source volume
	volumeLabels := utils.GetProjectVolumeLabels(componentName)
	projectVols, err := a.Client.GetVolumesByLabel(volumeLabels)
	if err != nil {
		return componentExists, errors.Wrapf(err, "Unable to retrieve source volume for component "+componentName)
	}
	if len(projectVols) == 0 {
		return componentExists, fmt.Errorf("Unable to find source volume for component %s", componentName)
	} else if len(projectVols) > 1 {
		return componentExists, errors.Wrapf(err, "Error, multiple source volumes found for component %s", componentName)
	}
	projectVolumeName := projectVols[0].Name

	// Get the storage adapter and create the volumes if it does not exist
	stoAdapter := storage.New(a.AdapterContext, a.Client)
	err = stoAdapter.Create(a.uniqueStorage)

	supportedComponents := common.GetSupportedComponents(a.Devfile.Data)
	if len(supportedComponents) == 0 {
		return componentExists, fmt.Errorf("No valid components found in the devfile")
	}

	for _, comp := range supportedComponents {
		// Check to see if this component is already running and if so, update it
		// If component isn't running, re-create it, as it either may be new, or crashed.
		containers, err := a.Client.GetContainersByComponentAndAlias(componentName, *comp.Alias)
		if err != nil {
			return false, errors.Wrapf(err, "unable to list containers for component %s", componentName)
		}

		var dockerVolumeMounts []mount.Mount
		for _, vol := range a.componentAliasToVolumes[*comp.Alias] {
			volMount := mount.Mount{
				Type:   mount.TypeVolume,
				Source: a.volumeNameToDockerVolName[*vol.Name],
				Target: *vol.ContainerPath,
			}
			dockerVolumeMounts = append(dockerVolumeMounts, volMount)
		}
		if len(containers) == 0 {
			log.Infof("\nCreating Docker resources for component %s", a.ComponentName)

			// Container doesn't exist, so need to pull its image (to be safe) and start a new container
			err = a.pullAndStartContainer(dockerVolumeMounts, projectVolumeName, comp)
			if err != nil {
				return false, errors.Wrapf(err, "unable to pull and start container %s for component %s", *comp.Alias, componentName)
			}

			// Update componentExists so that we re-sync project and initialize supervisord if required
			componentExists = false
		} else if len(containers) == 1 {
			// Container already exists
			containerID := containers[0].ID

			// Get the associated container config, host config and mounts from the container
			containerConfig, hostConfig, mounts, err := a.Client.GetContainerConfigHostConfigAndMounts(containerID)
			if err != nil {
				return componentExists, errors.Wrapf(err, "unable to get the container config for component %s", componentName)
			}

<<<<<<< HEAD
			portMap, namePortMapping, err := getPortMap(comp.Endpoints, false)
=======
			portMap, err := getPortMap(a.Context, comp.Endpoints, false)
>>>>>>> 9411894b
			if err != nil {
				return componentExists, errors.Wrapf(err, "unable to get the port map from env.yaml file for component %s", componentName)
			}
			for port, urlName := range namePortMapping {
				containerConfig.Labels[port.Port()] = urlName
			}

			// See if the container needs to be updated
			if utils.DoesContainerNeedUpdating(comp, containerConfig, hostConfig, dockerVolumeMounts, mounts, portMap) {
				log.Infof("\nCreating Docker resources for component %s", a.ComponentName)

				s := log.SpinnerNoSpin("Updating the component " + *comp.Alias)
				defer s.End(false)

				// Remove the container
				err := a.Client.RemoveContainer(containerID)
				if err != nil {
					return componentExists, errors.Wrapf(err, "Unable to remove container %s for component %s", containerID, *comp.Alias)
				}

				// Start the container
				err = a.startComponent(dockerVolumeMounts, projectVolumeName, comp)
				if err != nil {
					return false, errors.Wrapf(err, "Unable to start container for devfile component %s", *comp.Alias)
				}

				klog.V(3).Infof("Successfully created container %s for component %s", *comp.Image, componentName)
				s.End(true)

				// Update componentExists so that we re-sync project and initialize supervisord if required
				componentExists = false
			}
		} else {
			// Multiple containers were returned with the specified label (which should be unique)
			// Error out, as this isn't expected
			return true, fmt.Errorf("Found multiple running containers for devfile component %s and cannot push changes", *comp.Alias)
		}
	}

	return
}

func (a Adapter) pullAndStartContainer(mounts []mount.Mount, projectVolumeName string, comp versionsCommon.DevfileComponent) error {
	// Container doesn't exist, so need to pull its image (to be safe) and start a new container
	s := log.Spinnerf("Pulling image %s", *comp.Image)

	err := a.Client.PullImage(*comp.Image)
	if err != nil {
		s.End(false)
		return errors.Wrapf(err, "Unable to pull %s image", *comp.Image)
	}
	s.End(true)

	// Start the component container
	err = a.startComponent(mounts, projectVolumeName, comp)
	if err != nil {
		return errors.Wrapf(err, "Unable to start container for devfile component %s", *comp.Alias)
	}

	klog.V(3).Infof("Successfully created container %s for component %s", *comp.Image, a.ComponentName)
	return nil
}

func (a Adapter) startComponent(mounts []mount.Mount, projectVolumeName string, comp versionsCommon.DevfileComponent) error {
	hostConfig, namePortMapping, err := a.generateAndGetHostConfig(comp.Endpoints)
	hostConfig.Mounts = mounts
	if err != nil {
		return err
	}

	// Get the run command and update it's component entrypoint with supervisord if required and component's env command & workdir
	runCommand, err := common.GetRunCommand(a.Devfile.Data, a.devfileRunCmd)
	if err != nil {
		return err
	}
	utils.UpdateComponentWithSupervisord(&comp, runCommand, a.supervisordVolumeName, &hostConfig)

	// If the component set `mountSources` to true, add the source volume and env CHE_PROJECTS_ROOT to it
	if comp.MountSources {
		utils.AddVolumeToContainer(projectVolumeName, lclient.OdoSourceVolumeMount, &hostConfig)

		if !common.IsEnvPresent(comp.Env, common.EnvCheProjectsRoot) {
			envName := common.EnvCheProjectsRoot
			envValue := lclient.OdoSourceVolumeMount
			comp.Env = append(comp.Env, versionsCommon.DockerimageEnv{
				Name:  &envName,
				Value: &envValue,
			})
		}
	}

	// Generate the container config after updating the component with the necessary data
	containerConfig := a.generateAndGetContainerConfig(a.ComponentName, comp)
	for port, urlName := range namePortMapping {
		containerConfig.Labels[port.Port()] = urlName
	}

	// Create the docker container
	s := log.Spinner("Starting container for " + *comp.Image)
	defer s.End(false)
	err = a.Client.StartContainer(&containerConfig, &hostConfig, nil)
	if err != nil {
		return err
	}
	s.End(true)

	return nil
}

func (a Adapter) generateAndGetContainerConfig(componentName string, comp versionsCommon.DevfileComponent) container.Config {
	// Convert the env vars in the Devfile to the format expected by Docker
	envVars := utils.ConvertEnvs(comp.Env)
	ports := utils.ConvertPorts(comp.Endpoints)
	containerLabels := utils.GetContainerLabels(componentName, *comp.Alias)

	containerConfig := a.Client.GenerateContainerConfig(*comp.Image, comp.Command, comp.Args, envVars, containerLabels, ports)

	return containerConfig
}

func (a Adapter) generateAndGetHostConfig(endpoints []versionsCommon.DockerimageEndpoint) (container.HostConfig, map[nat.Port]string, error) {
	// Convert the port bindings from env.yaml and generate docker host config
<<<<<<< HEAD
	portMap, namePortMapping, err := getPortMap(endpoints, true)
=======
	portMap, err := getPortMap(a.Context, endpoints, true)
>>>>>>> 9411894b
	if err != nil {
		return container.HostConfig{}, map[nat.Port]string{}, err
	}

	hostConfig := container.HostConfig{}
	if len(portMap) > 0 {
		hostConfig = a.Client.GenerateHostConfig(false, false, portMap)
	}

	return hostConfig, namePortMapping, nil
}

<<<<<<< HEAD
func getPortMap(endpoints []versionsCommon.DockerimageEndpoint, show bool) (nat.PortMap, map[nat.Port]string, error) {
=======
func getPortMap(context string, endpoints []versionsCommon.DockerimageEndpoint, show bool) (nat.PortMap, error) {
>>>>>>> 9411894b
	// Convert the exposed and internal port pairs saved in env.yaml file to PortMap
	// Todo: Use context to get the approraite envinfo after context is supported in experimental mode
	portmap := nat.PortMap{}
	namePortMapping := make(map[nat.Port]string)

	var dir string
	var err error
	if context == "" {
		dir, err = os.Getwd()
		if err != nil {
			return nil, err
		}
	} else {
		dir = context
	}
	if err != nil {
		return portmap, map[nat.Port]string{}, err
	}

	envInfo, err := envinfo.NewEnvSpecificInfo(dir)
	if err != nil {
		return portmap, map[nat.Port]string{}, err
	}

	urlArr := envInfo.GetURL()

	for _, url := range urlArr {
		if url.ExposedPort > 0 && common.IsPortPresent(endpoints, url.Port) {
			port, err := nat.NewPort("tcp", strconv.Itoa(url.Port))
			if err != nil {
				return nat.PortMap{}, map[nat.Port]string{}, err
			}
			portmap[port] = []nat.PortBinding{
				nat.PortBinding{
					HostIP:   LocalhostIP,
					HostPort: strconv.Itoa(url.ExposedPort),
				},
			}
			namePortMapping[port] = url.Name
			if show {
				log.Successf("URL %v:%v created", LocalhostIP, url.ExposedPort)
			}
		} else if url.ExposedPort > 0 && len(endpoints) > 0 && !common.IsPortPresent(endpoints, url.Port) {
			return portmap, map[nat.Port]string{}, fmt.Errorf("Error creating url: odo url config's port is not present in the devfile. Please re-create odo url with the new devfile port")
		}
	}

	return portmap, namePortMapping, nil
}

// Executes all the commands from the devfile in order: init and build - which are both optional, and a compulsary run.
// Init only runs once when the component is created.
func (a Adapter) execDevfile(pushDevfileCommands []versionsCommon.DevfileCommand, componentExists, show bool, containers []types.Container) (err error) {
	// If nothing has been passed, then the devfile is missing the required run command
	if len(pushDevfileCommands) == 0 {
		return errors.New(fmt.Sprint("error executing devfile commands - there should be at least 1 command"))
	}

	commandOrder := []common.CommandNames{}

	// Only add runinit to the expected commands if the component doesn't already exist
	// This would be the case when first running the container
	if !componentExists {
		commandOrder = append(commandOrder, common.CommandNames{DefaultName: string(common.DefaultDevfileInitCommand), AdapterName: a.devfileInitCmd})
	}
	commandOrder = append(
		commandOrder,
		common.CommandNames{DefaultName: string(common.DefaultDevfileBuildCommand), AdapterName: a.devfileBuildCmd},
		common.CommandNames{DefaultName: string(common.DefaultDevfileRunCommand), AdapterName: a.devfileRunCmd},
	)

	// Loop through each of the expected commands in the devfile
	for i, currentCommand := range commandOrder {
		// Loop through each of the command given from the devfile
		for _, command := range pushDevfileCommands {
			// If the current command from the devfile is the currently expected command from the devfile
			if command.Name == currentCommand.DefaultName || command.Name == currentCommand.AdapterName {
				// If the current command is not the last command in the slice
				// it is not expected to be the run command
				if i < len(commandOrder)-1 {
					// Any exec command such as "Init" and "Build"

					for _, action := range command.Actions {
						containerID := utils.GetContainerIDForAlias(containers, *action.Component)
						compInfo := common.ComponentInfo{
							ContainerName: containerID,
						}

						err = exec.ExecuteDevfileBuildAction(&a.Client, action, command.Name, compInfo, show)
						if err != nil {
							return err
						}
					}

					// If the current command is the last command in the slice
					// it is expected to be the run command
				} else {
					// Last command is "Run"
					klog.V(4).Infof("Executing devfile command %v", command.Name)

					for _, action := range command.Actions {

						// Check if the devfile run component containers have supervisord as the entrypoint.
						// Start the supervisord if the odo component does not exist
						if !componentExists {
							err = a.InitRunContainerSupervisord(*action.Component, containers)
							if err != nil {
								return
							}
						}

						containerID := utils.GetContainerIDForAlias(containers, *action.Component)
						compInfo := common.ComponentInfo{
							ContainerName: containerID,
						}

						if componentExists && !common.IsRestartRequired(command) {
							klog.V(4).Info("restart:false, Not restarting DevRun Command")
							err = exec.ExecuteDevfileRunActionWithoutRestart(&a.Client, action, command.Name, compInfo, show)
							return
						}

						err = exec.ExecuteDevfileRunAction(&a.Client, action, command.Name, compInfo, show)

					}
				}

			}
		}
	}

	return
}

// InitRunContainerSupervisord initializes the supervisord in the container if
// the container has entrypoint that is not supervisord
func (a Adapter) InitRunContainerSupervisord(component string, containers []types.Container) (err error) {
	for _, container := range containers {
		if container.Labels["alias"] == component && !strings.Contains(container.Command, common.SupervisordBinaryPath) {
			command := []string{common.SupervisordBinaryPath, "-c", common.SupervisordConfFile, "-d"}
			compInfo := common.ComponentInfo{
				ContainerName: container.ID,
			}
			err = exec.ExecuteCommand(&a.Client, compInfo, command, true)
		}
	}

	return
}<|MERGE_RESOLUTION|>--- conflicted
+++ resolved
@@ -153,11 +153,7 @@
 				return componentExists, errors.Wrapf(err, "unable to get the container config for component %s", componentName)
 			}
 
-<<<<<<< HEAD
-			portMap, namePortMapping, err := getPortMap(comp.Endpoints, false)
-=======
-			portMap, err := getPortMap(a.Context, comp.Endpoints, false)
->>>>>>> 9411894b
+			portMap, namePortMapping, err := getPortMap(a.Context, comp.Endpoints, false)
 			if err != nil {
 				return componentExists, errors.Wrapf(err, "unable to get the port map from env.yaml file for component %s", componentName)
 			}
@@ -280,11 +276,7 @@
 
 func (a Adapter) generateAndGetHostConfig(endpoints []versionsCommon.DockerimageEndpoint) (container.HostConfig, map[nat.Port]string, error) {
 	// Convert the port bindings from env.yaml and generate docker host config
-<<<<<<< HEAD
-	portMap, namePortMapping, err := getPortMap(endpoints, true)
-=======
-	portMap, err := getPortMap(a.Context, endpoints, true)
->>>>>>> 9411894b
+	portMap, namePortMapping, err := getPortMap(a.Context, endpoints, true)
 	if err != nil {
 		return container.HostConfig{}, map[nat.Port]string{}, err
 	}
@@ -297,11 +289,7 @@
 	return hostConfig, namePortMapping, nil
 }
 
-<<<<<<< HEAD
-func getPortMap(endpoints []versionsCommon.DockerimageEndpoint, show bool) (nat.PortMap, map[nat.Port]string, error) {
-=======
-func getPortMap(context string, endpoints []versionsCommon.DockerimageEndpoint, show bool) (nat.PortMap, error) {
->>>>>>> 9411894b
+func getPortMap(context string, endpoints []versionsCommon.DockerimageEndpoint, show bool) (nat.PortMap, map[nat.Port]string, error) {
 	// Convert the exposed and internal port pairs saved in env.yaml file to PortMap
 	// Todo: Use context to get the approraite envinfo after context is supported in experimental mode
 	portmap := nat.PortMap{}
@@ -312,18 +300,18 @@
 	if context == "" {
 		dir, err = os.Getwd()
 		if err != nil {
-			return nil, err
+			return nil, nil, err
 		}
 	} else {
 		dir = context
 	}
 	if err != nil {
-		return portmap, map[nat.Port]string{}, err
+		return nil, nil, err
 	}
 
 	envInfo, err := envinfo.NewEnvSpecificInfo(dir)
 	if err != nil {
-		return portmap, map[nat.Port]string{}, err
+		return nil, nil, err
 	}
 
 	urlArr := envInfo.GetURL()
@@ -332,7 +320,7 @@
 		if url.ExposedPort > 0 && common.IsPortPresent(endpoints, url.Port) {
 			port, err := nat.NewPort("tcp", strconv.Itoa(url.Port))
 			if err != nil {
-				return nat.PortMap{}, map[nat.Port]string{}, err
+				return nil, nil, err
 			}
 			portmap[port] = []nat.PortBinding{
 				nat.PortBinding{
@@ -345,7 +333,7 @@
 				log.Successf("URL %v:%v created", LocalhostIP, url.ExposedPort)
 			}
 		} else if url.ExposedPort > 0 && len(endpoints) > 0 && !common.IsPortPresent(endpoints, url.Port) {
-			return portmap, map[nat.Port]string{}, fmt.Errorf("Error creating url: odo url config's port is not present in the devfile. Please re-create odo url with the new devfile port")
+			return nil, nil, fmt.Errorf("Error creating url: odo url config's port is not present in the devfile. Please re-create odo url with the new devfile port")
 		}
 	}
 
