package common

import (
<<<<<<< HEAD
	"github.com/openshift/odo/pkg/devfile"
	"github.com/openshift/odo/pkg/envinfo"
=======
	devfileParser "github.com/openshift/odo/pkg/devfile/parser"
>>>>>>> 17c4bbba
)

// AdapterContext is a construct that is common to all adapters
type AdapterContext struct {
	ComponentName string                   // ComponentName is the odo component name, it is NOT related to any devfile components
	Devfile       devfileParser.DevfileObj // Devfile is the object returned by the Devfile parser
}

// DevfileVolume is a struct for Devfile volume that is common to all the adapters
type DevfileVolume struct {
	Name          *string
	ContainerPath *string
	Size          *string
}

// Storage is a struct that is common to all the adapters
type Storage struct {
	Name   string
	Volume DevfileVolume
}

// PushParameters is a struct containing the parameters to be used when pushing to a devfile component
type PushParameters struct {
	Path              string   // Path refers to the parent folder containing the source code to push up to a component
	WatchFiles        []string // Optional: WatchFiles is the list of changed files detected by odo watch. If empty or nil, odo will check .odo/odo-file-index.json to determine changed files
	WatchDeletedFiles []string // Optional: WatchDeletedFiles is the list of deleted files detected by odo watch. If empty or nil, odo will check .odo/odo-file-index.json to determine deleted files
	IgnoredFiles      []string // IgnoredFiles is the list of files to not push up to a component
	ForceBuild        bool     // ForceBuild determines whether or not to push all of the files up to a component or just files that have changed, added or removed.
	Show              bool     // Show tells whether the devfile command output should be shown on stdout
	DevfileBuildCmd   string   // DevfileBuildCmd takes the build command through the command line and overwrites devfile build command
	DevfileRunCmd     string   // DevfileRunCmd takes the run command through the command line and overwrites devfile run command
	EnvSpecificInfo   envinfo.EnvSpecificInfo
}<|MERGE_RESOLUTION|>--- conflicted
+++ resolved
@@ -1,12 +1,8 @@
 package common
 
 import (
-<<<<<<< HEAD
-	"github.com/openshift/odo/pkg/devfile"
+	devfileParser "github.com/openshift/odo/pkg/devfile/parser"
 	"github.com/openshift/odo/pkg/envinfo"
-=======
-	devfileParser "github.com/openshift/odo/pkg/devfile/parser"
->>>>>>> 17c4bbba
 )
 
 // AdapterContext is a construct that is common to all adapters
@@ -30,13 +26,13 @@
 
 // PushParameters is a struct containing the parameters to be used when pushing to a devfile component
 type PushParameters struct {
-	Path              string   // Path refers to the parent folder containing the source code to push up to a component
-	WatchFiles        []string // Optional: WatchFiles is the list of changed files detected by odo watch. If empty or nil, odo will check .odo/odo-file-index.json to determine changed files
-	WatchDeletedFiles []string // Optional: WatchDeletedFiles is the list of deleted files detected by odo watch. If empty or nil, odo will check .odo/odo-file-index.json to determine deleted files
-	IgnoredFiles      []string // IgnoredFiles is the list of files to not push up to a component
-	ForceBuild        bool     // ForceBuild determines whether or not to push all of the files up to a component or just files that have changed, added or removed.
-	Show              bool     // Show tells whether the devfile command output should be shown on stdout
-	DevfileBuildCmd   string   // DevfileBuildCmd takes the build command through the command line and overwrites devfile build command
-	DevfileRunCmd     string   // DevfileRunCmd takes the run command through the command line and overwrites devfile run command
-	EnvSpecificInfo   envinfo.EnvSpecificInfo
+	Path              string                  // Path refers to the parent folder containing the source code to push up to a component
+	WatchFiles        []string                // Optional: WatchFiles is the list of changed files detected by odo watch. If empty or nil, odo will check .odo/odo-file-index.json to determine changed files
+	WatchDeletedFiles []string                // Optional: WatchDeletedFiles is the list of deleted files detected by odo watch. If empty or nil, odo will check .odo/odo-file-index.json to determine deleted files
+	IgnoredFiles      []string                // IgnoredFiles is the list of files to not push up to a component
+	ForceBuild        bool                    // ForceBuild determines whether or not to push all of the files up to a component or just files that have changed, added or removed.
+	Show              bool                    // Show tells whether the devfile command output should be shown on stdout
+	DevfileBuildCmd   string                  // DevfileBuildCmd takes the build command through the command line and overwrites devfile build command
+	DevfileRunCmd     string                  // DevfileRunCmd takes the run command through the command line and overwrites devfile run command
+	EnvSpecificInfo   envinfo.EnvSpecificInfo // EnvSpecificInfo contains infomation of env.yaml file
 }