package common

import (
	"io"
)

// ComponentAdapter defines the functions that platform-specific adapters must implement
type ComponentAdapter interface {
	commandExecutor
	Push(parameters PushParameters) error
	Build(parameters BuildParameters) error
	DoesComponentExist(cmpName string) (bool, error)
<<<<<<< HEAD
	Delete(labels map[string]string) error
	Deploy(parameters DeployParameters) error
	DeployDelete(manifest []byte) error
=======
	Delete(labels map[string]string, show bool) error
>>>>>>> fd050177
	Test(testCmd string, show bool) error
	Log(follow, debug bool) (io.ReadCloser, error)
	Exec(command []string) error
}

// StorageAdapter defines the storage functions that platform-specific adapters must implement
type StorageAdapter interface {
	Create([]Storage) error
}<|MERGE_RESOLUTION|>--- conflicted
+++ resolved
@@ -10,13 +10,9 @@
 	Push(parameters PushParameters) error
 	Build(parameters BuildParameters) error
 	DoesComponentExist(cmpName string) (bool, error)
-<<<<<<< HEAD
-	Delete(labels map[string]string) error
 	Deploy(parameters DeployParameters) error
 	DeployDelete(manifest []byte) error
-=======
 	Delete(labels map[string]string, show bool) error
->>>>>>> fd050177
 	Test(testCmd string, show bool) error
 	Log(follow, debug bool) (io.ReadCloser, error)
 	Exec(command []string) error
