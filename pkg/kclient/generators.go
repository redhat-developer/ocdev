--- conflicted
+++ resolved
@@ -4,7 +4,6 @@
 
 	// api resource types
 
-<<<<<<< HEAD
 	"bytes"
 	"crypto/rand"
 	"crypto/rsa"
@@ -15,8 +14,6 @@
 	"time"
 
 	"github.com/pkg/errors"
-=======
->>>>>>> a2cdfe58
 	appsv1 "k8s.io/api/apps/v1"
 	corev1 "k8s.io/api/core/v1"
 	extensionsv1 "k8s.io/api/extensions/v1beta1"
@@ -178,7 +175,6 @@
 	return ingressSpec
 }
 
-<<<<<<< HEAD
 // SelfSignedCertificate struct is the return type of function GenerateSelfSignedCertificate
 // CertPem is the byte array for certificate pem encode
 // KeyPem is the byte array for key pem encode
@@ -222,7 +218,8 @@
 	keyPemByteArr := []byte(keyPemEncode)
 
 	return SelfSignedCertificate{CertPem: certPemByteArr, KeyPem: keyPemByteArr}, nil
-=======
+}
+
 // GenerateOwnerReference genertes an ownerReference  from the deployment which can then be set as
 // owner for various Kubernetes objects and ensure that when the owner object is deleted from the
 // cluster, all other objects are automatically removed by Kubernetes garbage collector
@@ -236,5 +233,4 @@
 	}
 
 	return ownerReference
->>>>>>> a2cdfe58
 }