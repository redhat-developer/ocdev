--- conflicted
+++ resolved
@@ -208,7 +208,6 @@
 	}
 }
 
-<<<<<<< HEAD
 func TestGenerateIngressSpec(t *testing.T) {
 
 	tests := []struct {
@@ -251,7 +250,8 @@
 
 		})
 	}
-=======
+}
+
 func fakeResourceRequirements() *corev1.ResourceRequirements {
 	var resReq corev1.ResourceRequirements
 
@@ -266,5 +266,4 @@
 	resReq.Requests = requests
 
 	return &resReq
->>>>>>> 2a8a2562
 }