package pipelines

import (
	"errors"
	"fmt"
	"path/filepath"
	"sort"

	"github.com/mitchellh/go-homedir"
	"github.com/openshift/odo/pkg/pipelines/config"
	"github.com/openshift/odo/pkg/pipelines/dryrun"
	"github.com/openshift/odo/pkg/pipelines/eventlisteners"
	"github.com/openshift/odo/pkg/pipelines/meta"
	"github.com/openshift/odo/pkg/pipelines/namespaces"
	"github.com/openshift/odo/pkg/pipelines/pipelines"
	"github.com/openshift/odo/pkg/pipelines/resources"
	res "github.com/openshift/odo/pkg/pipelines/resources"
	"github.com/openshift/odo/pkg/pipelines/roles"
	"github.com/openshift/odo/pkg/pipelines/routes"
	"github.com/openshift/odo/pkg/pipelines/scm"
	"github.com/openshift/odo/pkg/pipelines/secrets"
	"github.com/openshift/odo/pkg/pipelines/tasks"
	"github.com/openshift/odo/pkg/pipelines/triggers"
	"github.com/openshift/odo/pkg/pipelines/yaml"
	"github.com/spf13/afero"

	v1rbac "k8s.io/api/rbac/v1"

	ssv1alpha1 "github.com/bitnami-labs/sealed-secrets/pkg/apis/sealed-secrets/v1alpha1"
)

// InitOptions is a struct that provides flags for the Init command.
type InitOptions struct {
	GitOpsRepoURL            string // This is where the pipelines and configuration are.
	GitOpsWebhookSecret      string // This is the secret for authenticating hooks from your GitOps repo.
	Prefix                   string
	DockerConfigJSONFilename string
	InternalRegistryHostname string // This is the internal registry hostname used for pushing images.
	ImageRepo                string // This is where built images are pushed to.
	OutputPath               string // Where to write the bootstrapped files to?
	SealedSecretsNamespace   string // Where do we find the SealedSecrets service?
}

// PolicyRules to be bound to service account
var (
	Rules = []v1rbac.PolicyRule{
		{
			APIGroups: []string{""},
			Resources: []string{"namespaces", "services"},
			Verbs:     []string{"patch", "get", "create"},
		},
		{
			APIGroups: []string{"rbac.authorization.k8s.io"},
			Resources: []string{"clusterroles"},
			Verbs:     []string{"bind", "patch"},
		},
		{
			APIGroups: []string{"rbac.authorization.k8s.io"},
			Resources: []string{"clusterrolebindings", "rolebindings"},
			Verbs:     []string{"get", "create", "patch"},
		},
		{
			APIGroups: []string{"bitnami.com"},
			Resources: []string{"sealedsecrets"},
			Verbs:     []string{"get", "patch", "create"},
		},
		{
			APIGroups: []string{"apps"},
			Resources: []string{"deployments"},
			Verbs:     []string{"get", "create", "patch"},
		},
		{
			APIGroups: []string{"argoproj.io"},
			Resources: []string{"applications"},
			Verbs:     []string{"get", "create", "patch"},
		},
	}
)

const (
	// Kustomize constants for kustomization.yaml
	Kustomize = "kustomization.yaml"

	namespacesPath           = "01-namespaces/cicd-environment.yaml"
	rolesPath                = "02-rolebindings/pipeline-service-role.yaml"
	rolebindingsPath         = "02-rolebindings/pipeline-service-rolebinding.yaml"
	serviceAccountPath       = "02-rolebindings/pipeline-service-account.yaml"
	secretsPath              = "03-secrets/gitops-webhook-secret.yaml"
	dockerConfigPath         = "03-secrets/docker-config.yaml"
	gitopsTasksPath          = "04-tasks/deploy-from-source-task.yaml"
	appTaskPath              = "04-tasks/deploy-using-kubectl-task.yaml"
	ciPipelinesPath          = "05-pipelines/ci-dryrun-from-pr-pipeline.yaml"
	appCiPipelinesPath       = "05-pipelines/app-ci-pipeline.yaml"
	cdPipelinesPath          = "05-pipelines/cd-deploy-from-push-pipeline.yaml"
	prTemplatePath           = "07-templates/ci-dryrun-from-pr-template.yaml"
	pushTemplatePath         = "07-templates/cd-deploy-from-push-template.yaml"
	appCIBuildPRTemplatePath = "07-templates/app-ci-build-pr-template.yaml"
	eventListenerPath        = "08-eventlisteners/cicd-event-listener.yaml"
	routePath                = "09-routes/gitops-webhook-event-listener.yaml"

	dockerSecretName = "regcred"

	saName              = "pipeline"
	roleBindingName     = "pipelines-service-role-binding"
	webhookSecretLength = 20
)

// Init bootstraps a GitOps pipelines and repository structure.
<<<<<<< HEAD
func Init(o *InitOptions, fs afero.Fs) error {
	exists, err := ioutils.IsExisting(fs, o.OutputPath)
	if exists {
		return err
=======
func Init(o *InitParameters, fs afero.Fs) error {
	if o.GitOpsWebhookSecret == "" {
		gitSecret, err := secrets.GenerateString(webhookSecretLength)
		if err != nil {
			return fmt.Errorf("failed to generate GitOps webhook secret: %v", err)
		}
		o.GitOpsWebhookSecret = gitSecret
>>>>>>> c47f33d8
	}
	gitOpsRepo, err := scm.NewRepository(o.GitOpsRepoURL)
	if err != nil {
		return err
	}

	outputs, err := createInitialFiles(fs, gitOpsRepo, o.Prefix, o.GitOpsWebhookSecret, o.DockerConfigJSONFilename, o.SealedSecretsNamespace)
	if err != nil {
		return err
	}
	_, err = yaml.WriteResources(fs, o.OutputPath, outputs)
	return err
}

func createInitialFiles(fs afero.Fs, repo scm.Repository, prefix, gitOpsWebhookSecret, dockerConfigPath, sealedSecretsNS string) (res.Resources, error) {
	cicd := &config.PipelinesConfig{Name: prefix + "cicd"}
	pipelineConfig := &config.Config{Pipelines: cicd}
	pipelines := createManifest(repo.URL(), pipelineConfig)
	initialFiles := res.Resources{
		pipelinesFile: pipelines,
	}
	resources, err := createCICDResources(fs, repo, cicd, gitOpsWebhookSecret, dockerConfigPath, sealedSecretsNS)
	if err != nil {
		return nil, err
	}

	files := getResourceFiles(resources)
	prefixedResources := addPrefixToResources(pipelinesPath(pipelines.Config), resources)
	initialFiles = res.Merge(prefixedResources, initialFiles)

	pipelinesConfigKustomizations := addPrefixToResources(
		config.PathForPipelines(pipelines.Config.Pipelines),
		getCICDKustomization(files))
	initialFiles = res.Merge(pipelinesConfigKustomizations, initialFiles)

	return initialFiles, nil
}

// createDockerSecret creates a secret that allows pushing images to upstream
// repositories.
func createDockerSecret(fs afero.Fs, dockerConfigJSONFilename, secretNS, sealedSecretsNS string) (*ssv1alpha1.SealedSecret, error) {
	if dockerConfigJSONFilename == "" {
		return nil, errors.New("failed to generate path to file: --dockerconfigjson flag is not provided")
	}
	authJSONPath, err := homedir.Expand(dockerConfigJSONFilename)
	if err != nil {
		return nil, fmt.Errorf("failed to generate path to file: %v", err)
	}
	f, err := fs.Open(authJSONPath)
	if err != nil {
		return nil, fmt.Errorf("failed to read Docker config %#v : %s", authJSONPath, err)
	}
	defer f.Close()

	dockerSecret, err := secrets.CreateSealedDockerConfigSecret(meta.NamespacedName(secretNS, dockerSecretName), f, sealedSecretsNS)
	if err != nil {
		return nil, err
	}

	return dockerSecret, nil
}

// createCICDResources creates resources assocated to pipelines.
func createCICDResources(fs afero.Fs, repo scm.Repository, pipelineConfig *config.PipelinesConfig, gitOpsWebhookSecret, dockerConfigJSONPath, sealedSecretsNS string) (res.Resources, error) {
	cicdNamespace := pipelineConfig.Name
	// key: path of the resource
	// value: YAML content of the resource
	outputs := map[string]interface{}{}
	githubSecret, err := secrets.CreateSealedSecret(meta.NamespacedName(cicdNamespace, eventlisteners.GitOpsWebhookSecret),
		gitOpsWebhookSecret, eventlisteners.WebhookSecretKey, sealedSecretsNS)
	if err != nil {
		return nil, fmt.Errorf("failed to generate GitHub Webhook Secret: %v", err)
	}

	outputs[secretsPath] = githubSecret
	outputs[namespacesPath] = namespaces.Create(cicdNamespace)
	outputs[rolesPath] = roles.CreateClusterRole(meta.NamespacedName("", roles.ClusterRoleName), Rules)

	sa := roles.CreateServiceAccount(meta.NamespacedName(cicdNamespace, saName))

	if dockerConfigJSONPath != "" {
		dockerSecret, err := createDockerSecret(fs, dockerConfigJSONPath, cicdNamespace, sealedSecretsNS)
		if err != nil {
			return nil, err
		}
		outputs[dockerConfigPath] = dockerSecret

		// add secret and sa to outputs
		outputs[serviceAccountPath] = roles.AddSecretToSA(sa, dockerSecretName)
	}

	outputs[rolebindingsPath] = roles.CreateClusterRoleBinding(meta.NamespacedName("", roleBindingName), sa, "ClusterRole", roles.ClusterRoleName)
	script, err := dryrun.MakeScript("kubectl", cicdNamespace)
	if err != nil {
		return nil, err
	}
	outputs[gitopsTasksPath] = tasks.CreateDeployFromSourceTask(cicdNamespace, script)
	outputs[appTaskPath] = tasks.CreateDeployUsingKubectlTask(cicdNamespace)
	outputs[ciPipelinesPath] = pipelines.CreateCIPipeline(meta.NamespacedName(cicdNamespace, "ci-dryrun-from-pr-pipeline"), cicdNamespace)
	outputs[cdPipelinesPath] = pipelines.CreateCDPipeline(meta.NamespacedName(cicdNamespace, "cd-deploy-from-push-pipeline"), cicdNamespace)
	outputs[appCiPipelinesPath] = pipelines.CreateAppCIPipeline(meta.NamespacedName(cicdNamespace, "app-ci-pipeline"))
	createTriggerBindings(repo, outputs, cicdNamespace)
	outputs[prTemplatePath] = triggers.CreateCIDryRunTemplate(cicdNamespace, saName)
	outputs[pushTemplatePath] = triggers.CreateCDPushTemplate(cicdNamespace, saName)
	outputs[appCIBuildPRTemplatePath] = triggers.CreateDevCIBuildPRTemplate(cicdNamespace, saName)
	outputs[eventListenerPath] = eventlisteners.Generate(repo, cicdNamespace, saName, eventlisteners.GitOpsWebhookSecret)
	route, err := routes.Generate(cicdNamespace)
	if err != nil {
		return nil, err
	}
	outputs[routePath] = route
	return outputs, nil
}

// Trigger bindings for repository types will be created during bootstrap
func createTriggerBindings(r scm.Repository, outputs res.Resources, ns string) {
	prBinding, prBindingName := r.CreatePRBinding(ns)
	outputs[filepath.Join("06-bindings", prBindingName+".yaml")] = prBinding
	pushBinding, pushBindingName := r.CreatePushBinding(ns)
	outputs[filepath.Join("06-bindings", pushBindingName+".yaml")] = pushBinding
}

func createManifest(gitOpsRepoURL string, configEnv *config.Config, envs ...*config.Environment) *config.Manifest {
	return &config.Manifest{
		GitOpsURL:    gitOpsRepoURL,
		Environments: envs,
		Config:       configEnv,
	}
}

func getCICDKustomization(files []string) res.Resources {
	return res.Resources{
		"base/kustomization.yaml": resources.Kustomization{
			Bases: []string{"./pipelines"},
		},
		"overlays/kustomization.yaml": resources.Kustomization{
			Bases: []string{"../base"},
		},
		"base/pipelines/kustomization.yaml": resources.Kustomization{
			Resources: files,
		},
	}
}

func pipelinesPath(m *config.Config) string {
	return filepath.Join(config.PathForPipelines(m.Pipelines), "base/pipelines")
}

func addPrefixToResources(prefix string, files res.Resources) map[string]interface{} {
	updated := map[string]interface{}{}
	for k, v := range files {
		updated[filepath.Join(prefix, k)] = v
	}
	return updated
}

func getResourceFiles(res res.Resources) []string {
	files := []string{}
	for k := range res {
		files = append(files, k)
	}
	sort.Strings(files)
	return files
}<|MERGE_RESOLUTION|>--- conflicted
+++ resolved
@@ -10,6 +10,7 @@
 	"github.com/openshift/odo/pkg/pipelines/config"
 	"github.com/openshift/odo/pkg/pipelines/dryrun"
 	"github.com/openshift/odo/pkg/pipelines/eventlisteners"
+	"github.com/openshift/odo/pkg/pipelines/ioutils"
 	"github.com/openshift/odo/pkg/pipelines/meta"
 	"github.com/openshift/odo/pkg/pipelines/namespaces"
 	"github.com/openshift/odo/pkg/pipelines/pipelines"
@@ -106,20 +107,17 @@
 )
 
 // Init bootstraps a GitOps pipelines and repository structure.
-<<<<<<< HEAD
 func Init(o *InitOptions, fs afero.Fs) error {
 	exists, err := ioutils.IsExisting(fs, o.OutputPath)
 	if exists {
 		return err
-=======
-func Init(o *InitParameters, fs afero.Fs) error {
+	}
 	if o.GitOpsWebhookSecret == "" {
 		gitSecret, err := secrets.GenerateString(webhookSecretLength)
 		if err != nil {
 			return fmt.Errorf("failed to generate GitOps webhook secret: %v", err)
 		}
 		o.GitOpsWebhookSecret = gitSecret
->>>>>>> c47f33d8
 	}
 	gitOpsRepo, err := scm.NewRepository(o.GitOpsRepoURL)
 	if err != nil {
