package pipelines

import (
	"fmt"
	"path/filepath"
	"strconv"

	"github.com/openshift/odo/pkg/pipelines/config"
	"github.com/openshift/odo/pkg/pipelines/environments"
	"github.com/openshift/odo/pkg/pipelines/eventlisteners"
	"github.com/openshift/odo/pkg/pipelines/imagerepo"
	"github.com/openshift/odo/pkg/pipelines/meta"
	res "github.com/openshift/odo/pkg/pipelines/resources"
	"github.com/openshift/odo/pkg/pipelines/roles"
	"github.com/openshift/odo/pkg/pipelines/secrets"
	"github.com/openshift/odo/pkg/pipelines/triggers"
	"github.com/openshift/odo/pkg/pipelines/yaml"
	"github.com/spf13/afero"
)

// AddServiceOptions control how new services are added to the configuration.
type AddServiceOptions struct {
	AppName                  string
	EnvName                  string
	GitRepoURL               string
	ImageRepo                string
	InternalRegistryHostname string
	PipelinesFilePath        string
	ServiceName              string
	WebhookSecret            string
	SealedSecretsNamespace   string // Where do we find the SealedSecrets service?
}

func AddService(p *AddServiceOptions, fs afero.Fs) error {
	m, err := config.ParseFile(fs, p.PipelinesFilePath)
	if err != nil {
		return fmt.Errorf("failed to parse pipelines-file: %v", err)
	}

	outputPath := filepath.Dir(p.PipelinesFilePath)

	files, err := serviceResources(m, fs, p)
	if err != nil {
		return err
	}

	_, err = yaml.WriteResources(fs, outputPath, files)
	if err != nil {
		return err
	}
	cfg := m.GetPipelinesConfig()
	if cfg != nil {
		base := filepath.Join(outputPath, config.PathForPipelines(cfg), "base", "pipelines")
		err = updateKustomization(fs, base)
		if err != nil {
			return err
		}
	}
	return nil
}

func serviceResources(m *config.Manifest, fs afero.Fs, o *AddServiceOptions) (res.Resources, error) {
	files := res.Resources{}

	svc, err := createService(o.ServiceName, o.GitRepoURL)
	if err != nil {
		return nil, err
	}

	cfg := m.GetPipelinesConfig()
<<<<<<< HEAD
	if cfg != nil && o.WebhookSecret == "" && o.GitRepoURL != "" {
		return nil, fmt.Errorf("The webhook secret is required")
=======
	if cfg != nil && p.WebhookSecret == "" && p.GitRepoURL != "" {
		gitSecret, err := secrets.GenerateString(webhookSecretLength)
		if err != nil {
			return nil, fmt.Errorf("failed to generate service webhook secret: %v", err)
		}
		p.WebhookSecret = gitSecret

>>>>>>> c47f33d8
	}

	env := m.GetEnvironment(o.EnvName)
	if env == nil {
		return nil, fmt.Errorf("environment %s does not exist", o.EnvName)
	}

	// add the secret only if CI/CD env is present
	if cfg != nil {
		secretName := secrets.MakeServiceWebhookSecretName(o.EnvName, svc.Name)
		hookSecret, err := secrets.CreateSealedSecret(
			meta.NamespacedName(cfg.Name, secretName), o.WebhookSecret,
			eventlisteners.WebhookSecretKey, o.SealedSecretsNamespace)
		if err != nil {
			return nil, err
		}

		svc.Webhook = &config.Webhook{
			Secret: &config.Secret{
				Name:      secretName,
				Namespace: cfg.Name,
			},
		}
		secretFilename := filepath.Join("03-secrets", secretName+".yaml")
		secretsPath := filepath.Join(config.PathForPipelines(cfg), "base", "pipelines", secretFilename)
		files[secretsPath] = hookSecret

		if o.ImageRepo != "" {
			_, resources, bindingName, err := createImageRepoResources(m, cfg, env, o)
			if err != nil {
				return nil, err
			}

			files = res.Merge(resources, files)
			svc.Pipelines = &config.Pipelines{
				Integration: &config.TemplateBinding{
					Bindings: append([]string{bindingName}, env.Pipelines.Integration.Bindings[:]...),
				},
			}
		}
	}

	err = m.AddService(o.EnvName, o.AppName, svc)
	if err != nil {
		return nil, err
	}
	err = m.Validate()
	if err != nil {
		return nil, err
	}

	files[filepath.Base(o.PipelinesFilePath)] = m
	outputPath := filepath.Dir(o.PipelinesFilePath)
	buildParams := &BuildParameters{
		PipelinesFilePath: o.PipelinesFilePath,
		OutputPath:        outputPath,
	}
	built, err := buildResources(fs, buildParams, m)
	if err != nil {
		return nil, err
	}
	return res.Merge(built, files), nil
}

func createImageRepoResources(m *config.Manifest, cfg *config.PipelinesConfig, env *config.Environment, p *AddServiceOptions) ([]string, res.Resources, string, error) {
	isInternalRegistry, imageRepo, err := imagerepo.ValidateImageRepo(p.ImageRepo, p.InternalRegistryHostname)
	if err != nil {
		return nil, nil, "", err
	}

	resources := res.Resources{}
	filenames := []string{}

	bindingName, bindingFilename, svcImageBinding := createSvcImageBinding(cfg, env, p.ServiceName, imageRepo, !isInternalRegistry)
	resources = res.Merge(svcImageBinding, resources)
	filenames = append(filenames, bindingFilename)

	if isInternalRegistry {
		files, regRes, err := imagerepo.CreateInternalRegistryResources(cfg, roles.CreateServiceAccount(meta.NamespacedName(cfg.Name, saName)), imageRepo)
		if err != nil {
			return nil, nil, "", fmt.Errorf("failed to get resources for internal image repository: %v", err)
		}
		resources = res.Merge(regRes, resources)
		filenames = append(filenames, files...)
	}

	return filenames, resources, bindingName, nil
}

func createService(serviceName, url string) (*config.Service, error) {
	if url == "" {
		return &config.Service{
			Name: serviceName,
		}, nil
	}
	return &config.Service{
		Name:      serviceName,
		SourceURL: url,
	}, nil
}

func updateKustomization(fs afero.Fs, base string) error {
	files := res.Resources{}
	filenames, err := environments.ListFiles(fs, base)
	if err != nil {
		return err
	}
	files[Kustomize] = &res.Kustomization{Resources: filenames.Items()}
	_, err = yaml.WriteResources(fs, base, files)
	return err
}

func makeSvcImageBindingName(envName, svcName string) string {
	return fmt.Sprintf("%s-%s-binding", envName, svcName)
}

func makeSvcImageBindingFilename(bindingName string) string {
	return filepath.Join("06-bindings", bindingName+".yaml")
}

func makeImageBindingPath(cfg *config.PipelinesConfig, imageRepoBindingFilename string) string {
	return filepath.Join(config.PathForPipelines(cfg), "base", "pipelines", imageRepoBindingFilename)
}

func createSvcImageBinding(cfg *config.PipelinesConfig, env *config.Environment, svcName, imageRepo string, isTLSVerify bool) (string, string, res.Resources) {
	name := makeSvcImageBindingName(env.Name, svcName)
	filename := makeSvcImageBindingFilename(name)
	resourceFilePath := makeImageBindingPath(cfg, filename)
	return name, filename, res.Resources{resourceFilePath: triggers.CreateImageRepoBinding(cfg.Name, name, imageRepo, strconv.FormatBool(isTLSVerify))}
}<|MERGE_RESOLUTION|>--- conflicted
+++ resolved
@@ -61,25 +61,17 @@
 
 func serviceResources(m *config.Manifest, fs afero.Fs, o *AddServiceOptions) (res.Resources, error) {
 	files := res.Resources{}
-
 	svc, err := createService(o.ServiceName, o.GitRepoURL)
 	if err != nil {
 		return nil, err
 	}
-
 	cfg := m.GetPipelinesConfig()
-<<<<<<< HEAD
 	if cfg != nil && o.WebhookSecret == "" && o.GitRepoURL != "" {
-		return nil, fmt.Errorf("The webhook secret is required")
-=======
-	if cfg != nil && p.WebhookSecret == "" && p.GitRepoURL != "" {
 		gitSecret, err := secrets.GenerateString(webhookSecretLength)
 		if err != nil {
 			return nil, fmt.Errorf("failed to generate service webhook secret: %v", err)
 		}
-		p.WebhookSecret = gitSecret
-
->>>>>>> c47f33d8
+		o.WebhookSecret = gitSecret
 	}
 
 	env := m.GetEnvironment(o.EnvName)
