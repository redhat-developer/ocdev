package pipelines

import (
	"crypto/rand"
	"crypto/rsa"
	"testing"

	"github.com/google/go-cmp/cmp"
	"github.com/google/go-cmp/cmp/cmpopts"
	"github.com/openshift/odo/pkg/pipelines/config"
	"github.com/openshift/odo/pkg/pipelines/deployment"
	"github.com/openshift/odo/pkg/pipelines/eventlisteners"
	"github.com/openshift/odo/pkg/pipelines/ioutils"
	"github.com/openshift/odo/pkg/pipelines/meta"
	res "github.com/openshift/odo/pkg/pipelines/resources"
	"github.com/openshift/odo/pkg/pipelines/secrets"
)

const (
	testSvcRepo    = "https://github.com/my-org/http-api.git"
	testGitOpsRepo = "https://github.com/my-org/gitops.git"
)

func TestBootstrapManifest(t *testing.T) {
	defer func(f secrets.PublicKeyFunc) {
		secrets.DefaultPublicKeyFunc = f
	}(secrets.DefaultPublicKeyFunc)

	secrets.DefaultPublicKeyFunc = func(ns string) (*rsa.PublicKey, error) {
		key, err := rsa.GenerateKey(rand.Reader, 1024)
		if err != nil {
			t.Fatalf("failed to generate a private RSA key: %s", err)
		}
		return &key.PublicKey, nil
	}

	params := &BootstrapOptions{
<<<<<<< HEAD
		InitOptions: InitOptions{
			Prefix:              "tst-",
			GitOpsRepoURL:       testGitOpsRepo,
			GitOpsWebhookSecret: "123",
			ImageRepo:           "image/repo",
		},
		AppRepoURL:       testSvcRepo,
		AppWebhookSecret: "456",
=======
		Prefix:               "tst-",
		GitOpsRepoURL:        testGitOpsRepo,
		GitOpsWebhookSecret:  "123",
		ServiceRepoURL:       testSvcRepo,
		ImageRepo:            "image/repo",
		ServiceWebhookSecret: "456",
>>>>>>> c47f33d8
	}

	r, err := bootstrapResources(params, ioutils.NewMapFilesystem())
	if err != nil {
		t.Fatal(err)
	}
<<<<<<< HEAD
	hookSecret, err := secrets.CreateSealedSecret(meta.NamespacedName("tst-cicd", "webhook-secret-tst-dev-http-api-svc"), "456", eventlisteners.WebhookSecretKey, "test-ns")
=======
	hookSecret, err := secrets.CreateSealedSecret(meta.NamespacedName("tst-cicd", "webhook-secret-tst-dev-http-api"), "456", eventlisteners.WebhookSecretKey)
>>>>>>> c47f33d8
	if err != nil {
		t.Fatal(err)
	}
	want := res.Resources{
		"config/tst-cicd/base/pipelines/03-secrets/webhook-secret-tst-dev-http-api.yaml": hookSecret,
		"environments/tst-dev/services/http-api/base/config/100-deployment.yaml":         deployment.Create("app-taxi", "tst-dev", "http-api", bootstrapImage, deployment.ContainerPort(8080)),
		"environments/tst-dev/services/http-api/base/config/200-service.yaml":            createBootstrapService("app-taxi", "tst-dev", "http-api"),
		"environments/tst-dev/services/http-api/base/config/kustomization.yaml":          &res.Kustomization{Resources: []string{"100-deployment.yaml", "200-service.yaml"}},
		pipelinesFile: &config.Manifest{
			GitOpsURL: "https://github.com/my-org/gitops.git",
			Environments: []*config.Environment{
				{
					Pipelines: &config.Pipelines{
						Integration: &config.TemplateBinding{
							Template: "app-ci-template",
							Bindings: []string{"github-pr-binding"},
						},
					},
					Name: "tst-dev",
					Services: []*config.Service{
						{
							Name:      "http-api",
							SourceURL: testSvcRepo,
							Webhook: &config.Webhook{
								Secret: &config.Secret{
									Name:      "webhook-secret-tst-dev-http-api",
									Namespace: "tst-cicd",
								},
							},
							Pipelines: &config.Pipelines{
								Integration: &config.TemplateBinding{Bindings: []string{"tst-dev-http-api-binding", "github-pr-binding"}},
							},
						},
					},

					Apps: []*config.Application{
						{
							Name:        "app-http-api",
							ServiceRefs: []string{"http-api"},
						},
					},
				},
				{Name: "tst-stage"},
			},
			Config: &config.Config{
				Pipelines: &config.PipelinesConfig{Name: "tst-cicd"},
				ArgoCD:    &config.ArgoCDConfig{Namespace: "argocd"},
			},
		},
	}

	if diff := cmp.Diff(want, r, cmpopts.IgnoreMapEntries(func(k string, v interface{}) bool {
		_, ok := want[k]
		return !ok
	})); diff != "" {
		t.Fatalf("bootstrapped resources:\n%s", diff)
	}

	wantResources := []string{"01-namespaces/cicd-environment.yaml",
		"01-namespaces/image.yaml",
		"02-rolebindings/internal-registry-image-binding.yaml",
		"02-rolebindings/pipeline-service-role.yaml",
		"02-rolebindings/pipeline-service-rolebinding.yaml",
		"03-secrets/gitops-webhook-secret.yaml",
		"03-secrets/webhook-secret-tst-dev-http-api.yaml",
		"04-tasks/deploy-from-source-task.yaml",
		"04-tasks/deploy-using-kubectl-task.yaml",
		"05-pipelines/app-ci-pipeline.yaml",
		"05-pipelines/cd-deploy-from-push-pipeline.yaml",
		"05-pipelines/ci-dryrun-from-pr-pipeline.yaml",
		"06-bindings/github-pr-binding.yaml",
		"06-bindings/github-push-binding.yaml",
		"06-bindings/tst-dev-http-api-binding.yaml",
		"07-templates/app-ci-build-pr-template.yaml",
		"07-templates/cd-deploy-from-push-template.yaml",
		"07-templates/ci-dryrun-from-pr-template.yaml",
		"08-eventlisteners/cicd-event-listener.yaml",
		"09-routes/gitops-webhook-event-listener.yaml",
	}
	k := r["config/tst-cicd/base/pipelines/kustomization.yaml"].(res.Kustomization)
	if diff := cmp.Diff(wantResources, k.Resources); diff != "" {
		t.Fatalf("did not add the secret to the base kustomization: %s\n", diff)
	}
}

func TestOrgRepoFromURL(t *testing.T) {
	want := "my-org/gitops"
	got, err := orgRepoFromURL(testGitOpsRepo)
	if err != nil {
		t.Fatal(err)
	}
	if got != want {
		t.Fatalf("orgRepFromURL(%s) got %s, want %s", testGitOpsRepo, got, want)
	}
}

func TestApplicationFromRepo(t *testing.T) {
	want := &config.Application{
		Name:        "app-http-api",
		ServiceRefs: []string{"http-api"},
	}

	got, err := applicationFromRepo(testSvcRepo, "http-api")
	if err != nil {
		t.Fatal(err)
	}
	if diff := cmp.Diff(want, got); diff != "" {
		t.Fatalf("bootstrapped resources:\n%s", diff)
	}

}<|MERGE_RESOLUTION|>--- conflicted
+++ resolved
@@ -35,34 +35,21 @@
 	}
 
 	params := &BootstrapOptions{
-<<<<<<< HEAD
 		InitOptions: InitOptions{
 			Prefix:              "tst-",
 			GitOpsRepoURL:       testGitOpsRepo,
+			ImageRepo:           "image/repo",
 			GitOpsWebhookSecret: "123",
-			ImageRepo:           "image/repo",
 		},
-		AppRepoURL:       testSvcRepo,
-		AppWebhookSecret: "456",
-=======
-		Prefix:               "tst-",
-		GitOpsRepoURL:        testGitOpsRepo,
-		GitOpsWebhookSecret:  "123",
 		ServiceRepoURL:       testSvcRepo,
-		ImageRepo:            "image/repo",
 		ServiceWebhookSecret: "456",
->>>>>>> c47f33d8
 	}
 
 	r, err := bootstrapResources(params, ioutils.NewMapFilesystem())
 	if err != nil {
 		t.Fatal(err)
 	}
-<<<<<<< HEAD
-	hookSecret, err := secrets.CreateSealedSecret(meta.NamespacedName("tst-cicd", "webhook-secret-tst-dev-http-api-svc"), "456", eventlisteners.WebhookSecretKey, "test-ns")
-=======
-	hookSecret, err := secrets.CreateSealedSecret(meta.NamespacedName("tst-cicd", "webhook-secret-tst-dev-http-api"), "456", eventlisteners.WebhookSecretKey)
->>>>>>> c47f33d8
+	hookSecret, err := secrets.CreateSealedSecret(meta.NamespacedName("tst-cicd", "webhook-secret-tst-dev-http-api"), "456", eventlisteners.WebhookSecretKey, "test-ns")
 	if err != nil {
 		t.Fatal(err)
 	}
@@ -172,5 +159,4 @@
 	if diff := cmp.Diff(want, got); diff != "" {
 		t.Fatalf("bootstrapped resources:\n%s", diff)
 	}
-
 }