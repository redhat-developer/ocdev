package envinfo

import (
	"fmt"
	"io"
	"os"
	"path/filepath"
	"strings"

	"github.com/openshift/odo/pkg/testingutil/filesystem"

	"github.com/pkg/errors"
	"k8s.io/klog"

	"github.com/openshift/odo/pkg/util"
)

// ComponentSettings holds all component related information
type ComponentSettings struct {
	Name string `yaml:"Name,omitempty"`

	Namespace   string              `yaml:"Namespace,omitempty"`
	URL         *[]EnvInfoURL       `yaml:"Url,omitempty"`
	PushCommand *EnvInfoPushCommand `yaml:"PushCommand,omitempty"`
	// AppName is the application name. Application is a virtual concept present in odo used
	// for grouping of components. A namespace can contain multiple applications
	AppName string         `yaml:"AppName,omitempty" json:"AppName,omitempty"`
	Link    *[]EnvInfoLink `yaml:"Link,omitempty"`

	// DebugPort controls the port used by the pod to run the debugging agent on
	DebugPort *int `yaml:"DebugPort,omitempty"`

	// RunMode indicates the mode of run used for a successful push
	RunMode *RUNMode `yaml:"RunMode,omitempty"`
}

type RUNMode string

const (
	Run   RUNMode = "run"
	Debug RUNMode = "debug"
)

// URLKind is an enum to indicate the type of the URL i.e ingress/route
type URLKind string

const (
	DOCKER          URLKind = "docker"
	INGRESS         URLKind = "ingress"
	ROUTE           URLKind = "route"
	envInfoEnvName          = "ENVINFO"
	envInfoFileName         = "env.yaml"

	// DefaultDebugPort is the default port used for debugging on remote pod
	DefaultDebugPort = 5858

	// DefaultRunMode is the default run mode of the component
	DefaultRunMode = Run
)

// EnvInfoURL holds URL related information
type EnvInfoURL struct {
	// Name of the URL
	Name string `yaml:"Name,omitempty"`
	// Port number for the url of the component, required in case of components which expose more than one service port
	Port int `yaml:"Port,omitempty"`
	// Indicates if the URL should be a secure https one
	Secure bool `yaml:"Secure,omitempty"`
	// Cluster host
	Host string `yaml:"Host,omitempty"`
	// TLS secret name to create ingress to provide a secure URL
	TLSSecret string `yaml:"TLSSecret,omitempty"`
	// Exposed port number for docker container, required for local scenarios
	ExposedPort int `yaml:"ExposedPort,omitempty"`
	// Kind is the kind of the URL
	Kind URLKind `yaml:"Kind,omitempty"`
}

// EnvInfoPushCommand holds the devfile push commands for the component
type EnvInfoPushCommand struct {
	Init  string `yaml:"Init,omitempty"`
	Build string `yaml:"Build,omitempty"`
	Run   string `yaml:"Run,omitempty"`
}

// LocalConfigProvider is an interface which all local config providers need to implement
// currently for openshift there is localConfigInfo and for devfile its EnvInfo.
// The reason this interface is declared here instead of config package is because
// some day local config would get deprecated and hence to keep the interfaces in the new package
type LocalConfigProvider interface {
	GetApplication() string
}

// EnvInfo holds all the env specific information relavent to a specific Component.
type EnvInfo struct {
	componentSettings ComponentSettings `yaml:"ComponentSettings,omitempty"`
}

// proxyEnvInfo holds all the parameter that envinfo does but exposes all
// of it, used for serialization.
type proxyEnvInfo struct {
	ComponentSettings ComponentSettings `yaml:"ComponentSettings,omitempty"`
}

// EnvSpecificInfo wraps the envinfo and provides helpers to
// serialize it.
type EnvSpecificInfo struct {
	Filename          string `yaml:"FileName,omitempty"`
	fs                filesystem.Filesystem
	EnvInfo           `yaml:",omitempty"`
	envinfoFileExists bool
}

type EnvInfoLink struct {
	// Name of link (same as name of k8s secret)
	Name string
	// Kind of service with which the component is linked
	ServiceKind string
	// Name of the instance of the ServiceKind that component is linked with
	ServiceName string
}

// getEnvInfoFile first checks for the ENVINFO variable
// then we check for directory and eventually the file (which we return as a string)
func getEnvInfoFile(envDir string) (string, error) {
	if env, ok := os.LookupEnv(envInfoEnvName); ok {
		return env, nil
	}

	if envDir == "" {
		var err error
		envDir, err = os.Getwd()
		if err != nil {
			return "", err
		}
	}

	return filepath.Join(envDir, ".odo", "env", envInfoFileName), nil
}

// New returns the EnvSpecificInfo
func New() (*EnvSpecificInfo, error) {
	return NewEnvSpecificInfo("")
}

// NewEnvSpecificInfo retrieves the environment file. If it does not exist, it returns *blank*
func NewEnvSpecificInfo(envDir string) (*EnvSpecificInfo, error) {
	return newEnvSpecificInfo(envDir, filesystem.DefaultFs{})
}

// newEnvSpecificInfo retrieves the env.yaml file, if it does not exist, we return a *BLANK* environment file.
func newEnvSpecificInfo(envDir string, fs filesystem.Filesystem) (*EnvSpecificInfo, error) {

	// Retrieve the environment file
	envInfoFile, err := getEnvInfoFile(envDir)
	if err != nil {
		return nil, errors.Wrap(err, "unable to get odo envinfo file")
	}

	// Organize that information into a struct
	e := EnvSpecificInfo{
		EnvInfo:           NewEnvInfo(),
		Filename:          envInfoFile,
		envinfoFileExists: true,
		fs:                fs,
	}

	// If the env.yaml file does not exist then we simply return and set e.envinfoFileExists as false
	if _, err = e.fs.Stat(envInfoFile); os.IsNotExist(err) {
		e.envinfoFileExists = false
		return &e, nil
	}

	// Retrieve the environment file
	err = getFromFile(&e.EnvInfo, e.Filename)
	if err != nil {
		return nil, err
	}

	return &e, nil
}

func getFromFile(envinfo *EnvInfo, filename string) error {
	proxyei := newProxyEnvInfo()

	err := util.GetFromFile(&proxyei, filename)
	if err != nil {
		return err
	}
	envinfo.componentSettings = proxyei.ComponentSettings
	return nil
}

// NewEnvInfo creates an empty EnvSpecificInfo struct with typeMeta populated
func NewEnvInfo() EnvInfo {
	return EnvInfo{}
}

// newProxyEnvInfo creates an empty ProxyEnvInfo struct with typeMeta populated
func newProxyEnvInfo() proxyEnvInfo {
	return proxyEnvInfo{}
}

// SetConfiguration sets the environment specific info such as the Cluster Host, Name, etc.
// we then **write** this data to the environment yaml file (see envInfoFileName const)
func (esi *EnvSpecificInfo) SetConfiguration(parameter string, value interface{}) (err error) {
	if parameter, ok := asLocallySupportedParameter(parameter); ok {
		switch parameter {
		case "url":
			urlValue := value.(EnvInfoURL)
			if esi.componentSettings.URL != nil {
				*esi.componentSettings.URL = append(*esi.componentSettings.URL, urlValue)
			} else {
				esi.componentSettings.URL = &[]EnvInfoURL{urlValue}
			}
		case "push":
			pushCommandValue := value.(EnvInfoPushCommand)
			esi.componentSettings.PushCommand = &pushCommandValue
		case "link":
			linkValue := value.(EnvInfoLink)
			if esi.componentSettings.Link != nil {
				*esi.componentSettings.Link = append(*esi.componentSettings.Link, linkValue)
			} else {
				esi.componentSettings.Link = &[]EnvInfoLink{linkValue}
			}
		}

		return esi.writeToFile()
	}
	return errors.Errorf("unknown parameter :'%s' is not a parameter in envinfo", parameter)

}

// DeleteEnvDirIfEmpty Deletes the env directory if its empty
func (esi *EnvSpecificInfo) DeleteEnvDirIfEmpty() error {
	envDir := filepath.Dir(esi.Filename)
	_, err := esi.fs.Stat(envDir)
	if os.IsNotExist(err) {
		// If the Env dir doesn't exist then we dont mind
		return nil
	} else if err != nil {
		// Possible to not have permission to the dir
		return err
	}
	f, err := esi.fs.Open(envDir)
	if err != nil {
		return err
	}
	defer f.Close()
	_, err = f.Readdir(1)

	// If directory is empty we can remove it
	if err == io.EOF {
		klog.V(4).Info("Deleting the env directory as well because its empty")

		return esi.fs.Remove(envDir)
	}
	return err
}

// DeleteEnvInfoFile deletes the envinfo.yaml file if it exists
func (esi *EnvSpecificInfo) DeleteEnvInfoFile() error {
	return util.DeletePath(esi.Filename)
}

// IsSet uses reflection to get the parameter from the envinfo struct, currently
// it only searches the componentSettings
func (esi *EnvSpecificInfo) IsSet(parameter string) bool {
	return util.IsSet(esi.componentSettings, parameter)
}

// EnvInfoFileExists if the envinfo file exists or not
func (esi *EnvSpecificInfo) EnvInfoFileExists() bool {
	return esi.envinfoFileExists
}

// DeleteConfiguration is used to delete environment specific info from local odo envinfo
func (esi *EnvSpecificInfo) DeleteConfiguration(parameter string) error {
	if parameter, ok := asLocallySupportedParameter(parameter); ok {

		switch parameter {
		default:
			if err := util.DeleteConfiguration(&esi.componentSettings, parameter); err != nil {
				return err
			}
		}
		return esi.writeToFile()
	}
	return errors.Errorf("unknown parameter :'%s' is not a parameter in envinfo", parameter)

}

// DeleteURL is used to delete environment specific info for url from envinfo
func (esi *EnvSpecificInfo) DeleteURL(parameter string) error {
	for i, url := range *esi.componentSettings.URL {
		if url.Name == parameter {
			s := *esi.componentSettings.URL
			s = append(s[:i], s[i+1:]...)
			esi.componentSettings.URL = &s
		}
	}
	return esi.writeToFile()
}

// GetComponentSettings returns the componentSettings from envinfo
func (esi *EnvSpecificInfo) GetComponentSettings() ComponentSettings {
	return esi.componentSettings
}

// SetComponentSettings sets the componentSettings from to the envinfo and writes to the file
func (esi *EnvSpecificInfo) SetComponentSettings(cs ComponentSettings) error {
	esi.componentSettings = cs
	return esi.writeToFile()
}

func (esi *EnvSpecificInfo) writeToFile() error {
	proxyei := newProxyEnvInfo()
	proxyei.ComponentSettings = esi.componentSettings

	return util.WriteToFile(&proxyei, esi.Filename)
}

// GetURL returns the EnvInfoURL, returns default if nil
func (ei *EnvInfo) GetURL() []EnvInfoURL {
	if ei.componentSettings.URL == nil {
		return []EnvInfoURL{}
	}
	return *ei.componentSettings.URL
}

// GetPushCommand returns the EnvInfoPushCommand, returns default if nil
func (ei *EnvInfo) GetPushCommand() EnvInfoPushCommand {
	if ei.componentSettings.PushCommand == nil {
		return EnvInfoPushCommand{}
	}
	return *ei.componentSettings.PushCommand
}

// GetName returns the component name
func (ei *EnvInfo) GetName() string {
	return ei.componentSettings.Name
}

// GetDebugPort returns the DebugPort, returns default if nil
func (ei *EnvInfo) GetDebugPort() int {
	if ei.componentSettings.DebugPort == nil {
		return DefaultDebugPort
	}
	return *ei.componentSettings.DebugPort
}

<<<<<<< HEAD
// GetPortByURLKind returns the Port of a specific URL type, returns 0 if nil
func (ei *EnvInfo) GetPortByURLKind(urlKind URLKind) (int, error) {
	for _, localURL := range ei.GetURL() {
		if localURL.Kind == urlKind {
			return localURL.Port, nil
		}
	}
	return 0, errors.New(fmt.Sprintf("unable to find port for URL of kind: '%s'", urlKind))
=======
// GetRunMode returns the RunMode, returns default if nil
func (ei *EnvInfo) GetRunMode() RUNMode {
	if ei.componentSettings.RunMode == nil {
		return DefaultRunMode
	}
	return *ei.componentSettings.RunMode
}

// SetRunMode sets the RunMode in the env file
func (esi *EnvSpecificInfo) SetRunMode(runMode RUNMode) error {
	esi.componentSettings.RunMode = &runMode
	return esi.writeToFile()
>>>>>>> 9a8d1bcd
}

// GetNamespace returns component namespace
func (ei *EnvInfo) GetNamespace() string {
	return ei.componentSettings.Namespace
}

// GetApplication returns the application name
func (ei *EnvInfo) GetApplication() string {
	return ei.componentSettings.AppName
}

// GetLink returns the EnvInfoLink, returns default if nil
func (ei *EnvInfo) GetLink() []EnvInfoLink {
	if ei.componentSettings.Link == nil {
		return []EnvInfoLink{}
	}
	return *ei.componentSettings.Link
}

const (
	// URL parameter
	URL = "URL"
	// URLDescription is the description of URL
	URLDescription = "URL to access the component"
	// Push parameter
	Push = "PUSH"
	// PushDescription is the description of URL
	PushDescription = "Push parameter is the action to write devfile commands to env.yaml"
	// Link parameter
	Link = "LINK"
	// LinkDescription is the description of Link
	LinkDescription = "Link to an Operator backed service"
)

var (
	supportedLocalParameterDescriptions = map[string]string{
		URL:  URLDescription,
		Push: PushDescription,
		Link: LinkDescription,
	}

	lowerCaseLocalParameters = util.GetLowerCaseParameters(GetLocallySupportedParameters())
)

// FormatLocallySupportedParameters outputs supported parameters and their description
func FormatLocallySupportedParameters() (result string) {
	for _, v := range GetLocallySupportedParameters() {
		result = result + v + " - " + supportedLocalParameterDescriptions[v] + "\n"
	}
	return "\nAvailable Local Parameters:\n" + result
}

func asLocallySupportedParameter(param string) (string, bool) {
	lower := strings.ToLower(param)
	return lower, lowerCaseLocalParameters[lower]
}

// GetLocallySupportedParameters returns the name of the supported global parameters
func GetLocallySupportedParameters() []string {
	return util.GetSortedKeys(supportedLocalParameterDescriptions)
}<|MERGE_RESOLUTION|>--- conflicted
+++ resolved
@@ -349,7 +349,6 @@
 	return *ei.componentSettings.DebugPort
 }
 
-<<<<<<< HEAD
 // GetPortByURLKind returns the Port of a specific URL type, returns 0 if nil
 func (ei *EnvInfo) GetPortByURLKind(urlKind URLKind) (int, error) {
 	for _, localURL := range ei.GetURL() {
@@ -358,7 +357,8 @@
 		}
 	}
 	return 0, errors.New(fmt.Sprintf("unable to find port for URL of kind: '%s'", urlKind))
-=======
+}
+
 // GetRunMode returns the RunMode, returns default if nil
 func (ei *EnvInfo) GetRunMode() RUNMode {
 	if ei.componentSettings.RunMode == nil {
@@ -371,7 +371,6 @@
 func (esi *EnvSpecificInfo) SetRunMode(runMode RUNMode) error {
 	esi.componentSettings.RunMode = &runMode
 	return esi.writeToFile()
->>>>>>> 9a8d1bcd
 }
 
 // GetNamespace returns component namespace
