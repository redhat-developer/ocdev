package url

import (
	"fmt"
	"os"
	"strconv"
	"text/tabwriter"

	"github.com/openshift/odo/pkg/envinfo"
	"github.com/openshift/odo/pkg/odo/util/pushtarget"

	routev1 "github.com/openshift/api/route/v1"
	"github.com/openshift/odo/pkg/config"
	"github.com/openshift/odo/pkg/lclient"
	"github.com/openshift/odo/pkg/log"
	"github.com/openshift/odo/pkg/machineoutput"
	"github.com/openshift/odo/pkg/odo/genericclioptions"
	"github.com/openshift/odo/pkg/odo/util"
	"github.com/openshift/odo/pkg/odo/util/completion"
	"github.com/openshift/odo/pkg/odo/util/experimental"
	"github.com/openshift/odo/pkg/url"
	"github.com/pkg/errors"
	"github.com/spf13/cobra"
	ktemplates "k8s.io/kubectl/pkg/util/templates"
)

// DescribeRecommendedCommandName is the recommended describe command name
const describeRecommendedCommandName = "describe"

var describeExample = ktemplates.Examples(`  # Describe a URL
%[1]s myurl
`)

// URLListOptions encapsulates the options for the odo url list command
type URLDescribeOptions struct {
	localConfigInfo  *config.LocalConfigInfo
	componentContext string
	url              string
	*genericclioptions.Context
}

// NewURLDescribeOptions creates a new URLCreateOptions instance
func NewURLDescribeOptions() *URLDescribeOptions {
	return &URLDescribeOptions{&config.LocalConfigInfo{}, "", "", &genericclioptions.Context{}}
}

// Complete completes URLDescribeOptions after they've been Listed
func (o *URLDescribeOptions) Complete(name string, cmd *cobra.Command, args []string) (err error) {
	if experimental.IsExperimentalModeEnabled() {
		o.Context = genericclioptions.NewDevfileContext(cmd)
		o.EnvSpecificInfo, err = envinfo.NewEnvSpecificInfo(o.componentContext)
	} else {
		o.Context = genericclioptions.NewContext(cmd)
		o.localConfigInfo, err = config.NewLocalConfigInfo(o.componentContext)
	}
	if err != nil {
		return errors.Wrap(err, "failed intiating local config")
	}
	o.url = args[0]
	return
}

// Validate validates the URLDescribeOptions based on completed values
func (o *URLDescribeOptions) Validate() (err error) {
	return util.CheckOutputFlag(o.OutputFlag)
}

// Run contains the logic for the odo url list command
func (o *URLDescribeOptions) Run() (err error) {
	if experimental.IsExperimentalModeEnabled() {
<<<<<<< HEAD
		u, err := url.GetIngress(o.KClient, o.EnvSpecificInfo, o.url, o.EnvSpecificInfo.GetName())
		if err != nil {
			return err
		}
		if log.IsJSON() {
			machineoutput.OutputSuccess(u)
		} else {
			tabWriterURL := tabwriter.NewWriter(os.Stdout, 5, 2, 3, ' ', tabwriter.TabIndent)
			fmt.Fprintln(tabWriterURL, "NAME", "\t", "STATE", "\t", "URL", "\t", "PORT", "\t", "SECURE")

			// are there changes between local and cluster states?
			outOfSync := false
			fmt.Fprintln(tabWriterURL, u.Name, "\t", u.Status.State, "\t", url.GetURLString(url.GetProtocol(routev1.Route{}, url.ConvertIngressURLToIngress(u), experimental.IsExperimentalModeEnabled()), "", u.Spec.Rules[0].Host, experimental.IsExperimentalModeEnabled()), "\t", u.Spec.Rules[0].IngressRuleValue.HTTP.Paths[0].Backend.ServicePort.IntVal, "\t", u.Spec.TLS != nil)
			if u.Status.State != url.StateTypePushed {
				outOfSync = true
			}
			tabWriterURL.Flush()
			if outOfSync {
				fmt.Fprintf(os.Stdout, "\n")
				fmt.Fprintf(os.Stdout, "There are local changes. Please run 'odo push'.\n")
=======
		if pushtarget.IsPushTargetDocker() {
			client, err := lclient.New()
			if err != nil {
				return err
			}
			u, err := url.GetContainerURL(client, o.EnvSpecificInfo, o.url, o.EnvSpecificInfo.GetName())
			if err != nil {
				return err
			}

			if log.IsJSON() {
				machineoutput.OutputSuccess(u)
			} else {
				tabWriterURL := tabwriter.NewWriter(os.Stdout, 5, 2, 3, ' ', tabwriter.TabIndent)
				fmt.Fprintln(tabWriterURL, "NAME", "\t", "STATE", "\t", "URL", "\t", "PORT")
				var urlString string
				if u.Status.State == url.StateTypeNotPushed {
					// to be consistent with URL for ingress and routes
					// if not pushed, display URl as ://
					urlString = "://"
				} else {
					urlString = fmt.Sprintf("%s:%s", u.Spec.Host, strconv.Itoa(u.Spec.ExternalPort))
				}
				// are there changes between local and cluster states?
				outOfSync := false
				fmt.Fprintln(tabWriterURL, u.Name, "\t", u.Status.State, "\t", urlString, "\t", u.Spec.Port)
				if u.Status.State != url.StateTypePushed {
					outOfSync = true
				}
				tabWriterURL.Flush()
				if outOfSync {
					log.Info("There are local changes. Please run 'odo push'.")
				}
			}
		} else {
			u, err := url.GetIngress(o.KClient, o.EnvSpecificInfo, o.url)
			if err != nil {
				return err
			}
			if log.IsJSON() {
				machineoutput.OutputSuccess(u)
			} else {

				tabWriterURL := tabwriter.NewWriter(os.Stdout, 5, 2, 3, ' ', tabwriter.TabIndent)
				fmt.Fprintln(tabWriterURL, "NAME", "\t", "URL", "\t", "PORT")

				fmt.Fprintln(tabWriterURL, u.Name, "\t", url.GetURLString(url.GetProtocol(routev1.Route{}, u, experimental.IsExperimentalModeEnabled()), "", u.Spec.Rules[0].Host, experimental.IsExperimentalModeEnabled()), "\t", u.Spec.Rules[0].IngressRuleValue.HTTP.Paths[0].Backend.ServicePort.IntVal)
				tabWriterURL.Flush()
>>>>>>> 6ed46501
			}
		}
	} else {
		u, err := url.Get(o.Client, o.localConfigInfo, o.url, o.Application)
		if err != nil {
			return err
		}

		if log.IsJSON() {
			machineoutput.OutputSuccess(u)
		} else {

			tabWriterURL := tabwriter.NewWriter(os.Stdout, 5, 2, 3, ' ', tabwriter.TabIndent)
			fmt.Fprintln(tabWriterURL, "NAME", "\t", "STATE", "\t", "URL", "\t", "PORT")

			// are there changes between local and cluster states?
			outOfSync := false
			fmt.Fprintln(tabWriterURL, u.Name, "\t", u.Status.State, "\t", url.GetURLString(u.Spec.Protocol, u.Spec.Host, "", experimental.IsExperimentalModeEnabled()), "\t", u.Spec.Port)
			if u.Status.State != url.StateTypePushed {
				outOfSync = true
			}
			tabWriterURL.Flush()
			if outOfSync {
				log.Info("There are local changes. Please run 'odo push'.")
			}
		}
	}

	return
}

// NewCmdURLDescribe implements the odo url describe command.
func NewCmdURLDescribe(name, fullName string) *cobra.Command {
	o := NewURLDescribeOptions()
	urlDescribeCmd := &cobra.Command{
		Use:         name + " [url name]",
		Short:       "Describe a URL",
		Long:        `Describe a URL`,
		Example:     fmt.Sprintf(describeExample, fullName),
		Args:        cobra.ExactArgs(1),
		Annotations: map[string]string{"machineoutput": "json", "command": "url"},
		Run: func(cmd *cobra.Command, args []string) {
			genericclioptions.GenericRun(o, cmd, args)
		},
	}
	urlDescribeCmd.SetUsageTemplate(util.CmdUsageTemplate)
	genericclioptions.AddContextFlag(urlDescribeCmd, &o.componentContext)
	completion.RegisterCommandHandler(urlDescribeCmd, completion.URLCompletionHandler)
	completion.RegisterCommandFlagHandler(urlDescribeCmd, "context", completion.FileCompletionHandler)

	return urlDescribeCmd
}<|MERGE_RESOLUTION|>--- conflicted
+++ resolved
@@ -68,28 +68,6 @@
 // Run contains the logic for the odo url list command
 func (o *URLDescribeOptions) Run() (err error) {
 	if experimental.IsExperimentalModeEnabled() {
-<<<<<<< HEAD
-		u, err := url.GetIngress(o.KClient, o.EnvSpecificInfo, o.url, o.EnvSpecificInfo.GetName())
-		if err != nil {
-			return err
-		}
-		if log.IsJSON() {
-			machineoutput.OutputSuccess(u)
-		} else {
-			tabWriterURL := tabwriter.NewWriter(os.Stdout, 5, 2, 3, ' ', tabwriter.TabIndent)
-			fmt.Fprintln(tabWriterURL, "NAME", "\t", "STATE", "\t", "URL", "\t", "PORT", "\t", "SECURE")
-
-			// are there changes between local and cluster states?
-			outOfSync := false
-			fmt.Fprintln(tabWriterURL, u.Name, "\t", u.Status.State, "\t", url.GetURLString(url.GetProtocol(routev1.Route{}, url.ConvertIngressURLToIngress(u), experimental.IsExperimentalModeEnabled()), "", u.Spec.Rules[0].Host, experimental.IsExperimentalModeEnabled()), "\t", u.Spec.Rules[0].IngressRuleValue.HTTP.Paths[0].Backend.ServicePort.IntVal, "\t", u.Spec.TLS != nil)
-			if u.Status.State != url.StateTypePushed {
-				outOfSync = true
-			}
-			tabWriterURL.Flush()
-			if outOfSync {
-				fmt.Fprintf(os.Stdout, "\n")
-				fmt.Fprintf(os.Stdout, "There are local changes. Please run 'odo push'.\n")
-=======
 		if pushtarget.IsPushTargetDocker() {
 			client, err := lclient.New()
 			if err != nil {
@@ -125,20 +103,27 @@
 				}
 			}
 		} else {
-			u, err := url.GetIngress(o.KClient, o.EnvSpecificInfo, o.url)
+			u, err := url.GetIngress(o.KClient, o.EnvSpecificInfo, o.url, o.EnvSpecificInfo.GetName())
 			if err != nil {
 				return err
 			}
 			if log.IsJSON() {
 				machineoutput.OutputSuccess(u)
 			} else {
+				tabWriterURL := tabwriter.NewWriter(os.Stdout, 5, 2, 3, ' ', tabwriter.TabIndent)
+				fmt.Fprintln(tabWriterURL, "NAME", "\t", "STATE", "\t", "URL", "\t", "PORT", "\t", "SECURE")
 
-				tabWriterURL := tabwriter.NewWriter(os.Stdout, 5, 2, 3, ' ', tabwriter.TabIndent)
-				fmt.Fprintln(tabWriterURL, "NAME", "\t", "URL", "\t", "PORT")
-
-				fmt.Fprintln(tabWriterURL, u.Name, "\t", url.GetURLString(url.GetProtocol(routev1.Route{}, u, experimental.IsExperimentalModeEnabled()), "", u.Spec.Rules[0].Host, experimental.IsExperimentalModeEnabled()), "\t", u.Spec.Rules[0].IngressRuleValue.HTTP.Paths[0].Backend.ServicePort.IntVal)
+				// are there changes between local and cluster states?
+				outOfSync := false
+				fmt.Fprintln(tabWriterURL, u.Name, "\t", u.Status.State, "\t", url.GetURLString(url.GetProtocol(routev1.Route{}, url.ConvertIngressURLToIngress(u), experimental.IsExperimentalModeEnabled()), "", u.Spec.Rules[0].Host, experimental.IsExperimentalModeEnabled()), "\t", u.Spec.Rules[0].IngressRuleValue.HTTP.Paths[0].Backend.ServicePort.IntVal, "\t", u.Spec.TLS != nil)
+				if u.Status.State != url.StateTypePushed {
+					outOfSync = true
+				}
 				tabWriterURL.Flush()
->>>>>>> 6ed46501
+				if outOfSync {
+					fmt.Fprintf(os.Stdout, "\n")
+					fmt.Fprintf(os.Stdout, "There are local changes. Please run 'odo push'.\n")
+				}
 			}
 		}
 	} else {
