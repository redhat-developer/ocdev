package component

import (
	"fmt"
	"os"
	"path/filepath"
	"runtime"
	"strings"

	"github.com/pkg/errors"
	"github.com/spf13/cobra"
	"github.com/zalando/go-keyring"
	"k8s.io/klog"

	"github.com/openshift/odo/pkg/catalog"
	"github.com/openshift/odo/pkg/component"
	"github.com/openshift/odo/pkg/config"
	"github.com/openshift/odo/pkg/devfile"
	"github.com/openshift/odo/pkg/devfile/parser/data/common"
	"github.com/openshift/odo/pkg/envinfo"
	"github.com/openshift/odo/pkg/kclient"
	"github.com/openshift/odo/pkg/log"
	"github.com/openshift/odo/pkg/machineoutput"
	appCmd "github.com/openshift/odo/pkg/odo/cli/application"
	catalogutil "github.com/openshift/odo/pkg/odo/cli/catalog/util"
	"github.com/openshift/odo/pkg/odo/cli/component/ui"
	projectCmd "github.com/openshift/odo/pkg/odo/cli/project"
	registryUtil "github.com/openshift/odo/pkg/odo/cli/registry/util"
	commonui "github.com/openshift/odo/pkg/odo/cli/ui"
	"github.com/openshift/odo/pkg/odo/genericclioptions"
	odoutil "github.com/openshift/odo/pkg/odo/util"
	"github.com/openshift/odo/pkg/odo/util/completion"
	"github.com/openshift/odo/pkg/odo/util/experimental"
	"github.com/openshift/odo/pkg/odo/util/pushtarget"
	"github.com/openshift/odo/pkg/preference"
	"github.com/openshift/odo/pkg/util"

	corev1 "k8s.io/api/core/v1"
	ktemplates "k8s.io/kubectl/pkg/util/templates"
)

// CreateOptions encapsulates create options
type CreateOptions struct {
	componentSettings config.ComponentSettings
	componentBinary   string
	componentGit      string
	componentGitRef   string
	componentContext  string
	componentPorts    []string
	componentEnvVars  []string
	appName           string
	interactive       bool
	now               bool
	forceS2i          bool
	*CommonPushOptions
	devfileMetadata DevfileMetadata
}

// Path of user's own devfile, user specifies the path via --devfile flag
type devfilePath struct {
	protocol string
	value    string
}

// DevfileMetadata includes devfile component metadata
type DevfileMetadata struct {
	componentType      string
	componentName      string
	componentNamespace string
	devfileSupport     bool
	devfileLink        string
	devfileRegistry    catalog.Registry
	devfilePath        devfilePath
	starter            string
	token              string
	starterToken       string
}

// CreateRecommendedCommandName is the recommended watch command name
const CreateRecommendedCommandName = "create"

// LocalDirectoryDefaultLocation is the default location of where --local files should always be..
// since the application will always be in the same directory as `.odo`, we will always set this as: ./
const LocalDirectoryDefaultLocation = "./"

// Constants for devfile component
const (
	devFile = "devfile.yaml"
)

var (
	envFile    = filepath.Join(".odo", "env", "env.yaml")
	configFile = filepath.Join(".odo", "config.yaml")
	envDir     = filepath.Join(".odo", "env")
)

// DevfilePath is the devfile path that is used by odo,
// which means odo can:
// 1. Directly use the devfile in DevfilePath
// 2. Download devfile from registry to DevfilePath then use the devfile in DevfilePath
// 3. Copy user's own devfile (path is specified via --devfile flag) to DevfilePath then use the devfile in DevfilePath
var DevfilePath = filepath.Join(LocalDirectoryDefaultLocation, devFile)

// EnvFilePath is the path of env file for devfile component
var EnvFilePath = filepath.Join(LocalDirectoryDefaultLocation, envFile)

// ConfigFilePath is the path of config.yaml for s2i component
var ConfigFilePath = filepath.Join(LocalDirectoryDefaultLocation, configFile)

var createLongDesc = ktemplates.LongDesc(`Create a configuration describing a component.`)

var createExample = ktemplates.Examples(`# Create a new Node.JS component with existing sourcecode as well as specifying a name
%[1]s nodejs mynodejs

# Name is not required and will be automatically generated if not passed
%[1]s nodejs

# List all available components before deploying
odo catalog list components
%[1]s java-quarkus

# Download an example devfile and application before deploying
%[1]s nodejs --starter

# Using a specific devfile
%[1]s mynodejs --devfile ./devfile.yaml
%[1]s mynodejs --devfile https://raw.githubusercontent.com/odo-devfiles/registry/master/devfiles/nodejs/devfile.yaml

# Create new Node.js component named 'frontend' with the source in './frontend' directory
%[1]s nodejs frontend --context ./frontend

# Create new Java component with binary named sample.jar in './target' directory
%[1]s java:8  --binary target/sample.jar

# Create new Node.js component with source from remote git repository
%[1]s nodejs --git https://github.com/openshift/nodejs-ex.git

# Create new Node.js component with custom ports and environment variables
%[1]s nodejs --port 8080,8100/tcp,9100/udp --env key=value,key1=value1`)

const defaultStarterProjectName = "devfile-starter-project-name"

// NewCreateOptions returns new instance of CreateOptions
func NewCreateOptions() *CreateOptions {
	return &CreateOptions{
		CommonPushOptions: NewCommonPushOptions(),
	}
}

func (co *CreateOptions) setComponentSourceAttributes() (err error) {

	// Set the correct application context
	co.componentSettings.Application = &(co.Context.Application)

	// By default we set the source as LOCAL (if --local, --binary or --git isn't passed)
	componentSourceType := config.LOCAL

	// If --local, --binary or --git is passed, let's set the correct source type.
	if len(co.componentBinary) != 0 {
		componentSourceType = config.BINARY
	} else if len(co.componentGit) != 0 {
		componentSourceType = config.GIT
	}
	co.componentSettings.SourceType = &componentSourceType

	// Here we set the correct source path for each type
	switch componentSourceType {

	// --binary
	case config.BINARY:
		// Convert componentContext to absolute path, so it can be safely used in filepath.Rel
		// even when it is not set (empty). In this case filepath.Abs will return current directory.
		absContext, err := filepath.Abs(co.componentContext)
		if err != nil {
			return err
		}
		absPath, err := filepath.Abs(co.componentBinary)
		if err != nil {
			return err
		}
		// we need to store the SourceLocation relative to the componentContext
		relativePathToSource, err := filepath.Rel(absContext, absPath)
		if err != nil {
			return err
		}
		co.componentSettings.SourceLocation = &relativePathToSource

	// --git
	case config.GIT:
		co.componentSettings.SourceLocation = &(co.componentGit)
		componentSourceType = config.GIT
		co.componentSettings.SourceType = &componentSourceType

	// --local / default
	case config.LOCAL:

		directory := LocalDirectoryDefaultLocation
		co.componentSettings.SourceLocation = &directory

	// Error out by default if no type of sources were passed..
	default:
		return fmt.Errorf("the source can be either --binary or --local or --git")

	}

	// Set the Git reference if passed
	if len(co.componentGitRef) != 0 {
		co.componentSettings.Ref = &(co.componentGitRef)
	}

	// Error out if reference is passed but no --git flag passed
	if len(co.componentGit) == 0 && len(co.componentGitRef) != 0 {
		return fmt.Errorf("the --ref flag is only valid for --git flag")
	}

	return
}

func (co *CreateOptions) setComponentName(args []string) (err error) {
	componentImageName, componentType, _, _ := util.ParseComponentImageName(args[0])
	co.componentSettings.Type = &componentImageName

	if len(args) == 2 {
		co.componentSettings.Name = &args[1]
		return
	}

	if co.componentSettings.SourceType == nil {
		return errors.Wrap(err, "component type is mandatory parameter to generate a default component name")
	}

	componentName, err := createDefaultComponentName(
		co.Context,
		componentType,
		*(co.componentSettings.SourceType),
		co.componentContext,
	)
	if err != nil {
		return err
	}

	co.componentSettings.Name = &componentName
	return
}

func getSourceLocation(componentContext string, currentDirectory string) (string, error) {

	// After getting the path relative to the current directory, we set the SourceLocation
	sourceLocation, err := filepath.Rel(currentDirectory, componentContext)
	if err != nil {
		return "", errors.Wrapf(err, "unable to get a path relative to the current directory")
	}

	// If the paths are the same (currentDirectory vs co.componentSettings.SourceLocation)
	// then we use the default location
	if sourceLocation == "." {
		return LocalDirectoryDefaultLocation, nil
	}

	return sourceLocation, nil
}

func createDefaultComponentName(context *genericclioptions.Context, componentType string, sourceType config.SrcType, sourcePath string) (string, error) {
	// Retrieve the componentName, if the componentName isn't specified, we will use the default image name
	var err error
	finalSourcePath := sourcePath
	// we only get absolute path for local source type
	if sourceType == config.LOCAL {
		if sourcePath == "" {
			wd, err := os.Getwd()
			if err != nil {
				return "", err
			}
			finalSourcePath = wd
		} else {
			finalSourcePath, err = filepath.Abs(sourcePath)
			if err != nil {
				return "", err
			}
		}
	}

	componentName, err := component.GetDefaultComponentName(
		finalSourcePath,
		sourceType,
		componentType,
		component.ComponentList{},
	)

	if err != nil {
		return "", nil
	}

	return componentName, nil
}

func (co *CreateOptions) checkConflictingFlags() (err error) {
	if err = co.checkConflictingS2IFlags(); err != nil {
		return
	}

	if err = co.checkConflictingDevfileFlags(); err != nil {
		return
	}

	return nil
}

func (co *CreateOptions) checkConflictingS2IFlags() error {
	if !co.forceS2i {
		errorString := "flag --%s, requires --s2i flag to be set, when in experimental mode."

		var flagName string
		if co.now {
			flagName = "now"
		} else if len(co.componentBinary) != 0 {
			flagName = "binary"
		} else if len(co.componentGit) != 0 {
			flagName = "git"
		} else if len(co.componentEnvVars) != 0 {
			flagName = "env"
		} else if len(co.componentPorts) != 0 {
			flagName = "port"
		}

		if len(flagName) != 0 {
			return errors.New(fmt.Sprintf(errorString, flagName))
		}
	}
	return nil
}

func (co *CreateOptions) checkConflictingDevfileFlags() error {
	if co.forceS2i {
		errorString := "you can't set --s2i flag as true if you want to use the %s via --%s flag"

		var flagName string
		if len(co.devfileMetadata.devfilePath.value) != 0 {
			flagName = "devfile"
		} else if len(co.devfileMetadata.devfileRegistry.Name) != 0 {
			flagName = "registry"
		} else if len(co.devfileMetadata.token) != 0 {
			flagName = "token"
		} else if len(co.devfileMetadata.starter) != 0 {
			flagName = "starter"
		}

		if len(flagName) != 0 {
			return errors.New(fmt.Sprintf(errorString, flagName, flagName))
		}
	}
	return nil
}

// Complete completes create args
func (co *CreateOptions) Complete(name string, cmd *cobra.Command, args []string) (err error) {
	// this populates the LocalConfigInfo as well
	co.Context = genericclioptions.NewContextCreatingAppIfNeeded(cmd)

	if experimental.IsExperimentalModeEnabled() {
		// Add a disclaimer that we are in *experimental mode*
		log.Experimental("Experimental mode is enabled, use at your own risk")

		err = co.checkConflictingFlags()
		if err != nil {
			return
		}

		// Configure the context
		if co.componentContext != "" {
			DevfilePath = filepath.Join(co.componentContext, devFile)
			EnvFilePath = filepath.Join(co.componentContext, envFile)
			ConfigFilePath = filepath.Join(co.componentContext, configFile)
			co.CommonPushOptions.componentContext = co.componentContext
		}

		if util.CheckPathExists(ConfigFilePath) || util.CheckPathExists(EnvFilePath) {
			return errors.New("this directory already contains a component")
		}

		if util.CheckPathExists(DevfilePath) && co.devfileMetadata.devfilePath.value != "" && !util.PathEqual(DevfilePath, co.devfileMetadata.devfilePath.value) {
			return errors.New("this directory already contains a devfile, you can't specify devfile via --devfile")
		}

		co.appName = genericclioptions.ResolveAppFlag(cmd)

		var catalogList catalog.ComponentTypeList
		if co.forceS2i {
			client := co.Client
			catalogList, err = catalog.ListComponents(client)
			if err != nil {
				return err
			}
		}

		// Validate user specify devfile path
		if co.devfileMetadata.devfilePath.value != "" {
			fileErr := util.ValidateFile(co.devfileMetadata.devfilePath.value)
			urlErr := util.ValidateURL(co.devfileMetadata.devfilePath.value)
			if fileErr != nil && urlErr != nil {
				return errors.Errorf("the devfile path you specify is invalid with either file error \"%v\" or url error \"%v\"", fileErr, urlErr)
			} else if fileErr == nil {
				co.devfileMetadata.devfilePath.protocol = "file"
			} else if urlErr == nil {
				co.devfileMetadata.devfilePath.protocol = "http(s)"
			}
		}

		// Validate user specify registry
		if co.devfileMetadata.devfileRegistry.Name != "" {

			if co.devfileMetadata.devfilePath.value != "" {
				return errors.New("you can't specify registry via --registry if you want to use the devfile that is specified via --devfile")
			}

			registryList, err := catalog.GetDevfileRegistries(co.devfileMetadata.devfileRegistry.Name)
			if err != nil {
				return errors.Wrap(err, "failed to get registry")
			}
			if len(registryList) == 0 {
				return errors.Errorf("registry %s doesn't exist, please specify a valid registry via --registry", co.devfileMetadata.devfileRegistry.Name)
			}
		}

		// Can't use the existing devfile or download devfile from registry, go to interactive mode
		if len(args) == 0 && !util.CheckPathExists(DevfilePath) && co.devfileMetadata.devfilePath.value == "" {
			co.interactive = true
		}

		// Configure the default namespace
		var defaultComponentNamespace string
		// If the push target is set to Docker, we can't assume we have an active Kube context
		if !pushtarget.IsPushTargetDocker() {
			// Get current active namespace
			client, err := kclient.New()
			if err != nil {
				return err
			}
			defaultComponentNamespace = client.Namespace
		}

		var componentType string
		var componentName string
		var componentNamespace string
		var catalogDevfileList catalog.DevfileComponentTypeList
		isDevfileRegistryPresent := true // defaulted to true since odo ships with a default registry set

		if co.interactive && !co.forceS2i {
			// Interactive mode

			// Get available devfile components for checking devfile compatibility
			catalogDevfileList, err = catalog.ListDevfileComponents(co.devfileMetadata.devfileRegistry.Name)
			if err != nil {
				return err
			}

			if len(catalogDevfileList.DevfileRegistries) == 0 {
				isDevfileRegistryPresent = false
				log.Warning("Registry is empty, please run `odo registry add <registry name> <registry URL>` to add a registry\n")
			}

			if isDevfileRegistryPresent {
				// Component type: We provide devfile component list to let user choose
				componentType = ui.SelectDevfileComponentType(catalogDevfileList.Items)

				// Component name: User needs to specify the componet name, by default it is component type that user chooses
				componentName = ui.EnterDevfileComponentName(componentType)

				// Component namespace: User needs to specify component namespace, by default it is the current active namespace
				if cmd.Flags().Changed("project") && !pushtarget.IsPushTargetDocker() {
					componentNamespace, err = cmd.Flags().GetString("project")
					if err != nil {
						return err
					}
				} else if !pushtarget.IsPushTargetDocker() {
					componentNamespace = ui.EnterDevfileComponentNamespace(defaultComponentNamespace)
				}
			}

		} else {
			// Direct mode (User enters the full command)

			if util.CheckPathExists(DevfilePath) || co.devfileMetadata.devfilePath.value != "" {
				// Use existing devfile directly

				if co.forceS2i {
					return errors.Errorf("existing devfile component detected. Please remove the devfile component before creating an s2i component")
				}

				if len(args) > 1 {
					return errors.Errorf("accepts between 0 and 1 arg when using existing devfile, received %d", len(args))
				}

				// If user can use existing devfile directly, the first arg is component name instead of component type
				if len(args) == 1 {
					componentName = args[0]
				} else {
					currentDirPath, err := os.Getwd()
					if err != nil {
						return err
					}
					currentDirName := filepath.Base(currentDirPath)
					componentName = currentDirName
				}

				co.devfileMetadata.devfileSupport = true
			} else if len(args) > 0 {
				// Download devfile from registry

				// Component type: Get from full command's first argument (mandatory in direct mode)
				componentType = args[0]

				// Component name: Get from full command's second argument (optional in direct mode), by default it is component type from first argument
				if len(args) == 2 {
					componentName = args[1]
				} else {
					componentName = args[0]
				}

				// Get available devfile components for checking devfile compatibility
				catalogDevfileList, err = catalog.ListDevfileComponents(co.devfileMetadata.devfileRegistry.Name)
				if err != nil {
					return err
				}
				if co.devfileMetadata.devfileRegistry.Name != "" && catalogDevfileList.Items == nil {
					return errors.Errorf("can't create devfile component from registry %s", co.devfileMetadata.devfileRegistry.Name)
				}

				if len(catalogDevfileList.DevfileRegistries) == 0 {
					isDevfileRegistryPresent = false
					log.Warning("Registry is empty, please run `odo registry add <registry name> <registry URL>` to add a registry\n")
				}
			}

			// Component namespace: Get from --project flag or --namespace flag, by default it is the current active namespace
			if co.devfileMetadata.componentNamespace == "" && !pushtarget.IsPushTargetDocker() {

				// Check to see if we've passed in "project", if not, default to the standard Kubernetes namespace
				componentNamespace, err = retrieveCmdNamespace(cmd)
				if err != nil {
					return err
				}

			} else {
				componentNamespace = defaultComponentNamespace
			}
		}

		// Set devfileMetadata struct
		co.devfileMetadata.componentType = componentType
		co.devfileMetadata.componentName = strings.ToLower(componentName)
		co.devfileMetadata.componentNamespace = strings.ToLower(componentNamespace)

		if util.CheckPathExists(DevfilePath) || co.devfileMetadata.devfilePath.value != "" {
			// Categorize the sections
			log.Info("Validation")

			var devfileAbsolutePath string
			if util.CheckPathExists(DevfilePath) || co.devfileMetadata.devfilePath.protocol == "file" {
				var devfilePath string
				if util.CheckPathExists(DevfilePath) {
					devfilePath = DevfilePath
				} else {
					devfilePath = co.devfileMetadata.devfilePath.value
				}
				devfileAbsolutePath, err = filepath.Abs(devfilePath)
				if err != nil {
					return err
				}
			} else if co.devfileMetadata.devfilePath.protocol == "http(s)" {
				devfileAbsolutePath = co.devfileMetadata.devfilePath.value
			}
			devfileSpinner := log.Spinnerf("Creating a devfile component from devfile path: %s", devfileAbsolutePath)
			defer devfileSpinner.End(true)

			// Initialize envinfo
			err = co.InitEnvInfoFromContext()
			if err != nil {
				return err
			}

			return nil
		}

		if isDevfileRegistryPresent && !co.forceS2i {
			// Categorize the sections
			log.Info("Validation")

			// Since we need to support both devfile and s2i, so we have to check if the component type is
			// supported by devfile, if it is supported we return and will download the corresponding devfile later,
			// if it is not supported we still need to run all the codes related with s2i after devfile compatibility check

			hasComponent := false

			for _, devfileComponent := range catalogDevfileList.Items {
				if co.devfileMetadata.componentType == devfileComponent.Name {
					hasComponent = true
					co.devfileMetadata.devfileSupport = true
					co.devfileMetadata.devfileLink = devfileComponent.Link
					co.devfileMetadata.devfileRegistry = devfileComponent.Registry
					break
				}
			}

			if co.forceS2i && hasComponent {
				s2iOverride := false
				for _, item := range catalogList.Items {
					if item.Name == co.devfileMetadata.componentType {
						s2iOverride = true
						break
					}
				}
				if !s2iOverride {
					return errors.New("cannot select this devfile component type with --s2i flag")
				}
			}

			existSpinner := log.Spinner("Checking devfile existence")
			if hasComponent {
				existSpinner.End(true)
			} else {
				existSpinner.End(false)
			}

			supportSpinner := log.Spinner("Checking devfile compatibility")
			if co.devfileMetadata.devfileSupport {
				registrySpinner := log.Spinnerf("Creating a devfile component from registry: %s", co.devfileMetadata.devfileRegistry.Name)

				// Initialize envinfo
				err = co.InitEnvInfoFromContext()
				if err != nil {
					return err
				}

				supportSpinner.End(true)
				registrySpinner.End(true)
				return nil
			}
			supportSpinner.End(false)

			// Currently only devfile component supports --registry flag, so if user specifies --registry when creating devfile component,
			// we should error out instead of running s2i componet code and throw warning message
			if co.devfileMetadata.devfileRegistry.Name != "" {
				return errors.Errorf("Devfile component type %s is not supported, please run `odo catalog list components` for a list of supported devfile component types", co.devfileMetadata.componentType)
			}

			log.Warningf("Devfile component type %s is not supported, please run `odo catalog list components` for a list of supported devfile component types", co.devfileMetadata.componentType)
		}
	}

	if len(args) == 0 || !cmd.HasFlags() {
		co.interactive = true
	}

	// Do not execute S2I specific code on Kubernetes Cluster or Docker
	// return from here, if it is not an openshift cluster.
	var openshiftCluster bool
	if !pushtarget.IsPushTargetDocker() {
		openshiftCluster, _ = co.Client.IsImageStreamSupported()
	} else {
		openshiftCluster = false
	}
	if !openshiftCluster {
		return errors.New("component type not found")
	}

	// check to see if config file exists or not, if it does that
	// means we shouldn't allow the user to override the current component
	if co.LocalConfigInfo.ConfigFileExists() {
		return errors.New("this directory already contains a component")
	}

	co.componentSettings = co.LocalConfigInfo.GetComponentSettings()

	// Below code is for INTERACTIVE mode
	if co.interactive {
		client := co.Client

		catalogList, err := catalog.ListComponents(client)
		if err != nil {
			return err
		}

		componentTypeCandidates := catalogutil.FilterHiddenComponents(catalogList.Items)
		selectedComponentType := ui.SelectComponentType(componentTypeCandidates)
		selectedImageTag := ui.SelectImageTag(componentTypeCandidates, selectedComponentType)
		componentType := selectedComponentType + ":" + selectedImageTag
		co.componentSettings.Type = &componentType

		// Ask for the type of source if not provided
		selectedSourceType := ui.SelectSourceType([]config.SrcType{config.LOCAL, config.GIT, config.BINARY})
		co.componentSettings.SourceType = &selectedSourceType
		selectedSourcePath := LocalDirectoryDefaultLocation

		// Get the current directory
		currentDirectory, err := os.Getwd()
		if err != nil {
			return err
		}

		if selectedSourceType == config.BINARY {

			// We ask for the source of the component context
			co.componentContext = ui.EnterInputTypePath("context", currentDirectory, ".")
			klog.V(4).Infof("Context: %s", co.componentContext)

			// If it's a binary, we have to ask where the actual binary in relation
			// to the context
			selectedSourcePath = ui.EnterInputTypePath("binary", ".")

			// Get the correct source location
			sourceLocation, err := getSourceLocation(selectedSourcePath, co.componentContext)
			if err != nil {
				return errors.Wrapf(err, "unable to get source location")
			}
			co.componentSettings.SourceLocation = &sourceLocation

		} else if selectedSourceType == config.GIT {

			// For git, we ask for the Git URL and set that as the source location
			cmpSrcLOC, selectedGitRef := ui.EnterGitInfo()
			co.componentSettings.SourceLocation = &cmpSrcLOC
			co.componentSettings.Ref = &selectedGitRef

		} else if selectedSourceType == config.LOCAL {

			// We ask for the source of the component, in this case the "path"!
			co.componentContext = ui.EnterInputTypePath("path", currentDirectory, ".")

			// Get the correct source location
			if co.componentContext == "" {
				co.componentContext = LocalDirectoryDefaultLocation
			}
			co.componentSettings.SourceLocation = &co.componentContext

		}

		defaultComponentName, err := createDefaultComponentName(co.Context, selectedComponentType, selectedSourceType, selectedSourcePath)
		if err != nil {
			return err
		}
		componentName := ui.EnterComponentName(defaultComponentName, co.Context)

		appName := ui.EnterOpenshiftName(co.Context.Application, "Which application do you want the component to be associated with", co.Context)
		co.componentSettings.Application = &appName

		projectName := ui.EnterOpenshiftName(co.Context.Project, "Which project go you want the component to be created in", co.Context)
		co.componentSettings.Project = &projectName

		co.componentSettings.Name = &componentName

		var ports []string

		if commonui.Proceed("Do you wish to set advanced options") {
			// if the user doesn't opt for advanced options, ports field would remain unpopulated
			// we then set it at the end of this function
			ports = ui.EnterPorts()

			co.componentEnvVars = ui.EnterEnvVars()

			if commonui.Proceed("Do you wish to set resource limits") {
				memMax := ui.EnterMemory("maximum", "512Mi")
				memMin := ui.EnterMemory("minimum", memMax)
				cpuMax := ui.EnterCPU("maximum", "1")
				cpuMin := ui.EnterCPU("minimum", cpuMax)

				memoryQuantity, err := util.FetchResourceQuantity(corev1.ResourceMemory, memMin, memMax, "")
				if err != nil {
					return err
				}
				if memoryQuantity != nil {
					co.componentSettings.MinMemory = &memMin
					co.componentSettings.MaxMemory = &memMax
				}
				cpuQuantity, err := util.FetchResourceQuantity(corev1.ResourceCPU, cpuMin, cpuMax, "")
				if err != nil {
					return err
				}
				if cpuQuantity != nil {
					co.componentSettings.MinCPU = &cpuMin
					co.componentSettings.MaxCPU = &cpuMax
				}
			}
		}

		// if user didn't opt for advanced options, "ports" value remains empty which panics the "odo push"
		// so we set the ports here
		if len(ports) == 0 {
			ports, err = co.Client.GetPortsFromBuilderImage(*co.componentSettings.Type)
			if err != nil {
				return err
			}
		}

		co.componentSettings.Ports = &ports
		// Above code is for INTERACTIVE mode

	} else {
		// Else if NOT using interactive / UI
		err = co.setComponentSourceAttributes()
		if err != nil {
			return err
		}
		err = co.setComponentName(args)
		if err != nil {
			return err
		}

		var portList []string
		if len(co.componentPorts) > 0 {
			portList = co.componentPorts
		} else {
			portList, err = co.Client.GetPortsFromBuilderImage(*co.componentSettings.Type)
			if err != nil {
				return err
			}
		}

		co.componentSettings.Ports = &(portList)
	}

	co.componentSettings.Project = &(co.Context.Project)
	envs, err := config.NewEnvVarListFromSlice(co.componentEnvVars)
	if err != nil {
		return
	}
	co.componentSettings.Envs = envs
	co.ignores = []string{}
	if co.now {
		co.ResolveSrcAndConfigFlags()
		err = co.ResolveProject(co.Context.Project)
		if err != nil {
			return err
		}
	}
	return
}

// Validate validates the create parameters
func (co *CreateOptions) Validate() (err error) {

	if experimental.IsExperimentalModeEnabled() {
		if !co.forceS2i && co.devfileMetadata.devfileSupport {
			// Validate if the devfile component that user wants to create already exists
			spinner := log.Spinner("Validating devfile component")
			defer spinner.End(false)

			err = util.ValidateK8sResourceName("component name", co.devfileMetadata.componentName)
			if err != nil {
				return err
			}

			// Only validate namespace if pushtarget isn't docker
			if !pushtarget.IsPushTargetDocker() {
				err := util.ValidateK8sResourceName("component namespace", co.devfileMetadata.componentNamespace)
				if err != nil {
					return err
				}
			}

			spinner.End(true)

			return nil
		}
	}

	log.Info("Validation")

	supported, err := catalog.IsComponentTypeSupported(co.Context.Client, *co.componentSettings.Type)
	if err != nil {
		return err
	}

	if !supported {
		log.Infof("Warning: %s is not fully supported by odo, and it is not guaranteed to work", *co.componentSettings.Type)
	}

	s := log.Spinner("Validating component")
	defer s.End(false)
	if err := component.ValidateComponentCreateRequest(co.Context.Client, co.componentSettings, co.componentContext); err != nil {
		return err
	}

	s.End(true)
	return nil
}

<<<<<<< HEAD
// Downloads first project from list of projects in devfile
// Currently type git with a non github url is not supported
func (co *CreateOptions) downloadProject(projectPassed string) error {
	var project common.DevfileProject
=======
// Downloads first starter project from list of starter projects in devfile
// Currenty type git with a non github url is not supported
func (co *CreateOptions) downloadStarterProject(projectPassed string, interactive bool) error {
	if projectPassed == "" && !interactive {
		return nil
	}

	var project *common.DevfileStarterProject
>>>>>>> 14169abe
	// Parse devfile and validate
	devObj, err := devfile.ParseAndValidate(DevfilePath)
	if err != nil {
		return err
	}
	// Retrieve starter projects
	projects := devObj.Data.GetStarterProjects()

	if interactive {
		project = getStarterProjectInteractiveMode(projects)
	} else {
		project, err = getStarterProjectFromFlag(projects, projectPassed)
		if err != nil {
			return err
		}
	}

	if project == nil {
		return nil
	}

	// Retrieve the working directory in order to clone correctly
	path, err := os.Getwd()
	if err != nil {
		return errors.Wrapf(err, "Could not get the current working directory.")
	}

	if project.ClonePath != "" {
		clonePath := project.ClonePath
		if runtime.GOOS == "windows" {
			//TODO: This is a bad implementation.. we should be using FromSlash
			// https://golang.org/pkg/path/filepath/#FromSlash
			clonePath = strings.Replace(clonePath, "\\", "/", -1)
		}

		path = filepath.Join(path, clonePath)
		if _, err := os.Stat(path); os.IsNotExist(err) {
			err = os.MkdirAll(path, os.FileMode(0755))
			if err != nil {
				return errors.Wrap(err, "failed creating folder with path: "+path)
			}
		}
	}

	// We will check to see if the project has a valid directory
	err = util.IsValidProjectDir(path, DevfilePath)
	if err != nil {
		return err
	}

	if co.devfileMetadata.starterToken == "" && registryUtil.IsSecure(co.devfileMetadata.devfileRegistry.Name) {
		token, err := keyring.Get(fmt.Sprintf("%s%s", util.CredentialPrefix, co.devfileMetadata.devfileRegistry.Name), registryUtil.RegistryUser)
		if err != nil {
			return errors.Wrap(err, "unable to get secure registry credential from keyring")
		}
		co.devfileMetadata.starterToken = token
	}

	var logUrl, url, sparseDir string
	if project.Git != nil {
		if strings.Contains(project.Git.Location, "github.com") {
			url, err = util.GetGitHubZipURL(project.Git.Location, project.Git.Branch, project.Git.StartPoint, co.devfileMetadata.starterToken)
			if err != nil {
				return err
			}
			sparseDir = project.Git.SparseCheckoutDir
		} else {
			return errors.Errorf("project type git with non github url not supported")
		}
		logUrl = project.Git.Location
	} else if project.Github != nil {
		url, err = util.GetGitHubZipURL(project.Github.Location, project.Github.Branch, project.Github.StartPoint, co.devfileMetadata.starterToken)
		if err != nil {
			return err
		}
		logUrl = project.Github.Location
		sparseDir = project.Github.SparseCheckoutDir
	} else if project.Zip != nil {
		url = project.Zip.Location
		logUrl = project.Zip.Location
		sparseDir = project.Zip.SparseCheckoutDir
	} else {
		return errors.Errorf("Project type not supported")
	}

<<<<<<< HEAD
	log.Info("\nProject")
	downloadSpinner := log.Spinnerf("Downloading project from %s", logUrl)
	err = co.checkoutProject(sparseDir, url, path)
=======
	log.Info("\nStarter Project")
	downloadSpinner := log.Spinnerf("Downloading starter project %s from %s", project.Name, logUrl)
	err = checkoutProject(sparseDir, url, path)
>>>>>>> 14169abe

	if err != nil {
		downloadSpinner.End(false)
		return err
	}

	downloadSpinner.End(true)
	return nil
}

// Run has the logic to perform the required actions as part of command
func (co *CreateOptions) Run() (err error) {
	if experimental.IsExperimentalModeEnabled() {
		if !co.forceS2i && co.devfileMetadata.devfileSupport {
			// Use existing devfile directly from --devfile flag
			if co.devfileMetadata.devfilePath.value != "" {
				if co.devfileMetadata.devfilePath.protocol == "http(s)" {
					// User specify devfile path is http(s) URL
					params := util.DownloadParams{
						Request: util.HTTPRequestParams{
							URL:   co.devfileMetadata.devfilePath.value,
							Token: co.devfileMetadata.token,
						},
						Filepath: DevfilePath,
					}
					err = util.DownloadFile(params)
					if err != nil {
						return errors.Wrapf(err, "failed to download devfile for devfile component from %s", co.devfileMetadata.devfilePath.value)
					}
				} else if co.devfileMetadata.devfilePath.protocol == "file" {
					// User specify devfile path is file system link
					info, err := os.Stat(co.devfileMetadata.devfilePath.value)
					if err != nil {
						return err
					}
					err = util.CopyFile(co.devfileMetadata.devfilePath.value, DevfilePath, info)
					if err != nil {
						return errors.Wrapf(err, "failed to copy devfile from %s to %s", co.devfileMetadata.devfilePath, DevfilePath)
					}
				}
			}

			if !util.CheckPathExists(DevfilePath) {
				// Download devfile from registry
				params := util.DownloadParams{
					Request: util.HTTPRequestParams{
						URL: co.devfileMetadata.devfileRegistry.URL + co.devfileMetadata.devfileLink,
					},
					Filepath: DevfilePath,
				}
				if registryUtil.IsSecure(co.devfileMetadata.devfileRegistry.Name) {
					token, err := keyring.Get(fmt.Sprintf("%s%s", util.CredentialPrefix, co.devfileMetadata.devfileRegistry.Name), registryUtil.RegistryUser)
					if err != nil {
						return errors.Wrap(err, "unable to get secure registry credential from keyring")
					}
					params.Request.Token = token
				}

				cfg, err := preference.New()
				if err != nil {
					return err
				}
				err = util.DownloadFileWithCache(params, cfg.GetRegistryCacheTime())
				if err != nil {
					return errors.Wrapf(err, "failed to download devfile for devfile component from %s", co.devfileMetadata.devfileRegistry.URL+co.devfileMetadata.devfileLink)
				}
			}

			if util.CheckPathExists(DevfilePath) {
				err = co.downloadStarterProject(co.devfileMetadata.starter, co.interactive)
				if err != nil {
					return errors.Wrap(err, "failed to download project for devfile component")
				}
			}

			// Generate env file
			err = co.EnvSpecificInfo.SetComponentSettings(envinfo.ComponentSettings{
				Name:      co.devfileMetadata.componentName,
				Namespace: co.devfileMetadata.componentNamespace,
				AppName:   co.appName,
			})
			if err != nil {
				return errors.Wrap(err, "failed to create env file for devfile component")
			}

			sourcePath, err := util.GetAbsPath(co.componentContext)
			if err != nil {
				return errors.Wrap(err, "unable to get source path")
			}

			ignoreFile, err := util.CheckGitIgnoreFile(sourcePath)
			if err != nil {
				return err
			}

			err = util.AddFileToIgnoreFile(ignoreFile, filepath.Join(co.componentContext, envDir))
			if err != nil {
				return err
			}

			log.Italic("\nPlease use `odo push` command to create the component with source deployed")
			return nil
		}
	}

	err = co.LocalConfigInfo.SetComponentSettings(co.componentSettings)
	if err != nil {
		return errors.Wrapf(err, "failed to persist the component settings to config file")
	}
	if co.now {
		co.Context, co.LocalConfigInfo, err = genericclioptions.UpdatedContext(co.Context)

		if err != nil {
			return errors.Wrap(err, "unable to retrieve updated local config")
		}
		err = co.SetSourceInfo()
		if err != nil {
			return errors.Wrap(err, "unable to set source information")
		}
		err = co.Push()
		if err != nil {
			return errors.Wrapf(err, "failed to push the changes")
		}
	} else {
		log.Italic("\nPlease use `odo push` command to create the component with source deployed")
	}
	if log.IsJSON() {
		var componentDesc component.Component
		co.Context, co.LocalConfigInfo, err = genericclioptions.UpdatedContext(co.Context)
		if err != nil {
			return err
		}
		state := component.GetComponentState(co.Client, *co.componentSettings.Name, co.Context.Application)

		if state == component.StateTypeNotPushed || state == component.StateTypeUnknown {
			componentDesc, err = component.GetComponentFromConfig(co.LocalConfigInfo)
			componentDesc.Status.State = state
			if err != nil {
				return err
			}
		} else {
			componentDesc, err = component.GetComponent(co.Context.Client, *co.componentSettings.Name, co.Context.Application, co.Context.Project)
			if err != nil {
				return err
			}
		}

		componentDesc.Spec.Ports = co.LocalConfigInfo.GetPorts()
		machineoutput.OutputSuccess(componentDesc)
	}
	return
}

func (co *CreateOptions) checkoutProject(sparseCheckoutDir, zipURL, path string) error {
	if sparseCheckoutDir != "" {
		err := util.GetAndExtractZip(zipURL, path, sparseCheckoutDir, co.devfileMetadata.starterToken)
		if err != nil {
			return errors.Wrap(err, "failed to download and extract project zip folder")
		}
	} else {
		// extract project to current working directory
		err := util.GetAndExtractZip(zipURL, path, "/", co.devfileMetadata.starterToken)
		if err != nil {
			return errors.Wrap(err, "failed to download and extract project zip folder")
		}
	}
	return nil
}

// getStarterProjectInteractiveMode gets starter project value by asking user in interactive mode.
func getStarterProjectInteractiveMode(projects []common.DevfileStarterProject) *common.DevfileStarterProject {
	projectName := ui.SelectStarterProject(projects)

	// if user do not wish to download starter project or there are no projects in devfile, project name would be empty
	if projectName == "" {
		return nil
	}

	var project common.DevfileStarterProject

	for _, value := range projects {
		if value.Name == projectName {
			project = value
			break
		}
	}

	return &project
}

// getStarterProjectFromFlag gets starter project value from flag --starter.
func getStarterProjectFromFlag(projects []common.DevfileStarterProject, projectPassed string) (project *common.DevfileStarterProject, err error) {

	nOfProjects := len(projects)

	if nOfProjects == 0 {
		return nil, errors.Errorf("no starter project found in devfile.")
	}

	// Determine what project to be used
	if nOfProjects == 1 && projectPassed == defaultStarterProjectName {
		project = &projects[0]
	} else if nOfProjects > 1 && projectPassed == defaultStarterProjectName {
		project = &projects[0]
		log.Warning("There are multiple projects in this devfile but none have been specified in --starter. Downloading the first: " + project.Name)
	} else { //If the user has specified a project
		projectFound := false
		for indexOfProject, projectInfo := range projects {
			if projectInfo.Name == projectPassed { //Get the index
				project = &projects[indexOfProject]
				projectFound = true
			}
		}

		if !projectFound {
			return nil, errors.Errorf("the project: %s specified in --starter does not exist", projectPassed)
		}
	}

	return project, err

}

// NewCmdCreate implements the create odo command
func NewCmdCreate(name, fullName string) *cobra.Command {
	co := NewCreateOptions()
	var componentCreateCmd = &cobra.Command{
		Use:         fmt.Sprintf("%s <component_type> [component_name] [flags]", name),
		Short:       "Create a new component",
		Long:        createLongDesc,
		Example:     fmt.Sprintf(createExample, fullName),
		Args:        cobra.RangeArgs(0, 2),
		Annotations: map[string]string{"machineoutput": "json", "command": "component"},
		Run: func(cmd *cobra.Command, args []string) {
			genericclioptions.GenericRun(co, cmd, args)
		},
	}
	componentCreateCmd.Flags().StringVarP(&co.componentBinary, "binary", "b", "", "Create a binary file component component using given artifact. Works only with Java components. File needs to be in the context directory.")
	componentCreateCmd.Flags().StringVarP(&co.componentGit, "git", "g", "", "Create a git component using this repository.")
	componentCreateCmd.Flags().StringVarP(&co.componentGitRef, "ref", "r", "", "Use a specific ref e.g. commit, branch or tag of the git repository (only valid for --git components)")
	genericclioptions.AddContextFlag(componentCreateCmd, &co.componentContext)
	componentCreateCmd.Flags().StringSliceVarP(&co.componentPorts, "port", "p", []string{}, "Ports to be used when the component is created (ex. 8080,8100/tcp,9100/udp)")
	componentCreateCmd.Flags().StringSliceVar(&co.componentEnvVars, "env", []string{}, "Environmental variables for the component. For example --env VariableName=Value")

	if experimental.IsExperimentalModeEnabled() {
		componentCreateCmd.Flags().StringVar(&co.devfileMetadata.starter, "starter", "", "Download a project specified in the devfile")
		componentCreateCmd.Flags().Lookup("starter").NoOptDefVal = defaultStarterProjectName //Default value to pass to the flag if one is not specified.
		componentCreateCmd.Flags().StringVar(&co.devfileMetadata.devfileRegistry.Name, "registry", "", "Create devfile component from specific registry")
		componentCreateCmd.Flags().StringVar(&co.devfileMetadata.devfilePath.value, "devfile", "", "Path to the user specify devfile")
		componentCreateCmd.Flags().StringVar(&co.devfileMetadata.token, "token", "", "Token to be used when downloading devfile from the devfile path that is specified via --devfile")
		componentCreateCmd.Flags().StringVar(&co.devfileMetadata.starterToken, "starter-token", "", "Token to be used when downloading starter project")
		componentCreateCmd.Flags().BoolVar(&co.forceS2i, "s2i", false, "Enforce S2I type components")
	}

	componentCreateCmd.SetUsageTemplate(odoutil.CmdUsageTemplate)

	// Adding `--now` flag
	genericclioptions.AddNowFlag(componentCreateCmd, &co.now)
	//Adding `--project` flag
	projectCmd.AddProjectFlag(componentCreateCmd)
	//Adding `--application` flag
	appCmd.AddApplicationFlag(componentCreateCmd)

	completion.RegisterCommandHandler(componentCreateCmd, completion.CreateCompletionHandler)
	completion.RegisterCommandFlagHandler(componentCreateCmd, "context", completion.FileCompletionHandler)
	completion.RegisterCommandFlagHandler(componentCreateCmd, "binary", completion.FileCompletionHandler)

	return componentCreateCmd
}<|MERGE_RESOLUTION|>--- conflicted
+++ resolved
@@ -885,21 +885,14 @@
 	return nil
 }
 
-<<<<<<< HEAD
-// Downloads first project from list of projects in devfile
+// Downloads first starter project from list of starter projects in devfile
 // Currently type git with a non github url is not supported
-func (co *CreateOptions) downloadProject(projectPassed string) error {
-	var project common.DevfileProject
-=======
-// Downloads first starter project from list of starter projects in devfile
-// Currenty type git with a non github url is not supported
 func (co *CreateOptions) downloadStarterProject(projectPassed string, interactive bool) error {
 	if projectPassed == "" && !interactive {
 		return nil
 	}
 
 	var project *common.DevfileStarterProject
->>>>>>> 14169abe
 	// Parse devfile and validate
 	devObj, err := devfile.ParseAndValidate(DevfilePath)
 	if err != nil {
@@ -985,15 +978,9 @@
 		return errors.Errorf("Project type not supported")
 	}
 
-<<<<<<< HEAD
-	log.Info("\nProject")
-	downloadSpinner := log.Spinnerf("Downloading project from %s", logUrl)
-	err = co.checkoutProject(sparseDir, url, path)
-=======
 	log.Info("\nStarter Project")
 	downloadSpinner := log.Spinnerf("Downloading starter project %s from %s", project.Name, logUrl)
-	err = checkoutProject(sparseDir, url, path)
->>>>>>> 14169abe
+	err = co.checkoutProject(sparseDir, url, path)
 
 	if err != nil {
 		downloadSpinner.End(false)
