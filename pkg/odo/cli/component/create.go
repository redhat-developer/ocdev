package component

import (
	"fmt"
	"os"
	"path/filepath"
	"runtime"
	"strings"

	"github.com/pkg/errors"
	"github.com/spf13/cobra"
	"k8s.io/klog"

	"github.com/openshift/odo/pkg/catalog"
	"github.com/openshift/odo/pkg/component"
	"github.com/openshift/odo/pkg/config"
	"github.com/openshift/odo/pkg/devfile"
	"github.com/openshift/odo/pkg/devfile/parser/data/common"
	"github.com/openshift/odo/pkg/envinfo"
	"github.com/openshift/odo/pkg/kclient"
	"github.com/openshift/odo/pkg/log"
	"github.com/openshift/odo/pkg/machineoutput"
	appCmd "github.com/openshift/odo/pkg/odo/cli/application"
	catalogutil "github.com/openshift/odo/pkg/odo/cli/catalog/util"
	"github.com/openshift/odo/pkg/odo/cli/component/ui"
	projectCmd "github.com/openshift/odo/pkg/odo/cli/project"
	commonui "github.com/openshift/odo/pkg/odo/cli/ui"
	"github.com/openshift/odo/pkg/odo/genericclioptions"
	odoutil "github.com/openshift/odo/pkg/odo/util"
	"github.com/openshift/odo/pkg/odo/util/completion"
	"github.com/openshift/odo/pkg/odo/util/experimental"
	"github.com/openshift/odo/pkg/odo/util/pushtarget"
	"github.com/openshift/odo/pkg/util"

	corev1 "k8s.io/api/core/v1"
	ktemplates "k8s.io/kubectl/pkg/util/templates"
)

// CreateOptions encapsulates create options
type CreateOptions struct {
	componentSettings config.ComponentSettings
	componentBinary   string
	componentGit      string
	componentGitRef   string
	componentContext  string
	componentPorts    []string
	componentEnvVars  []string
	memoryMax         string
	memoryMin         string
	memory            string
	cpuMax            string
	cpuMin            string
	cpu               string
	interactive       bool
	now               bool
	*CommonPushOptions
	devfileMetadata DevfileMetadata
}

// Path of user's own devfile, user specifies the path via --devfile flag
type devfilePath struct {
	protocol string
	value    string
}

// DevfileMetadata includes devfile component metadata
type DevfileMetadata struct {
	componentType      string
	componentName      string
	componentNamespace string
	devfileSupport     bool
	devfileLink        string
	devfileRegistry    catalog.Registry
	devfilePath        devfilePath
	downloadSource     string
}

// CreateRecommendedCommandName is the recommended watch command name
const CreateRecommendedCommandName = "create"

// LocalDirectoryDefaultLocation is the default location of where --local files should always be..
// since the application will always be in the same directory as `.odo`, we will always set this as: ./
const LocalDirectoryDefaultLocation = "./"

// Constants for devfile component
const devFile = "devfile.yaml"
const envFile = ".odo/env/env.yaml"
const configFile = ".odo/config.yaml"

// DevfilePath is the devfile path that is used by odo,
// which means odo can:
// 1. Directly use the devfile in DevfilePath
// 2. Download devfile from registry to DevfilePath then use the devfile in DevfilePath
// 3. Copy user's own devfile (path is specified via --devfile flag) to DevfilePath then use the devfile in DevfilePath
var DevfilePath = filepath.Join(LocalDirectoryDefaultLocation, devFile)

// EnvFilePath is the path of env file for devfile component
var EnvFilePath = filepath.Join(LocalDirectoryDefaultLocation, envFile)

// ConfigFilePath is the path of config.yaml for s2i component
var ConfigFilePath = filepath.Join(LocalDirectoryDefaultLocation, configFile)

var createLongDesc = ktemplates.LongDesc(`Create a configuration describing a component.

If a component name is not provided, it'll be auto-generated.

A full list of component types that can be deployed is available using: 'odo catalog list'

By default, builder images (component type) will be used from the current namespace. You can explicitly supply a namespace by using: odo create namespace/name:version
If version is not specified by default, latest will be chosen as the version.`)

var createExample = ktemplates.Examples(`  # Create new Node.js component with the source in current directory.

Note: When you use odo with experimental mode enabled and create devfile component, if you want to use existing devfile the first argument will be the component name
# Create new Node.js component with existing devfile
%[1]s mynodejs (devfile exists in current working directory)
%[1]s mynodejs --devfile ./devfile.yaml (devfile exists in any other directory)
%[1]s mynodejs --devfile https://raw.githubusercontent.com/elsony/devfile-registry/master/devfiles/nodejs/devfile.yaml (devfile exists in network)

# Create new Node.js component
%[1]s nodejs

# Create new Node.js component named 'frontend' with the source in './frontend' directory
%[1]s nodejs frontend --context ./frontend

# Create new Java component with binary named sample.jar in './target' directory
%[1]s java:8  --binary target/sample.jar

# Create new Node.js component with source from remote git repository
%[1]s nodejs --git https://github.com/openshift/nodejs-ex.git

# Create new Node.js component with custom ports, additional environment variables and memory and cpu limits
%[1]s nodejs --port 8080,8100/tcp,9100/udp --env key=value,key1=value1 --memory 4Gi --cpu 2

# Create new Node.js component and download the sample project named nodejs-web-app
%[1]s nodejs --downloadSource=nodejs-web-app`)

const defaultProjectName = "devfile-project-name"

// NewCreateOptions returns new instance of CreateOptions
func NewCreateOptions() *CreateOptions {
	return &CreateOptions{
		CommonPushOptions: NewCommonPushOptions(),
	}
}

func (co *CreateOptions) setComponentSourceAttributes() (err error) {

	// Set the correct application context
	co.componentSettings.Application = &(co.Context.Application)

	// By default we set the source as LOCAL (if --local, --binary or --git isn't passed)
	componentSourceType := config.LOCAL

	// If --local, --binary or --git is passed, let's set the correct source type.
	if len(co.componentBinary) != 0 {
		componentSourceType = config.BINARY
	} else if len(co.componentGit) != 0 {
		componentSourceType = config.GIT
	}
	co.componentSettings.SourceType = &componentSourceType

	// Here we set the correct source path for each type
	switch componentSourceType {

	// --binary
	case config.BINARY:
		// Convert componentContext to absolute path, so it can be safely used in filepath.Rel
		// even when it is not set (empty). In this case filepath.Abs will return current directory.
		absContext, err := filepath.Abs(co.componentContext)
		if err != nil {
			return err
		}
		absPath, err := filepath.Abs(co.componentBinary)
		if err != nil {
			return err
		}
		// we need to store the SourceLocation relative to the componentContext
		relativePathToSource, err := filepath.Rel(absContext, absPath)
		if err != nil {
			return err
		}
		co.componentSettings.SourceLocation = &relativePathToSource

	// --git
	case config.GIT:
		co.componentSettings.SourceLocation = &(co.componentGit)
		componentSourceType = config.GIT
		co.componentSettings.SourceType = &componentSourceType

	// --local / default
	case config.LOCAL:

		directory := LocalDirectoryDefaultLocation
		co.componentSettings.SourceLocation = &directory

	// Error out by default if no type of sources were passed..
	default:
		return fmt.Errorf("The source can be either --binary or --local or --git")

	}

	// Set the Git reference if passed
	if len(co.componentGitRef) != 0 {
		co.componentSettings.Ref = &(co.componentGitRef)
	}

	// Error out if reference is passed but no --git flag passed
	if len(co.componentGit) == 0 && len(co.componentGitRef) != 0 {
		return fmt.Errorf("The --ref flag is only valid for --git flag")
	}

	return
}

func (co *CreateOptions) setComponentName(args []string) (err error) {
	componentImageName, componentType, _, _ := util.ParseComponentImageName(args[0])
	co.componentSettings.Type = &componentImageName

	if len(args) == 2 {
		co.componentSettings.Name = &args[1]
		return
	}

	if co.componentSettings.SourceType == nil {
		return errors.Wrap(err, "component type is mandatory parameter to generate a default component name")
	}

	componentName, err := createDefaultComponentName(
		co.Context,
		componentType,
		*(co.componentSettings.SourceType),
		co.componentContext,
	)
	if err != nil {
		return err
	}

	co.componentSettings.Name = &componentName
	return
}

func getSourceLocation(componentContext string, currentDirectory string) (string, error) {

	// After getting the path relative to the current directory, we set the SourceLocation
	sourceLocation, err := filepath.Rel(currentDirectory, componentContext)
	if err != nil {
		return "", errors.Wrapf(err, "unable to get a path relative to the current directory")
	}

	// If the paths are the same (currentDirectory vs co.componentSettings.SourceLocation)
	// then we use the default location
	if sourceLocation == "." {
		return LocalDirectoryDefaultLocation, nil
	}

	return sourceLocation, nil
}

func createDefaultComponentName(context *genericclioptions.Context, componentType string, sourceType config.SrcType, sourcePath string) (string, error) {
	// Retrieve the componentName, if the componentName isn't specified, we will use the default image name
	var err error
	finalSourcePath := sourcePath
	// we only get absolute path for local source type
	if sourceType == config.LOCAL {
		if sourcePath == "" {
			wd, err := os.Getwd()
			if err != nil {
				return "", err
			}
			finalSourcePath = wd
		} else {
			finalSourcePath, err = filepath.Abs(sourcePath)
			if err != nil {
				return "", err
			}
		}
	}

	componentName, err := component.GetDefaultComponentName(
		finalSourcePath,
		sourceType,
		componentType,
		component.ComponentList{},
	)

	if err != nil {
		return "", nil
	}

	return componentName, nil
}

func (co *CreateOptions) setResourceLimits() error {
	ensureAndLogProperResourceUsage(co.memory, co.memoryMin, co.memoryMax, "memory")

	ensureAndLogProperResourceUsage(co.cpu, co.cpuMin, co.cpuMax, "cpu")

	memoryQuantity, err := util.FetchResourceQuantity(corev1.ResourceMemory, co.memoryMin, co.memoryMax, co.memory)
	if err != nil {
		return err
	}
	if memoryQuantity != nil {
		minMemory := memoryQuantity.MinQty.String()
		maxMemory := memoryQuantity.MaxQty.String()
		co.componentSettings.MinMemory = &minMemory
		co.componentSettings.MaxMemory = &maxMemory
	}

	cpuQuantity, err := util.FetchResourceQuantity(corev1.ResourceCPU, co.cpuMin, co.cpuMax, co.cpu)
	if err != nil {
		return err
	}
	if cpuQuantity != nil {
		minCPU := cpuQuantity.MinQty.String()
		maxCPU := cpuQuantity.MaxQty.String()
		co.componentSettings.MinCPU = &minCPU
		co.componentSettings.MaxCPU = &maxCPU
	}

	return nil
}

// Complete completes create args
func (co *CreateOptions) Complete(name string, cmd *cobra.Command, args []string) (err error) {

	if experimental.IsExperimentalModeEnabled() {
		// Add a disclaimer that we are in *experimental mode*
		log.Experimental("Experimental mode is enabled, use at your own risk")

		// Configure the context
		if co.componentContext != "" {
			DevfilePath = filepath.Join(co.componentContext, devFile)
			EnvFilePath = filepath.Join(co.componentContext, envFile)
			ConfigFilePath = filepath.Join(co.componentContext, configFile)
			co.CommonPushOptions.componentContext = co.componentContext
		}

		if util.CheckPathExists(ConfigFilePath) || util.CheckPathExists(EnvFilePath) {
			return errors.New("This directory already contains a component")
		}

		if util.CheckPathExists(DevfilePath) && co.devfileMetadata.devfilePath.value != "" && !util.PathEqual(DevfilePath, co.devfileMetadata.devfilePath.value) {
			return errors.New("This directory already contains a devfile, you can't specify devfile via --devfile")
		}

		// Validate user specify devfile path
		if co.devfileMetadata.devfilePath.value != "" {
			fileErr := util.ValidateFile(co.devfileMetadata.devfilePath.value)
			urlErr := util.ValidateURL(co.devfileMetadata.devfilePath.value)
			if fileErr != nil && urlErr != nil {
				return errors.Errorf("The devfile path you specify is invalid with either file error \"%v\" or url error \"%v\"", fileErr, urlErr)
			} else if fileErr == nil {
				co.devfileMetadata.devfilePath.protocol = "file"
			} else if urlErr == nil {
				co.devfileMetadata.devfilePath.protocol = "http(s)"
			}
		}

		// Validate user specify registry
		if co.devfileMetadata.devfileRegistry.Name != "" {
			// TODO: We should add more validations here to validate registry existence and correctness
			if co.devfileMetadata.devfilePath.value != "" {
				return errors.New("You can specify registry via --registry if you want to use the devfile that is specified via --devfile")
			}
		}

		// Can't use the existing devfile or download devfile from registry, go to interactive mode
		if len(args) == 0 && !util.CheckPathExists(DevfilePath) && co.devfileMetadata.devfilePath.value == "" {
			co.interactive = true
		}

		// Configure the default namespace
		var defaultComponentNamespace string
		// If the push target is set to Docker, we can't assume we have an active Kube context
		if !pushtarget.IsPushTargetDocker() {
			// Get current active namespace
			client, err := kclient.New()
			if err != nil {
				return err
			}
			defaultComponentNamespace = client.Namespace
		}

		var catalogDevfileList catalog.DevfileComponentTypeList
		var componentType string
		var componentName string
		var componentNamespace string

		if co.interactive {
			// Interactive mode

			// Component type: We provide supported devfile component list to let user choose
			catalogDevfileList, err := catalog.ListDevfileComponents(co.devfileMetadata.devfileRegistry.Name)
			if err != nil {
				return err
			}
			if catalogDevfileList.DevfileRegistries == nil {
				log.Warning("Registry is empty, please run `odo registry add <registry name> <registry URL>` to add a registry\n")
			}
			var supDevfileCatalogList []catalog.DevfileComponentType
			for _, devfileComponent := range catalogDevfileList.Items {
				if devfileComponent.Support {
					supDevfileCatalogList = append(supDevfileCatalogList, devfileComponent)
				}
			}
			componentType = ui.SelectDevfileComponentType(supDevfileCatalogList)

			// Component name: User needs to specify the componet name, by default it is component type that user chooses
			componentName = ui.EnterDevfileComponentName(componentType)

<<<<<<< HEAD
			// Component namespace: User needs to specify component namespace, by default it is the current active namespace
			if cmd.Flags().Changed("project") {
				componentNamespace, err = cmd.Flags().GetString("project")
				if err != nil {
					return err
=======
			// Component namespace: User needs to specify component namespace,
			// by default it is the current active namespace if it can't get from --project flag or --namespace flag
			if len(co.devfileMetadata.componentNamespace) == 0 && !pushtarget.IsPushTargetDocker() {
				if cmd.Flags().Changed("project") {
					componentNamespace, err = cmd.Flags().GetString("project")
					if err != nil {
						return err
					}
				} else {
					componentNamespace = ui.EnterDevfileComponentNamespace(defaultComponentNamespace)
>>>>>>> b85b76e1
				}
			} else {
				componentNamespace = ui.EnterDevfileComponentNamespace(defaultComponentNamespace)
			}
		} else {
			// Direct mode (User enters the full command)

			if util.CheckPathExists(DevfilePath) || co.devfileMetadata.devfilePath.value != "" {
				// Use existing devfile directly

				if len(args) > 1 {
					return errors.Errorf("Accepts between 0 and 1 arg when using existing devfile, received %d", len(args))
				}

<<<<<<< HEAD
				// If user can use existing devfile directly, the first arg is component name instead of component type
				if len(args) == 1 {
					componentName = args[0]
				} else {
					currentDirPath, err := os.Getwd()
=======
			// Component namespace: Get from --project flag or --namespace flag, by default it is the current active namespace
			if len(co.devfileMetadata.componentNamespace) == 0 && !pushtarget.IsPushTargetDocker() {
				if cmd.Flags().Changed("project") {
					componentNamespace, err = cmd.Flags().GetString("project")
>>>>>>> b85b76e1
					if err != nil {
						return err
					}
					currentDirName := filepath.Base(currentDirPath)
					componentName = currentDirName
				}

				co.devfileMetadata.devfileSupport = true
			} else {
				// Download devfile from registry

				// Component type: Get from full command's first argument (mandatory in direct mode)
				componentType = args[0]

				// Component name: Get from full command's second argument (optional in direct mode), by default it is component type from first argument
				if len(args) == 2 {
					componentName = args[1]
				} else {
					componentName = args[0]
				}

				// Get available devfile components for checking devfile compatibility
				catalogDevfileList, err = catalog.ListDevfileComponents(co.devfileMetadata.devfileRegistry.Name)
				if err != nil {
					return err
				}
				if catalogDevfileList.DevfileRegistries == nil {
					log.Warning("Registry is empty, please run `odo registry add <registry name> <registry URL>` to add a registry\n")
				}
			}

			// Component namespace: Get from --project flag, by default it is the current active namespace
			if cmd.Flags().Changed("project") {
				componentNamespace, err = cmd.Flags().GetString("project")
				if err != nil {
					return err
				}
			} else {
				componentNamespace = defaultComponentNamespace
			}
		}

		// Set devfileMetadata struct
		co.devfileMetadata.componentType = componentType
		co.devfileMetadata.componentName = strings.ToLower(componentName)
		co.devfileMetadata.componentNamespace = strings.ToLower(componentNamespace)

		// Categorize the sections
		log.Info("Validation")

		if util.CheckPathExists(DevfilePath) || co.devfileMetadata.devfilePath.value != "" {
			var devfileAbsolutePath string
			if util.CheckPathExists(DevfilePath) || co.devfileMetadata.devfilePath.protocol == "file" {
				var devfilePath string
				if util.CheckPathExists(DevfilePath) {
					devfilePath = DevfilePath
				} else {
					devfilePath = co.devfileMetadata.devfilePath.value
				}
				devfileAbsolutePath, err = filepath.Abs(devfilePath)
				if err != nil {
					return err
				}
			} else if co.devfileMetadata.devfilePath.protocol == "http(s)" {
				devfileAbsolutePath = co.devfileMetadata.devfilePath.value
			}
			devfileSpinner := log.Spinnerf("Creating a devfile component from devfile path: %s", devfileAbsolutePath)
			defer devfileSpinner.End(true)

			// Initialize envinfo
			err = co.InitEnvInfoFromContext()
			if err != nil {
				return err
			}

			return nil
		} else {
			// Since we need to support both devfile and s2i, so we have to check if the component type is
			// supported by devfile, if it is supported we return and will download the corresponding devfile later,
			// if it is not supported we still need to run all the codes related with s2i after devfile compatibility check
			spinner := log.Spinner("Checking devfile compatibility")

			for _, devfileComponent := range catalogDevfileList.Items {
				if co.devfileMetadata.componentType == devfileComponent.Name && devfileComponent.Support {
					co.devfileMetadata.devfileSupport = true
					co.devfileMetadata.devfileLink = devfileComponent.Link
					co.devfileMetadata.devfileRegistry = devfileComponent.Registry
				}
			}

			if co.devfileMetadata.devfileSupport {
				registrySpinner := log.Spinnerf("Creating a devfile component from registry: %s", co.devfileMetadata.devfileRegistry.Name)

				// Initialize envinfo
				err = co.InitEnvInfoFromContext()
				if err != nil {
					return err
				}

				spinner.End(true)
				registrySpinner.End(true)
				return nil
			}

			spinner.End(false)
			log.Warning("\nDevfile component type is not supported, please run `odo catalog list components` for a list of supported devfile component types")
		}
	}

	if len(args) == 0 || !cmd.HasFlags() {
		co.interactive = true
	}

	// this populates the LocalConfigInfo as well
	co.Context = genericclioptions.NewContextCreatingAppIfNeeded(cmd)
	if err != nil {
		return errors.Wrap(err, "failed initiating local config")
	}

	// Do not execute S2I specific code on Kubernetes Cluster
	// return from here, if it is not an openshift cluster.
	openshiftCluster, _ := co.Client.IsImageStreamSupported()
	if !openshiftCluster {
		return errors.New("component not found")
	}

	// check to see if config file exists or not, if it does that
	// means we shouldn't allow the user to override the current component
	if co.LocalConfigInfo.ConfigFileExists() {
		return errors.New("this directory already contains a component")
	}

	co.componentSettings = co.LocalConfigInfo.GetComponentSettings()

	co.Context = genericclioptions.NewContextCreatingAppIfNeeded(cmd)

	// Below code is for INTERACTIVE mode
	if co.interactive {
		client := co.Client

		catalogList, err := catalog.ListComponents(client)
		if err != nil {
			return err
		}

		componentTypeCandidates := catalogutil.FilterHiddenComponents(catalogList.Items)
		selectedComponentType := ui.SelectComponentType(componentTypeCandidates)
		selectedImageTag := ui.SelectImageTag(componentTypeCandidates, selectedComponentType)
		componentType := selectedComponentType + ":" + selectedImageTag
		co.componentSettings.Type = &componentType

		// Ask for the type of source if not provided
		selectedSourceType := ui.SelectSourceType([]config.SrcType{config.LOCAL, config.GIT, config.BINARY})
		co.componentSettings.SourceType = &selectedSourceType
		selectedSourcePath := LocalDirectoryDefaultLocation

		// Get the current directory
		currentDirectory, err := os.Getwd()
		if err != nil {
			return err
		}

		if selectedSourceType == config.BINARY {

			// We ask for the source of the component context
			co.componentContext = ui.EnterInputTypePath("context", currentDirectory, ".")
			klog.V(4).Infof("Context: %s", co.componentContext)

			// If it's a binary, we have to ask where the actual binary in relation
			// to the context
			selectedSourcePath = ui.EnterInputTypePath("binary", ".")

			// Get the correct source location
			sourceLocation, err := getSourceLocation(selectedSourcePath, co.componentContext)
			if err != nil {
				return errors.Wrapf(err, "unable to get source location")
			}
			co.componentSettings.SourceLocation = &sourceLocation

		} else if selectedSourceType == config.GIT {

			// For git, we ask for the Git URL and set that as the source location
			cmpSrcLOC, selectedGitRef := ui.EnterGitInfo()
			co.componentSettings.SourceLocation = &cmpSrcLOC
			co.componentSettings.Ref = &selectedGitRef

		} else if selectedSourceType == config.LOCAL {

			// We ask for the source of the component, in this case the "path"!
			co.componentContext = ui.EnterInputTypePath("path", currentDirectory, ".")

			// Get the correct source location
			if co.componentContext == "" {
				co.componentContext = LocalDirectoryDefaultLocation
			}
			co.componentSettings.SourceLocation = &co.componentContext

		}

		defaultComponentName, err := createDefaultComponentName(co.Context, selectedComponentType, selectedSourceType, selectedSourcePath)
		if err != nil {
			return err
		}
		componentName := ui.EnterComponentName(defaultComponentName, co.Context)

		appName := ui.EnterOpenshiftName(co.Context.Application, "Which application do you want the component to be associated with", co.Context)
		co.componentSettings.Application = &appName

		projectName := ui.EnterOpenshiftName(co.Context.Project, "Which project go you want the component to be created in", co.Context)
		co.componentSettings.Project = &projectName

		co.componentSettings.Name = &componentName

		var ports []string

		if commonui.Proceed("Do you wish to set advanced options") {
			// if the user doesn't opt for advanced options, ports field would remain unpopulated
			// we then set it at the end of this function
			ports = ui.EnterPorts()

			co.componentEnvVars = ui.EnterEnvVars()

			if commonui.Proceed("Do you wish to set resource limits") {
				memMax := ui.EnterMemory("maximum", "512Mi")
				memMin := ui.EnterMemory("minimum", memMax)
				cpuMax := ui.EnterCPU("maximum", "1")
				cpuMin := ui.EnterCPU("minimum", cpuMax)

				memoryQuantity, err := util.FetchResourceQuantity(corev1.ResourceMemory, memMin, memMax, "")
				if err != nil {
					return err
				}
				if memoryQuantity != nil {
					co.componentSettings.MinMemory = &memMin
					co.componentSettings.MaxMemory = &memMax
				}
				cpuQuantity, err := util.FetchResourceQuantity(corev1.ResourceCPU, cpuMin, cpuMax, "")
				if err != nil {
					return err
				}
				if cpuQuantity != nil {
					co.componentSettings.MinCPU = &cpuMin
					co.componentSettings.MaxCPU = &cpuMax
				}
			}
		}

		// if user didn't opt for advanced options, "ports" value remains empty which panics the "odo push"
		// so we set the ports here
		if len(ports) == 0 {
			ports, err = co.Client.GetPortsFromBuilderImage(*co.componentSettings.Type)
			if err != nil {
				return err
			}
		}

		co.componentSettings.Ports = &ports
		// Above code is for INTERACTIVE mode

	} else {
		// Else if NOT using interactive / UI
		err = co.setComponentSourceAttributes()
		if err != nil {
			return err
		}
		err = co.setComponentName(args)
		if err != nil {
			return err
		}
		err = co.setResourceLimits()
		if err != nil {
			return err
		}

		var portList []string
		if len(co.componentPorts) > 0 {
			portList = co.componentPorts
		} else {
			portList, err = co.Client.GetPortsFromBuilderImage(*co.componentSettings.Type)
			if err != nil {
				return err
			}
		}

		co.componentSettings.Ports = &(portList)
	}

	co.componentSettings.Project = &(co.Context.Project)
	envs, err := config.NewEnvVarListFromSlice(co.componentEnvVars)
	if err != nil {
		return
	}
	co.componentSettings.Envs = envs
	co.ignores = []string{}
	if co.now {
		co.ResolveSrcAndConfigFlags()
		err = co.ResolveProject(co.Context.Project)
		if err != nil {
			return err
		}
	}
	return
}

// Validate validates the create parameters
func (co *CreateOptions) Validate() (err error) {

	if experimental.IsExperimentalModeEnabled() {
		if co.devfileMetadata.devfileSupport {
			// Validate if the devfile component that user wants to create already exists
			spinner := log.Spinner("Validating devfile component")
			defer spinner.End(false)

			err = util.ValidateK8sResourceName("component name", co.devfileMetadata.componentName)
			if err != nil {
				return err
			}

			// Only validate namespace if pushtarget isn't docker
			if !pushtarget.IsPushTargetDocker() {
				err := util.ValidateK8sResourceName("component namespace", co.devfileMetadata.componentNamespace)
				if err != nil {
					return err
				}
			}

			spinner.End(true)

			return nil
		}
	}

	log.Info("Validation")

	supported, err := catalog.IsComponentTypeSupported(co.Context.Client, *co.componentSettings.Type)
	if err != nil {
		return err
	}

	if !supported {
		log.Infof("Warning: %s is not fully supported by odo, and it is not guaranteed to work", *co.componentSettings.Type)
	}

	s := log.Spinner("Validating component")
	defer s.End(false)
	if err := component.ValidateComponentCreateRequest(co.Context.Client, co.componentSettings, co.componentContext); err != nil {
		return err
	}

	s.End(true)
	return nil
}

// Downloads first project from list of projects in devfile
// Currenty type git with a non github url is not supported
func (co *CreateOptions) downloadProject(projectPassed string) error {
	var project common.DevfileProject
	devObj, err := devfile.Parse(DevfilePath)
	if err != nil {
		return err
	}
	projects := devObj.Data.GetProjects()
	nOfProjects := len(projects)
	if nOfProjects == 0 {
		return errors.Errorf("No project found in devfile component.")
	}

	if nOfProjects == 1 && projectPassed == defaultProjectName {
		project = projects[0]
	} else if nOfProjects > 1 && projectPassed == defaultProjectName {
		project = projects[0]
		log.Warning("There are multiple projects in this devfile but none have been specified in --downloadSource. Downloading the first: " + project.Name)
	} else { //If the user has specified a project
		projectFound := false
		for indexOfProject, projectInfo := range projects {
			if projectInfo.Name == projectPassed { //Get the index
				project = projects[indexOfProject]
				projectFound = true
			}
		}

		if !projectFound {
			return errors.Errorf("The project: %s specified in --downloadSource does not exist", projectPassed)
		}
	}

	path, err := os.Getwd()
	if err != nil {
		return errors.Wrapf(err, "Could not get the current working directory.")
	}

	if project.ClonePath != nil && *project.ClonePath != "" {
		clonePath := *project.ClonePath
		if runtime.GOOS == "windows" {
			clonePath = strings.Replace(clonePath, "\\", "/", -1)
		}

		path = filepath.Join(path, clonePath)
		if _, err := os.Stat(path); os.IsNotExist(err) {
			err = os.MkdirAll(path, os.FileMode(0755))
			if err != nil {
				return errors.Wrap(err, "Failed creating folder with path: "+path)
			}
		}
	}

	err = util.IsValidProjectDir(path, DevfilePath)
	if err != nil {
		return err
	}

	var zipUrl string
	switch project.Source.Type {
	case "git":
		if strings.Contains(project.Source.Location, "github.com") {
			zipUrl, err = util.GetGitHubZipURL(project.Source.Location)
			if err != nil {
				return err
			}
		} else {
			return errors.Errorf("Project type git with non github url not supported")
		}
	case "github":
		zipUrl, err = util.GetGitHubZipURL(project.Source.Location)
		if err != nil {
			return err
		}
	case "zip":
		zipUrl = project.Source.Location
	default:
		return errors.Errorf("Project type not supported")
	}

	err = checkoutProject(project, zipUrl, path)
	if err != nil {
		return err
	}

	return nil
}

// Run has the logic to perform the required actions as part of command
func (co *CreateOptions) Run() (err error) {
	if experimental.IsExperimentalModeEnabled() {
		if co.devfileMetadata.devfileSupport {
			// Use existing devfile directly from --devfile flag
			if co.devfileMetadata.devfilePath.value != "" {
				if co.devfileMetadata.devfilePath.protocol == "http(s)" {
					// User specify devfile path is http(s) URL
					err = util.DownloadFile(co.devfileMetadata.devfilePath.value, DevfilePath)
					if err != nil {
						return errors.Wrapf(err, "failed to download devfile for devfile component from %s", co.devfileMetadata.devfilePath.value)
					}
				} else if co.devfileMetadata.devfilePath.protocol == "file" {
					// User specify devfile path is file system link
					info, err := os.Stat(co.devfileMetadata.devfilePath.value)
					if err != nil {
						return err
					}
					err = util.CopyFile(co.devfileMetadata.devfilePath.value, DevfilePath, info)
					if err != nil {
						return errors.Wrapf(err, "failed to copy devfile from %s to %s", co.devfileMetadata.devfilePath, DevfilePath)
					}
				}
			}

			if !util.CheckPathExists(DevfilePath) {
				// Download devfile from registry
				err := util.DownloadFile(co.devfileMetadata.devfileRegistry.URL+co.devfileMetadata.devfileLink, DevfilePath)
				if err != nil {
					return errors.Wrapf(err, "failed to download devfile for devfile component from %s", co.devfileMetadata.devfileRegistry.URL+co.devfileMetadata.devfileLink)
				}
			}

			if util.CheckPathExists(DevfilePath) && co.devfileMetadata.downloadSource != "" {
				err = co.downloadProject(co.devfileMetadata.downloadSource)
				if err != nil {
					return errors.Wrap(err, "failed to download project for devfile component")
				}
			}

			// Generate env file
			err = co.EnvSpecificInfo.SetConfiguration("create", envinfo.ComponentSettings{Name: co.devfileMetadata.componentName, Namespace: co.devfileMetadata.componentNamespace})
			if err != nil {
				return errors.Wrap(err, "failed to create env file for devfile component")
			}

			log.Italic("\nPlease use `odo push` command to create the component with source deployed")
			return nil
		}
	}

	err = co.LocalConfigInfo.SetComponentSettings(co.componentSettings)
	if err != nil {
		return errors.Wrapf(err, "failed to persist the component settings to config file")
	}
	if co.now {
		co.Context, co.LocalConfigInfo, err = genericclioptions.UpdatedContext(co.Context)

		if err != nil {
			return errors.Wrap(err, "unable to retrieve updated local config")
		}
		err = co.SetSourceInfo()
		if err != nil {
			return errors.Wrap(err, "unable to set source information")
		}
		err = co.Push()
		if err != nil {
			return errors.Wrapf(err, "failed to push the changes")
		}
	} else {
		log.Italic("\nPlease use `odo push` command to create the component with source deployed")
	}
	if log.IsJSON() {
		var componentDesc component.Component
		co.Context, co.LocalConfigInfo, err = genericclioptions.UpdatedContext(co.Context)
		if err != nil {
			return err
		}
		state := component.GetComponentState(co.Client, *co.componentSettings.Name, co.Context.Application)

		if state == component.StateTypeNotPushed || state == component.StateTypeUnknown {
			componentDesc, err = component.GetComponentFromConfig(co.LocalConfigInfo)
			componentDesc.Status.State = state
			if err != nil {
				return err
			}
		} else {
			componentDesc, err = component.GetComponent(co.Context.Client, *co.componentSettings.Name, co.Context.Application, co.Context.Project)
			if err != nil {
				return err
			}
		}

		componentDesc.Spec.Ports = co.LocalConfigInfo.GetPorts()
		machineoutput.OutputSuccess(componentDesc)
	}
	return
}

// The general cpu/memory is used as a fallback when it's set and both min-cpu/memory max-cpu/memory are not set
// when the only thing specified is the min or max value, we exit the application
func ensureAndLogProperResourceUsage(resource, resourceMin, resourceMax, resourceName string) {
	if strings.HasPrefix(resourceMin, "-") {
		log.Errorf("min-%s cannot be negative", resource)
		os.Exit(1)
	}
	if strings.HasPrefix(resourceMax, "-") {
		log.Errorf("max-%s cannot be negative", resource)
		os.Exit(1)
	}
	if strings.HasPrefix(resource, "-") {
		log.Errorf("%s cannot be negative", resource)
		os.Exit(1)
	}
	if resourceMin != "" && resourceMax != "" && resource != "" {
		log.Infof("`--%s` will be ignored as `--min-%s` and `--max-%s` has been passed\n", resourceName, resourceName, resourceName)
	}
	if (resourceMin == "") != (resourceMax == "") && resource != "" {
		log.Infof("Using `--%s` %s for min and max limits.\n", resourceName, resource)
	}
	if (resourceMin == "") != (resourceMax == "") && resource == "" {
		log.Errorf("`--min-%s` should accompany `--max-%s` or pass `--%s` to use same value for both min and max or try not passing any of them\n", resourceName, resourceName, resourceName)
		os.Exit(1)
	}
}

func checkoutProject(project common.DevfileProject, zipURL, path string) error {
	if project.Source.SparseCheckoutDir != nil && *project.Source.SparseCheckoutDir != "" {
		sparseCheckoutDir := *project.Source.SparseCheckoutDir
		err := util.GetAndExtractZip(zipURL, path, sparseCheckoutDir)
		if err != nil {
			return errors.Wrap(err, "failed to download and extract project zip folder")
		}
	} else {
		// extract project to current working directory
		err := util.GetAndExtractZip(zipURL, path, "/")
		if err != nil {
			return errors.Wrap(err, "failed to download and extract project zip folder")
		}
	}
	return nil
}

// NewCmdCreate implements the create odo command
func NewCmdCreate(name, fullName string) *cobra.Command {
	co := NewCreateOptions()
	var componentCreateCmd = &cobra.Command{
		Use:         fmt.Sprintf("%s <component_type> [component_name] [flags]", name),
		Short:       "Create a new component",
		Long:        createLongDesc,
		Example:     fmt.Sprintf(createExample, fullName),
		Args:        cobra.RangeArgs(0, 2),
		Annotations: map[string]string{"machineoutput": "json", "command": "component"},
		Run: func(cmd *cobra.Command, args []string) {
			genericclioptions.GenericRun(co, cmd, args)
		},
	}
	componentCreateCmd.Flags().StringVarP(&co.componentBinary, "binary", "b", "", "Create a binary file component component using given artifact. Works only with Java components. File needs to be in the context directory.")
	componentCreateCmd.Flags().StringVarP(&co.componentGit, "git", "g", "", "Create a git component using this repository.")
	componentCreateCmd.Flags().StringVarP(&co.componentGitRef, "ref", "r", "", "Use a specific ref e.g. commit, branch or tag of the git repository")
	genericclioptions.AddContextFlag(componentCreateCmd, &co.componentContext)
	componentCreateCmd.Flags().StringVar(&co.memory, "memory", "", "Amount of memory to be allocated to the component. ex. 100Mi (sets min-memory and max-memory to this value)")
	componentCreateCmd.Flags().StringVar(&co.memoryMin, "min-memory", "", "Limit minimum amount of memory to be allocated to the component. ex. 100Mi")
	componentCreateCmd.Flags().StringVar(&co.memoryMax, "max-memory", "", "Limit maximum amount of memory to be allocated to the component. ex. 100Mi")
	componentCreateCmd.Flags().StringVar(&co.cpu, "cpu", "", "Amount of cpu to be allocated to the component. ex. 100m or 0.1 (sets min-cpu and max-cpu to this value)")
	componentCreateCmd.Flags().StringVar(&co.cpuMin, "min-cpu", "", "Limit minimum amount of cpu to be allocated to the component. ex. 100m")
	componentCreateCmd.Flags().StringVar(&co.cpuMax, "max-cpu", "", "Limit maximum amount of cpu to be allocated to the component. ex. 1")
	componentCreateCmd.Flags().StringSliceVarP(&co.componentPorts, "port", "p", []string{}, "Ports to be used when the component is created (ex. 8080,8100/tcp,9100/udp)")
	componentCreateCmd.Flags().StringSliceVar(&co.componentEnvVars, "env", []string{}, "Environmental variables for the component. For example --env VariableName=Value")

	if experimental.IsExperimentalModeEnabled() {
		componentCreateCmd.Flags().StringVar(&co.devfileMetadata.downloadSource, "downloadSource", "", "Download sample project from devfile.")
		componentCreateCmd.Flags().Lookup("downloadSource").NoOptDefVal = defaultProjectName //Default value to pass to the flag if one is not specified.
		componentCreateCmd.Flags().StringVar(&co.devfileMetadata.devfileRegistry.Name, "registry", "", "Create devfile component from specific registry")
		componentCreateCmd.Flags().StringVar(&co.devfileMetadata.devfilePath.value, "devfile", "", "Path to the user specify devfile")
	}

	componentCreateCmd.SetUsageTemplate(odoutil.CmdUsageTemplate)

	// Adding `--now` flag
	genericclioptions.AddNowFlag(componentCreateCmd, &co.now)
	//Adding `--project` flag
	projectCmd.AddProjectFlag(componentCreateCmd)
	//Adding `--application` flag
	appCmd.AddApplicationFlag(componentCreateCmd)

	completion.RegisterCommandHandler(componentCreateCmd, completion.CreateCompletionHandler)
	completion.RegisterCommandFlagHandler(componentCreateCmd, "context", completion.FileCompletionHandler)
	completion.RegisterCommandFlagHandler(componentCreateCmd, "binary", completion.FileCompletionHandler)

	return componentCreateCmd
}<|MERGE_RESOLUTION|>--- conflicted
+++ resolved
@@ -409,24 +409,11 @@
 			// Component name: User needs to specify the componet name, by default it is component type that user chooses
 			componentName = ui.EnterDevfileComponentName(componentType)
 
-<<<<<<< HEAD
 			// Component namespace: User needs to specify component namespace, by default it is the current active namespace
-			if cmd.Flags().Changed("project") {
+			if cmd.Flags().Changed("project") && !pushtarget.IsPushTargetDocker() {
 				componentNamespace, err = cmd.Flags().GetString("project")
 				if err != nil {
 					return err
-=======
-			// Component namespace: User needs to specify component namespace,
-			// by default it is the current active namespace if it can't get from --project flag or --namespace flag
-			if len(co.devfileMetadata.componentNamespace) == 0 && !pushtarget.IsPushTargetDocker() {
-				if cmd.Flags().Changed("project") {
-					componentNamespace, err = cmd.Flags().GetString("project")
-					if err != nil {
-						return err
-					}
-				} else {
-					componentNamespace = ui.EnterDevfileComponentNamespace(defaultComponentNamespace)
->>>>>>> b85b76e1
 				}
 			} else {
 				componentNamespace = ui.EnterDevfileComponentNamespace(defaultComponentNamespace)
@@ -441,18 +428,11 @@
 					return errors.Errorf("Accepts between 0 and 1 arg when using existing devfile, received %d", len(args))
 				}
 
-<<<<<<< HEAD
 				// If user can use existing devfile directly, the first arg is component name instead of component type
 				if len(args) == 1 {
 					componentName = args[0]
 				} else {
 					currentDirPath, err := os.Getwd()
-=======
-			// Component namespace: Get from --project flag or --namespace flag, by default it is the current active namespace
-			if len(co.devfileMetadata.componentNamespace) == 0 && !pushtarget.IsPushTargetDocker() {
-				if cmd.Flags().Changed("project") {
-					componentNamespace, err = cmd.Flags().GetString("project")
->>>>>>> b85b76e1
 					if err != nil {
 						return err
 					}
@@ -485,7 +465,7 @@
 			}
 
 			// Component namespace: Get from --project flag, by default it is the current active namespace
-			if cmd.Flags().Changed("project") {
+			if cmd.Flags().Changed("project") && !pushtarget.IsPushTargetDocker() {
 				componentNamespace, err = cmd.Flags().GetString("project")
 				if err != nil {
 					return err
