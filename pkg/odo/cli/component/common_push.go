--- conflicted
+++ resolved
@@ -58,12 +58,7 @@
 }
 
 //InitEnvInfoFromContext initializes envinfo from the context
-<<<<<<< HEAD
-func (cpo *CommonPushOptions) InitEnvInfoFromContext() error {
-	var err error
-=======
 func (cpo *CommonPushOptions) InitEnvInfoFromContext() (err error) {
->>>>>>> 7ad9d669
 	cpo.EnvSpecificInfo, err = envinfo.NewEnvSpecificInfo(cpo.componentContext)
 	if err != nil {
 		return err
