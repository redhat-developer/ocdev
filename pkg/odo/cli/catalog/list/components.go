package list

import (
	"fmt"
	"github.com/openshift/odo/pkg/catalog"
	"github.com/openshift/odo/pkg/log"
	"github.com/openshift/odo/pkg/machineoutput"
	catalogutil "github.com/openshift/odo/pkg/odo/cli/catalog/util"
	"github.com/openshift/odo/pkg/odo/genericclioptions"
<<<<<<< HEAD
=======
	"github.com/openshift/odo/pkg/odo/util/experimental"
	"github.com/openshift/odo/pkg/odo/util/pushtarget"
	"github.com/openshift/odo/pkg/util"
>>>>>>> a35bba5f
	"github.com/spf13/cobra"
	"io"
	"k8s.io/klog"
	"os"
	"strings"
	"text/tabwriter"
)

const componentsRecommendedCommandName = "components"

var componentsExample = `  # Get the supported components
  %[1]s`

// ListComponentsOptions encapsulates the options for the odo catalog list components command
type ListComponentsOptions struct {
	// display both supported and unsupported devfile components
	listAllDevfileComponents bool
	// list of known images
	catalogList catalog.ComponentTypeList
	// list of known devfiles
	catalogDevfileList catalog.DevfileComponentTypeList
	// generic context options common to all commands
	*genericclioptions.Context
}

// NewListComponentsOptions creates a new ListComponentsOptions instance
func NewListComponentsOptions() *ListComponentsOptions {
	return &ListComponentsOptions{}
}

// Complete completes ListComponentsOptions after they've been created
func (o *ListComponentsOptions) Complete(name string, cmd *cobra.Command, args []string) (err error) {
<<<<<<< HEAD
	o.Context = genericclioptions.NewDevfileContext(cmd)
	if !o.IsPushTargetDocker {
		// If pushtarget not set to Docker, need to try initalizing a regular context w/ oc-client
		o.Context = genericclioptions.NewContext(cmd)
		o.catalogList, err = catalog.ListComponents(o.Client)
		if err != nil {
			if o.ExperimentalModeEnabled {
				klog.V(4).Info("Please log in to an OpenShift cluster to list OpenShift/s2i components")
=======

	tasks := util.NewConcurrentTasks(2)

	if !pushtarget.IsPushTargetDocker() {
		o.Context = genericclioptions.NewContext(cmd)

		tasks.Add(util.ConcurrentTask{ToRun: func(errChannel chan error) {
			o.catalogList, err = catalog.ListComponents(o.Client)
			if err != nil {
				if experimental.IsExperimentalModeEnabled() {
					klog.V(4).Info("Please log in to an OpenShift cluster to list OpenShift/s2i components")
				} else {
					errChannel <- err
				}
>>>>>>> a35bba5f
			} else {
				o.catalogList.Items = catalogutil.FilterHiddenComponents(o.catalogList.Items)
			}
		}})
	}

<<<<<<< HEAD
	if o.ExperimentalModeEnabled {
		o.catalogDevfileList, err = catalog.ListDevfileComponents("")
		if err != nil {
			return err
		}

		if o.catalogDevfileList.DevfileRegistries == nil {
			log.Warning("Please run 'odo registry add <registry name> <registry URL>' to add registry for listing devfile components\n")
		}
=======
	if experimental.IsExperimentalModeEnabled() {
		tasks.Add(util.ConcurrentTask{ToRun: func(errChannel chan error) {
			o.catalogDevfileList, err = catalog.ListDevfileComponents("")
			if o.catalogDevfileList.DevfileRegistries == nil {
				log.Warning("Please run 'odo registry add <registry name> <registry URL>' to add registry for listing devfile components\n")
			}
			if err != nil {
				errChannel <- err
			}
		}})
>>>>>>> a35bba5f
	}

	return tasks.Run()
}

// Validate validates the ListComponentsOptions based on completed values
func (o *ListComponentsOptions) Validate() (err error) {
	if len(o.catalogList.Items) == 0 && len(o.catalogDevfileList.Items) == 0 {
		return fmt.Errorf("no deployable components found")
	}

	return err
}

// Run contains the logic for the command associated with ListComponentsOptions
func (o *ListComponentsOptions) Run() (err error) {
	if log.IsJSON() {
		for i, image := range o.catalogList.Items {
			// here we don't care about the unsupported tags (second return value)
			supported, _ := catalog.SliceSupportedTags(image)
			o.catalogList.Items[i].Spec.SupportedTags = supported
		}
		machineoutput.OutputSuccess(o.catalogList)
	} else {
		w := tabwriter.NewWriter(os.Stdout, 5, 2, 3, ' ', tabwriter.TabIndent)
		var supCatalogList, unsupCatalogList []catalog.ComponentType
		var supDevfileCatalogList, unsupDevfileCatalogList []catalog.DevfileComponentType
		var supported string

		for _, image := range o.catalogList.Items {
			supported, unsupported := catalog.SliceSupportedTags(image)

			if len(supported) != 0 {
				image.Spec.NonHiddenTags = supported
				supCatalogList = append(supCatalogList, image)
			}
			if len(unsupported) != 0 {
				image.Spec.NonHiddenTags = unsupported
				unsupCatalogList = append(unsupCatalogList, image)
			}
		}

		for _, devfileComponent := range o.catalogDevfileList.Items {
			if devfileComponent.Support {
				supDevfileCatalogList = append(supDevfileCatalogList, devfileComponent)
			} else {
				unsupDevfileCatalogList = append(unsupDevfileCatalogList, devfileComponent)
			}
		}

		if len(supCatalogList) != 0 || len(unsupCatalogList) != 0 {
			fmt.Fprintln(w, "Odo OpenShift Components:")
			fmt.Fprintln(w, "NAME", "\t", "PROJECT", "\t", "TAGS", "\t", "SUPPORTED")

			if len(supCatalogList) != 0 {
				supported = "YES"
				o.printCatalogList(w, supCatalogList, supported)
			}

			if len(unsupCatalogList) != 0 {
				supported = "NO"
				o.printCatalogList(w, unsupCatalogList, supported)
			}

			fmt.Fprintln(w)
		}

		if len(supDevfileCatalogList) != 0 || (o.listAllDevfileComponents && len(unsupDevfileCatalogList) != 0) {
			fmt.Fprintln(w, "Odo Devfile Components:")
			fmt.Fprintln(w, "NAME", "\t", "DESCRIPTION", "\t", "REGISTRY", "\t", "SUPPORTED")

			if len(supDevfileCatalogList) != 0 {
				supported = "YES"
				o.printDevfileCatalogList(w, supDevfileCatalogList, supported)
			}

			if o.listAllDevfileComponents && len(unsupDevfileCatalogList) != 0 {
				supported = "NO"
				o.printDevfileCatalogList(w, unsupDevfileCatalogList, supported)
			}

			fmt.Fprintln(w)
		}

		w.Flush()
	}
	return
}

// NewCmdCatalogListComponents implements the odo catalog list components command
func NewCmdCatalogListComponents(name, fullName string) *cobra.Command {
	o := NewListComponentsOptions()

	var componentListCmd = &cobra.Command{
		Use:         name,
		Short:       "List all components",
		Long:        "List all available component types from OpenShift's Image Builder",
		Example:     fmt.Sprintf(componentsExample, fullName),
		Annotations: map[string]string{"machineoutput": "json"},
		Run: func(cmd *cobra.Command, args []string) {
			genericclioptions.GenericRun(o, cmd, args)
		},
	}

	componentListCmd.Flags().BoolVarP(&o.listAllDevfileComponents, "all", "a", false, "List both supported and unsupported devfile components.")

	return componentListCmd
}

func (o *ListComponentsOptions) printCatalogList(w io.Writer, catalogList []catalog.ComponentType, supported string) {
	for _, component := range catalogList {
		componentName := component.Name
		if component.Namespace == o.Project {
			/*
				If current namespace is same as the current component namespace,
				Loop through every other component,
				If there exists a component with same name but in different namespaces,
				mark the one from current namespace with (*)
			*/
			for _, comp := range catalogList {
				if comp.ObjectMeta.Name == component.ObjectMeta.Name && component.Namespace != comp.Namespace {
					componentName = fmt.Sprintf("%s (*)", component.ObjectMeta.Name)
				}
			}
		}
		fmt.Fprintln(w, componentName, "\t", component.ObjectMeta.Namespace, "\t", strings.Join(component.Spec.NonHiddenTags, ","), "\t", supported)
	}
}

func (o *ListComponentsOptions) printDevfileCatalogList(w io.Writer, catalogDevfileList []catalog.DevfileComponentType, supported string) {
	for _, devfileComponent := range catalogDevfileList {
		fmt.Fprintln(w, devfileComponent.Name, "\t", devfileComponent.Description, "\t", devfileComponent.Registry.Name, "\t", supported)
	}
}<|MERGE_RESOLUTION|>--- conflicted
+++ resolved
@@ -2,23 +2,20 @@
 
 import (
 	"fmt"
+	"io"
+	"os"
+	"strings"
+	"text/tabwriter"
+
 	"github.com/openshift/odo/pkg/catalog"
 	"github.com/openshift/odo/pkg/log"
 	"github.com/openshift/odo/pkg/machineoutput"
 	catalogutil "github.com/openshift/odo/pkg/odo/cli/catalog/util"
 	"github.com/openshift/odo/pkg/odo/genericclioptions"
-<<<<<<< HEAD
-=======
 	"github.com/openshift/odo/pkg/odo/util/experimental"
-	"github.com/openshift/odo/pkg/odo/util/pushtarget"
 	"github.com/openshift/odo/pkg/util"
->>>>>>> a35bba5f
 	"github.com/spf13/cobra"
-	"io"
 	"k8s.io/klog"
-	"os"
-	"strings"
-	"text/tabwriter"
 )
 
 const componentsRecommendedCommandName = "components"
@@ -45,20 +42,10 @@
 
 // Complete completes ListComponentsOptions after they've been created
 func (o *ListComponentsOptions) Complete(name string, cmd *cobra.Command, args []string) (err error) {
-<<<<<<< HEAD
 	o.Context = genericclioptions.NewDevfileContext(cmd)
+	tasks := util.NewConcurrentTasks(2)
+
 	if !o.IsPushTargetDocker {
-		// If pushtarget not set to Docker, need to try initalizing a regular context w/ oc-client
-		o.Context = genericclioptions.NewContext(cmd)
-		o.catalogList, err = catalog.ListComponents(o.Client)
-		if err != nil {
-			if o.ExperimentalModeEnabled {
-				klog.V(4).Info("Please log in to an OpenShift cluster to list OpenShift/s2i components")
-=======
-
-	tasks := util.NewConcurrentTasks(2)
-
-	if !pushtarget.IsPushTargetDocker() {
 		o.Context = genericclioptions.NewContext(cmd)
 
 		tasks.Add(util.ConcurrentTask{ToRun: func(errChannel chan error) {
@@ -69,25 +56,13 @@
 				} else {
 					errChannel <- err
 				}
->>>>>>> a35bba5f
 			} else {
 				o.catalogList.Items = catalogutil.FilterHiddenComponents(o.catalogList.Items)
 			}
 		}})
 	}
 
-<<<<<<< HEAD
 	if o.ExperimentalModeEnabled {
-		o.catalogDevfileList, err = catalog.ListDevfileComponents("")
-		if err != nil {
-			return err
-		}
-
-		if o.catalogDevfileList.DevfileRegistries == nil {
-			log.Warning("Please run 'odo registry add <registry name> <registry URL>' to add registry for listing devfile components\n")
-		}
-=======
-	if experimental.IsExperimentalModeEnabled() {
 		tasks.Add(util.ConcurrentTask{ToRun: func(errChannel chan error) {
 			o.catalogDevfileList, err = catalog.ListDevfileComponents("")
 			if o.catalogDevfileList.DevfileRegistries == nil {
@@ -97,7 +72,6 @@
 				errChannel <- err
 			}
 		}})
->>>>>>> a35bba5f
 	}
 
 	return tasks.Run()
