package devfile

import (
	"os"
	"path/filepath"
	"time"

	"github.com/openshift/odo/tests/helper"

	. "github.com/onsi/ginkgo"
	. "github.com/onsi/gomega"
)

var _ = Describe("odo devfile delete command tests", func() {
	var namespace, context, currentWorkingDirectory, componentName, projectDirPath string
	var projectDir = "/projectDir"

	// TODO: all oc commands in all devfile related test should get replaced by kubectl
	// TODO: to goal is not to use "oc"
	oc := helper.NewOcRunner("oc")

	// This is run after every Spec (It)
	var _ = BeforeEach(func() {
		SetDefaultEventuallyTimeout(10 * time.Minute)
		namespace = helper.CreateRandProject()
		context = helper.CreateNewContext()
		currentWorkingDirectory = helper.Getwd()
		projectDirPath = context + projectDir
		componentName = helper.RandString(6)

		helper.Chdir(context)

		os.Setenv("GLOBALODOCONFIG", filepath.Join(context, "config.yaml"))

		// Devfile commands require experimental mode to be set
		helper.CmdShouldPass("odo", "preference", "set", "Experimental", "true")
	})

	// Clean up after the test
	// This is run after every Spec (It)
	var _ = AfterEach(func() {
		helper.DeleteProject(namespace)
		helper.Chdir(currentWorkingDirectory)
		helper.DeleteDir(context)
		os.Unsetenv("GLOBALODOCONFIG")
	})

	Context("when devfile delete command is executed", func() {

		It("should delete the component created from the devfile and also the owned resources", func() {
<<<<<<< HEAD
			componentName := helper.RandString(6)
			helper.CmdShouldPass("odo", "create", "nodejs", "--context", context, "--project", namespace, componentName)
			helper.CopyExample(filepath.Join("source", "devfiles", "nodejs"), context)
=======
			helper.CmdShouldPass("git", "clone", "https://github.com/che-samples/web-nodejs-sample.git", projectDirPath)
			helper.Chdir(projectDirPath)

			helper.CmdShouldPass("odo", "create", "nodejs", "--context", projectDirPath, "--project", namespace, componentName)

			helper.CopyExample(filepath.Join("source", "devfiles", "nodejs"), projectDirPath)

			helper.CmdShouldPass("odo", "url", "create", "example", "--host", "1.2.3.4.nip.io")
>>>>>>> 0da6ff4a

			helper.CmdShouldPass("odo", "push", "--devfile", "devfile.yaml", "--namespace", namespace)

			helper.CmdShouldPass("odo", "delete", "--devfile", "devfile.yaml", "--namespace", namespace, "-f")

			oc.WaitAndCheckForExistence("deployments", namespace, 1)
			oc.WaitAndCheckForExistence("pods", namespace, 1)
			oc.WaitAndCheckForExistence("services", namespace, 1)
			oc.WaitAndCheckForExistence("ingress", namespace, 1)
		})
	})

	Context("when devfile delete command is executed with all flag", func() {

		It("should delete the component created from the devfile and also the env folder", func() {
<<<<<<< HEAD
			componentName := helper.RandString(6)
			helper.CmdShouldPass("odo", "create", "nodejs", "--context", context, "--project", namespace, componentName)
			helper.CopyExample(filepath.Join("source", "devfiles", "nodejs"), context)
=======
			helper.CmdShouldPass("git", "clone", "https://github.com/che-samples/web-nodejs-sample.git", projectDirPath)
			helper.Chdir(projectDirPath)

			helper.CmdShouldPass("odo", "create", "nodejs", "--context", projectDirPath, "--project", namespace, componentName)

			helper.CopyExample(filepath.Join("source", "devfiles", "nodejs"), projectDirPath)
>>>>>>> 0da6ff4a

			helper.CmdShouldPass("odo", "push", "--devfile", "devfile.yaml", "--namespace", namespace)

			helper.CmdShouldPass("odo", "url", "create", "example", "--host", "1.2.3.4.nip.io", "--context", projectDirPath)

			helper.CmdShouldPass("odo", "delete", "--devfile", "devfile.yaml", "--namespace", namespace, "-f", "--all")

			oc.WaitAndCheckForExistence("deployments", namespace, 1)

			files := helper.ListFilesInDir(filepath.Join(projectDirPath, ".odo"))
			Expect(files).To(Not(ContainElement("env")))
		})
	})
})<|MERGE_RESOLUTION|>--- conflicted
+++ resolved
@@ -48,20 +48,14 @@
 	Context("when devfile delete command is executed", func() {
 
 		It("should delete the component created from the devfile and also the owned resources", func() {
-<<<<<<< HEAD
-			componentName := helper.RandString(6)
-			helper.CmdShouldPass("odo", "create", "nodejs", "--context", context, "--project", namespace, componentName)
-			helper.CopyExample(filepath.Join("source", "devfiles", "nodejs"), context)
-=======
 			helper.CmdShouldPass("git", "clone", "https://github.com/che-samples/web-nodejs-sample.git", projectDirPath)
 			helper.Chdir(projectDirPath)
 
-			helper.CmdShouldPass("odo", "create", "nodejs", "--context", projectDirPath, "--project", namespace, componentName)
+			helper.CmdShouldPass("odo", "create", "nodejs", "--project", namespace, componentName)
 
 			helper.CopyExample(filepath.Join("source", "devfiles", "nodejs"), projectDirPath)
 
 			helper.CmdShouldPass("odo", "url", "create", "example", "--host", "1.2.3.4.nip.io")
->>>>>>> 0da6ff4a
 
 			helper.CmdShouldPass("odo", "push", "--devfile", "devfile.yaml", "--namespace", namespace)
 
@@ -77,18 +71,12 @@
 	Context("when devfile delete command is executed with all flag", func() {
 
 		It("should delete the component created from the devfile and also the env folder", func() {
-<<<<<<< HEAD
-			componentName := helper.RandString(6)
-			helper.CmdShouldPass("odo", "create", "nodejs", "--context", context, "--project", namespace, componentName)
-			helper.CopyExample(filepath.Join("source", "devfiles", "nodejs"), context)
-=======
 			helper.CmdShouldPass("git", "clone", "https://github.com/che-samples/web-nodejs-sample.git", projectDirPath)
 			helper.Chdir(projectDirPath)
 
-			helper.CmdShouldPass("odo", "create", "nodejs", "--context", projectDirPath, "--project", namespace, componentName)
+			helper.CmdShouldPass("odo", "create", "nodejs", "--project", namespace, componentName)
 
 			helper.CopyExample(filepath.Join("source", "devfiles", "nodejs"), projectDirPath)
->>>>>>> 0da6ff4a
 
 			helper.CmdShouldPass("odo", "push", "--devfile", "devfile.yaml", "--namespace", namespace)
 
