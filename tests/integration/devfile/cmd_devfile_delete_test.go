--- conflicted
+++ resolved
@@ -42,24 +42,14 @@
 
 		It("should delete the component created from the devfile and also the owned resources", func() {
 			resourceTypes := []string{"deployments", "pods", "services", "ingress"}
-
-<<<<<<< HEAD
+      
 			helper.CmdShouldPass("odo", "create", "nodejs", "--project", commonVar.Project, componentName)
 			helper.CopyExample(filepath.Join("source", "devfiles", "nodejs", "project"), commonVar.Context)
 			helper.CopyExampleDevFile(filepath.Join("source", "devfiles", "nodejs", "devfile.yaml"), filepath.Join(commonVar.Context, "devfile.yaml"))
-			helper.CmdShouldPass("odo", "url", "create", "example", "--host", "1.2.3.4.nip.io", "--ingress", "--context", commonVar.Context)
+			helper.CmdShouldPass("odo", "url", "create", "example", "--host", "1.2.3.4.nip.io", "--port", "3000", "--ingress", "--context", commonVar.Context)
 
 			if os.Getenv("KUBERNETES") != "true" {
-				helper.CmdShouldPass("odo", "url", "create", "example-1", "--context", commonVar.Context)
-=======
-			helper.CmdShouldPass("odo", "create", "nodejs", "--project", namespace, componentName)
-			helper.CopyExample(filepath.Join("source", "devfiles", "nodejs", "project"), context)
-			helper.CopyExampleDevFile(filepath.Join("source", "devfiles", "nodejs", "devfile.yaml"), filepath.Join(context, "devfile.yaml"))
-			helper.CmdShouldPass("odo", "url", "create", "example", "--host", "1.2.3.4.nip.io", "--port", "3000", "--ingress", "--context", context)
-
-			if os.Getenv("KUBERNETES") != "true" {
-				helper.CmdShouldPass("odo", "url", "create", "example-1", "--port", "3000", "--context", context)
->>>>>>> 7831c920
+				helper.CmdShouldPass("odo", "url", "create", "example-1", "--port", "3000", "--context", commonVar.Context)
 				resourceTypes = append(resourceTypes, "routes")
 			}
 
@@ -78,11 +68,7 @@
 			helper.CopyExampleDevFile(filepath.Join("source", "devfiles", "nodejs", "devfile.yaml"), filepath.Join(commonVar.Context, "devfile.yaml"))
 			helper.CmdShouldPass("odo", "push", "--project", commonVar.Project)
 
-<<<<<<< HEAD
-			helper.CmdShouldPass("odo", "url", "create", "example", "--host", "1.2.3.4.nip.io", "--ingress", "--context", commonVar.Context)
-=======
-			helper.CmdShouldPass("odo", "url", "create", "example", "--host", "1.2.3.4.nip.io", "--port", "3000", "--ingress", "--context", context)
->>>>>>> 7831c920
+			helper.CmdShouldPass("odo", "url", "create", "example", "--host", "1.2.3.4.nip.io", "--port", "3000", "--ingress", "--context", commonVar.Context)
 
 			if os.Getenv("KUBERNETES") != "true" {
 				helper.CmdShouldPass("odo", "url", "create", "example-1", "--port", "3000")
