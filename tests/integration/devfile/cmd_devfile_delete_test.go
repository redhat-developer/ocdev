package devfile

import (
	"fmt"
	"path"

	. "github.com/onsi/ginkgo"
	. "github.com/onsi/gomega"
	"github.com/openshift/odo/tests/integration/devfile/utils"

	"os"
	"path/filepath"

	"github.com/openshift/odo/tests/helper"
)

var _ = Describe("odo devfile delete command tests", func() {
	const devfile = "devfile.yaml"
	const appName = "app"
	var devfilePath string
	var componentName, invalidNamespace string

	var commonVar helper.CommonVar

	var createNewContext = func() string {
		newContext := path.Join(commonVar.Context, "newContext")
		helper.MakeDir(newContext)
		return newContext
	}
	// This is run before every Spec (It)
	var _ = BeforeEach(func() {
		commonVar = helper.CommonBeforeEach()
		componentName = helper.RandString(6)
		helper.Chdir(commonVar.Context)
	})

	// This is run after every Spec (It)
	var _ = AfterEach(func() {
		helper.CommonAfterEach(commonVar)
	})
	When("a component is created", func() {
		JustBeforeEach(func() {
<<<<<<< HEAD
			helper.Cmd("odo", "create", "nodejs", componentName, "--project", commonVar.Project, "--app", appName).ShouldPass()
=======
			helper.CmdShouldPass("odo", "create", "nodejs", componentName, "--project", commonVar.Project, "--app", appName)
			helper.CopyExampleDevFile(filepath.Join("source", "devfiles", "nodejs", "devfile.yaml"), filepath.Join(commonVar.Context, "devfile.yaml"))
>>>>>>> 3388fcf0
			helper.CopyExample(filepath.Join("source", "devfiles", "nodejs", "project"), commonVar.Context)
		})
		JustAfterEach(func() {})
		It("should delete the component", func() {
			helper.Cmd("odo", "delete", "-f").ShouldPass()
		})

		When("the component is pushed", func() {
			JustBeforeEach(func() {
				helper.Cmd("odo", "push", "--project", commonVar.Project).ShouldPass()
			})
			JustAfterEach(func() {})
			It("should delete the component, env, odo folders and odo-index-file.json with --all flag", func() {
				helper.Cmd("odo", "delete", "-f", "--all").ShouldPass()

				files := helper.ListFilesInDir(commonVar.Context)
				Expect(files).To(Not(ContainElement(".odo")))
				Expect(files).To(Not(ContainElement("devfile.yaml")))
			})

			Describe("deleting a component from other component directory", func() {
				var firstComp, firstDir, secondComp, secondDir string

				JustBeforeEach(func() {
					// for the sake of verbosity
					firstComp = componentName
					firstDir = commonVar.Context
					secondComp = helper.RandString(6)
					secondDir = createNewContext()
					helper.Chdir(secondDir)
				})
				JustAfterEach(func() {
					helper.Chdir(commonVar.Context)
				})
				When("the second component is created", func() {
					JustBeforeEach(func() {
<<<<<<< HEAD
						helper.Cmd("odo", "create", "nodejs", secondComp, "--project", commonVar.Project).ShouldPass()
=======
						helper.CmdShouldPass("odo", "create", "nodejs", secondComp, "--project", commonVar.Project)
						helper.CopyExampleDevFile(filepath.Join("source", "devfiles", "nodejs", "devfile.yaml"), filepath.Join(commonVar.Context, "devfile.yaml"))
						helper.CopyExample(filepath.Join("source", "devfiles", "nodejs", "project"), commonVar.Context)
>>>>>>> 3388fcf0
					})
					JustAfterEach(func() {})
					When("the second component is pushed", func() {
						JustBeforeEach(func() {
							helper.Cmd("odo", "push", "--project", commonVar.Project).ShouldPass()
						})
						JustAfterEach(func() {})
						It("should delete the context directory's component", func() {
							output := helper.Cmd("odo", "delete", "--context", firstDir, "-f").ShouldPass().Out()
							Expect(output).To(ContainSubstring(firstComp))
							Expect(output).ToNot(ContainSubstring(secondComp))
						})

						It("should delete all the config files and component of the context directory with --all flag", func() {
							output := helper.Cmd("odo", "delete", "--all", "--context", firstDir, "-f").ShouldPass().Out()
							Expect(output).ToNot(ContainSubstring(secondComp))
							Expect(output).To(ContainSubstring(firstComp))

							files := helper.ListFilesInDir(firstDir)
							Expect(files).To(Not(ContainElement(".odo")))
							Expect(files).To(Not(ContainElement("devfile.yaml")))

							files = helper.ListFilesInDir(secondDir)
							Expect(files).To(ContainElement(".odo"))
							Expect(files).To(ContainElement("devfile.yaml"))
						})
						// Marked as pending because it does not work at the moment. It takes the component in current directory into account while deleting.
						XIt("should delete with the component name", func() {
							output := helper.Cmd("odo", "delete", firstComp, "--app", "app", "--project", commonVar.Project, "-f").ShouldPass().Out()
							Expect(output).ToNot(ContainSubstring(secondComp))
							Expect(output).To(ContainSubstring(firstComp))
						})
					})
				})
			})
		})
		It("should throw an error on an invalid delete command", func() {
			By("--project flag")
			helper.Cmd("odo", "delete", "--project", commonVar.Project, "-f").ShouldFail()

			By("component name, --app, --project and --all flag")
			helper.Cmd("odo", "delete", componentName, "--app", appName, "--project", commonVar.Project, "--all", "-f").ShouldFail()

			By("component name and --all flag")
			helper.Cmd("odo", "delete", componentName, "--all", "-f").ShouldFail()

			By("component name and --context flag")
			helper.Cmd("odo", "delete", componentName, "--context", commonVar.Context, "-f").ShouldFail()

			By("--project and --context flag")
			helper.Cmd("odo", "delete", "--project", commonVar.Project, "--context", commonVar.Context, "-f").ShouldFail()
		})

		When("the component has resources attached to it", func() {
			resourceTypes := []string{helper.ResourceTypeDeployment, helper.ResourceTypePod, helper.ResourceTypeService, helper.ResourceTypeIngress, helper.ResourceTypePVC}

			JustBeforeEach(func() {
				helper.Cmd("odo", "url", "create", "example", "--host", "1.2.3.4.nip.io", "--port", "3000", "--ingress").ShouldPass()

				if os.Getenv("KUBERNETES") != "true" {
					helper.Cmd("odo", "url", "create", "example-1", "--port", "3000").ShouldPass()
					resourceTypes = append(resourceTypes, helper.ResourceTypeRoute)
				}
				helper.Cmd("odo", "storage", "create", "storage-1", "--size", "1Gi", "--path", "/data1", "--context", commonVar.Context).ShouldPass()
			})
			JustAfterEach(func() {})
			When("the component is pushed", func() {
				JustBeforeEach(func() {
					helper.Cmd("odo", "push", "--project", commonVar.Project).ShouldPass()
				})
				It("should delete the component and its owned resources", func() {
					helper.Cmd("odo", "delete", "-f").ShouldPass()

					for _, resourceType := range resourceTypes {
						commonVar.CliRunner.WaitAndCheckForExistence(resourceType, commonVar.Project, 1)
					}
				})
				It("should delete the component and its owned resources with --wait flag", func() {
					// Pod should exist
					podName := commonVar.CliRunner.GetRunningPodNameByComponent(componentName, commonVar.Project)
					Expect(podName).NotTo(BeEmpty())

					// delete with --wait flag
					helper.Cmd("odo", "delete", "-f", "-w", "--context", commonVar.Context).ShouldPass()

					// Deployment and Pod should be deleted
					helper.VerifyResourcesDeleted(commonVar.CliRunner, []helper.ResourceInfo{
						{

							ResourceType: helper.ResourceTypeDeployment,
							ResourceName: componentName,
							Namespace:    commonVar.Project,
						},
						{

							ResourceType: helper.ResourceTypePod,
							ResourceName: podName,
							Namespace:    commonVar.Project,
						},
					})

					// Dependent resources should be marked to be deleted (see https://github.com/openshift/odo/issues/4593)
					helper.VerifyResourcesToBeDeleted(commonVar.CliRunner, []helper.ResourceInfo{
						{
							ResourceType: helper.ResourceTypeIngress,
							ResourceName: "example",
							Namespace:    commonVar.Project,
						},
						{
							ResourceType: helper.ResourceTypeService,
							ResourceName: componentName,
							Namespace:    commonVar.Project,
						},
						{
							ResourceType: helper.ResourceTypePVC,
							ResourceName: "storage-1",
							Namespace:    commonVar.Project,
						},
						{
							ResourceType: helper.ResourceTypeRoute,
							ResourceName: "example-1",
							Namespace:    commonVar.Project,
						},
					})
				})
			})
		})

		Context("devfile has preStop events", func() {
			JustBeforeEach(func() {
				helper.CopyExampleDevFile(filepath.Join("source", "devfiles", "nodejs", "devfile-with-valid-events.yaml"), filepath.Join(commonVar.Context, "devfile.yaml"))
			})
			JustAfterEach(func() {})
			When("component is pushed", func() {
				JustBeforeEach(func() {
					helper.Cmd("odo", "push", "--project", commonVar.Project).ShouldPass()
				})
				JustAfterEach(func() {})
				It("should execute the preStop events", func() {
					output := helper.Cmd("odo", "delete", "-f").ShouldPass().Out()
					helper.MatchAllInOutput(output, []string{
						fmt.Sprintf("Executing preStop event commands for component %s", componentName),
						"Executing myprestop command",
						"Executing secondprestop command",
						"Executing thirdprestop command",
					})
				})
			})
		})
	})

	When("the component is created in a non-existent project", func() {
		invalidNamespace = "garbage"
		JustBeforeEach(func() {
			helper.Cmd("odo", "create", "nodejs", componentName, "--project", invalidNamespace, "--app", appName).ShouldPass()
		})
		JustAfterEach(func() {})
		It("should let the user delete the local config files with -a flag", func() {
			// DeleteLocalConfig appends -a flag
			utils.DeleteLocalConfig("delete")
		})
		When("deleting outside a component directory", func() {
			JustBeforeEach(func() {
				helper.Chdir(createNewContext())

			})
			JustAfterEach(func() {
				helper.Chdir(commonVar.Context)
			})
			It("should let the user delete the local config files with --context flag", func() {
				// DeleteLocalConfig appends -a flag
				utils.DeleteLocalConfig("delete", "--context", commonVar.Context)
			})
		})
	})
	When("component is created with --devfile flag", func() {
		JustBeforeEach(func() {
			newContext := createNewContext()
			devfilePath = filepath.Join(newContext, devfile)
			helper.CopyExampleDevFile(filepath.Join("source", "devfiles", "nodejs", devfile), devfilePath)
			helper.Cmd("odo", "create", "nodejs", "--devfile", devfilePath).ShouldPass()
		})
		It("should successfully delete devfile", func() {
			// devfile was copied to top level
			Expect(helper.VerifyFileExists(path.Join(commonVar.Context, devfile))).To(BeTrue())
			helper.Cmd("odo", "delete", "--all", "-f").ShouldPass()
			Expect(helper.VerifyFileExists(path.Join(commonVar.Context, devfile))).To(BeFalse())
		})
	})
	When("component is created from an existing devfile present in its directory", func() {
		JustBeforeEach(func() {
			helper.CopyExampleDevFile(filepath.Join("source", "devfiles", "nodejs", devfile), path.Join(commonVar.Context, devfile))
			helper.Cmd("odo", "create", "nodejs").ShouldPass()
		})
		JustAfterEach(func() {})
		It("should not delete the devfile", func() {
			// devfile was copied to top level
			Expect(helper.VerifyFileExists(path.Join(commonVar.Context, devfile))).To(BeTrue())
			helper.Cmd("odo", "delete", "--all", "-f").ShouldPass()
			Expect(helper.VerifyFileExists(path.Join(commonVar.Context, devfile))).To(BeTrue())
		})
	})
})<|MERGE_RESOLUTION|>--- conflicted
+++ resolved
@@ -40,12 +40,8 @@
 	})
 	When("a component is created", func() {
 		JustBeforeEach(func() {
-<<<<<<< HEAD
 			helper.Cmd("odo", "create", "nodejs", componentName, "--project", commonVar.Project, "--app", appName).ShouldPass()
-=======
-			helper.CmdShouldPass("odo", "create", "nodejs", componentName, "--project", commonVar.Project, "--app", appName)
 			helper.CopyExampleDevFile(filepath.Join("source", "devfiles", "nodejs", "devfile.yaml"), filepath.Join(commonVar.Context, "devfile.yaml"))
->>>>>>> 3388fcf0
 			helper.CopyExample(filepath.Join("source", "devfiles", "nodejs", "project"), commonVar.Context)
 		})
 		JustAfterEach(func() {})
@@ -82,13 +78,9 @@
 				})
 				When("the second component is created", func() {
 					JustBeforeEach(func() {
-<<<<<<< HEAD
 						helper.Cmd("odo", "create", "nodejs", secondComp, "--project", commonVar.Project).ShouldPass()
-=======
-						helper.CmdShouldPass("odo", "create", "nodejs", secondComp, "--project", commonVar.Project)
 						helper.CopyExampleDevFile(filepath.Join("source", "devfiles", "nodejs", "devfile.yaml"), filepath.Join(commonVar.Context, "devfile.yaml"))
 						helper.CopyExample(filepath.Join("source", "devfiles", "nodejs", "project"), commonVar.Context)
->>>>>>> 3388fcf0
 					})
 					JustAfterEach(func() {})
 					When("the second component is pushed", func() {
