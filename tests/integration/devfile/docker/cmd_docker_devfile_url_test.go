package docker

import (
	"fmt"
	"os"
	"path/filepath"
	"strconv"
	"strings"
	"time"

	"github.com/openshift/odo/pkg/util"
	"github.com/openshift/odo/tests/helper"

	. "github.com/onsi/ginkgo"
	. "github.com/onsi/gomega"
)

var _ = Describe("odo docker devfile url command tests", func() {
	var projectDirPath, context, currentWorkingDirectory, cmpName string
	var projectDir = "/projectDir"
	dockerClient := helper.NewDockerRunner("docker")

	// This is run after every Spec (It)
	var _ = BeforeEach(func() {
		SetDefaultEventuallyTimeout(10 * time.Minute)
		context = helper.CreateNewContext()
		currentWorkingDirectory = helper.Getwd()
		projectDirPath = context + projectDir
		cmpName = helper.RandString(6)
		helper.Chdir(context)
		os.Setenv("GLOBALODOCONFIG", filepath.Join(context, "config.yaml"))
		helper.CmdShouldPass("odo", "preference", "set", "Experimental", "true")
		helper.CmdShouldPass("odo", "preference", "set", "pushtarget", "docker")
	})

	// Clean up after the test
	// This is run after every Spec (It)
	var _ = AfterEach(func() {
		// Stop all containers labeled with the component name
		label := "component=" + cmpName
		dockerClient.StopContainers(label)

		helper.Chdir(currentWorkingDirectory)
		helper.DeleteDir(context)
		os.Unsetenv("GLOBALODOCONFIG")
	})

	Context("Creating urls", func() {
		It("create should pass", func() {
			var stdout string
			helper.CmdShouldPass("git", "clone", "https://github.com/che-samples/web-nodejs-sample.git", projectDirPath)
			helper.Chdir(projectDirPath)

			helper.CmdShouldPass("odo", "create", "nodejs", cmpName)
			stdout = helper.CmdShouldPass("odo", "url", "create")
			helper.MatchAllInOutput(stdout, []string{cmpName + "-3000", "created for component"})
			stdout = helper.CmdShouldPass("odo", "push", "--devfile", "devfile.yaml")
			Expect(stdout).To(ContainSubstring("Changes successfully pushed to component"))
		})

		It("create with now flag should pass", func() {
			var stdout string
			url1 := helper.RandString(5)
			helper.CmdShouldPass("git", "clone", "https://github.com/che-samples/web-nodejs-sample.git", projectDirPath)
			helper.Chdir(projectDirPath)

			helper.CmdShouldPass("odo", "create", "nodejs", cmpName)
			stdout = helper.CmdShouldPass("odo", "url", "create", url1, "--now")
			helper.MatchAllInOutput(stdout, []string{url1, "created for component", "Changes successfully pushed to component"})
		})

		It("create with same url name should fail", func() {
			var stdout string
			url1 := helper.RandString(5)
			helper.CmdShouldPass("git", "clone", "https://github.com/che-samples/web-nodejs-sample.git", projectDirPath)
			helper.Chdir(projectDirPath)

			helper.CmdShouldPass("odo", "create", "nodejs", cmpName)
			helper.CmdShouldPass("odo", "url", "create", url1)

			stdout = helper.CmdShouldFail("odo", "url", "create", url1)
			Expect(stdout).To(ContainSubstring("the url " + url1 + " already exists"))

		})

		It("should be able to do a GET on the URL after a successful push", func() {
			helper.CmdShouldPass("git", "clone", "https://github.com/che-samples/web-nodejs-sample.git", projectDirPath)
			helper.Chdir(projectDirPath)

			helper.CmdShouldPass("odo", "create", "nodejs", cmpName)

			helper.CmdShouldPass("odo", "url", "create", cmpName)

			output := helper.CmdShouldPass("odo", "push", "--devfile", "devfile.yaml")
			helper.MatchAllInOutput(output, []string{"Executing devbuild command", "Executing devrun command"})

			url := strings.TrimSpace(helper.ExtractSubString(output, "127.0.0.1", "created"))

			helper.HttpWaitFor("http://"+url, "Hello World!", 30, 1)
		})
	})

<<<<<<< HEAD
	Context("Listing urls", func() {
		It("should list url after push", func() {
			var stdout string
			url1 := helper.RandString(5)

=======
	Context("Switching pushtarget", func() {
		It("switch from docker to kube, odo push should display warning", func() {
			var stdout string
>>>>>>> d4544572
			helper.CmdShouldPass("git", "clone", "https://github.com/che-samples/web-nodejs-sample.git", projectDirPath)
			helper.Chdir(projectDirPath)

			helper.CmdShouldPass("odo", "create", "nodejs", cmpName)
<<<<<<< HEAD

			helper.CopyExample(filepath.Join("source", "devfiles", "nodejs"), projectDirPath)

			stdout = helper.CmdShouldFail("odo", "url", "list")
			Expect(stdout).To(ContainSubstring("no URLs found"))

			helper.CmdShouldPass("odo", "url", "create", url1)
			stdout = helper.CmdShouldPass("odo", "url", "list")
			helper.MatchAllInOutput(stdout, []string{url1, "Not Pushed"})

			helper.CmdShouldPass("odo", "push", "--devfile", "devfile.yaml")
			stdout = helper.CmdShouldPass("odo", "url", "list")
			helper.MatchAllInOutput(stdout, []string{url1, "Pushed"})
			helper.CmdShouldPass("odo", "url", "delete", url1, "-f")

			stdout = helper.CmdShouldPass("odo", "url", "list")
			Expect(stdout).To(ContainSubstring("Locally Deleted"))
		})

		It("should be able to list url in machine readable json format", func() {
			var stdout string
			url1 := helper.RandString(5)

			helper.CmdShouldPass("git", "clone", "https://github.com/che-samples/web-nodejs-sample.git", projectDirPath)
			helper.Chdir(projectDirPath)

			helper.CmdShouldPass("odo", "create", "nodejs", cmpName)

			helper.CopyExample(filepath.Join("source", "devfiles", "nodejs"), projectDirPath)

			stdout = helper.CmdShouldFail("odo", "url", "list")
			Expect(stdout).To(ContainSubstring("no URLs found"))

			httpPort, err := util.HttpGetFreePort()
			Expect(err).NotTo(HaveOccurred())
			freePort := strconv.Itoa(httpPort)
			helper.CmdShouldPass("odo", "url", "create", url1, "--exposed-port", freePort, "--now")
			// odo url list -o json
			helper.WaitForCmdOut("odo", []string{"url", "list", "-o", "json"}, 1, true, func(output string) bool {
				desiredURLListJSON := fmt.Sprintf(`{"kind":"List","apiVersion":"odo.openshift.io/v1alpha1","metadata":{},"items":[{"kind":"url","apiVersion":"odo.openshift.io/v1alpha1","metadata":{"name":"%s","creationTimestamp":null},"spec":{"host":"127.0.0.1","port": 3000,"secure":false,"externalport":%s},"status":{"state":"Pushed"}}]}`, url1, freePort)
				if strings.Contains(output, url1) {
					Expect(desiredURLListJSON).Should(MatchJSON(output))
					return true
				}
				return false
			})
=======
			helper.CmdShouldPass("odo", "url", "create")

			helper.CmdShouldPass("odo", "preference", "set", "pushtarget", "kube", "-f")
			session := helper.CmdRunner("odo", "push", "--devfile", "devfile.yaml")
			stdout = string(session.Wait().Out.Contents())
			stderr := string(session.Wait().Err.Contents())
			Expect(stderr).To(ContainSubstring("Found a URL defined for Docker, but no valid URLs for Kubernetes."))
			Expect(stdout).To(ContainSubstring("Changes successfully pushed to component"))
		})

		It("switch from kube to docker, odo push should display warning", func() {
			var stdout string
			helper.CmdShouldPass("git", "clone", "https://github.com/che-samples/web-nodejs-sample.git", projectDirPath)
			helper.Chdir(projectDirPath)
			helper.CmdShouldPass("odo", "preference", "set", "pushtarget", "kube", "-f")
			helper.CmdShouldPass("odo", "create", "nodejs", cmpName)
			helper.CmdShouldPass("odo", "url", "create", "--host", "1.2.3.4.com", "--ingress")

			helper.CmdShouldPass("odo", "preference", "set", "pushtarget", "docker", "-f")
			session := helper.CmdRunner("odo", "push", "--devfile", "devfile.yaml")
			stdout = string(session.Wait().Out.Contents())
			stderr := string(session.Wait().Err.Contents())
			Expect(stderr).To(ContainSubstring("Found a URL defined for Kubernetes, but no valid URLs for Docker."))
			Expect(stdout).To(ContainSubstring("Changes successfully pushed to component"))

>>>>>>> d4544572
		})
	})

})<|MERGE_RESOLUTION|>--- conflicted
+++ resolved
@@ -100,24 +100,14 @@
 		})
 	})
 
-<<<<<<< HEAD
 	Context("Listing urls", func() {
 		It("should list url after push", func() {
 			var stdout string
 			url1 := helper.RandString(5)
-
-=======
-	Context("Switching pushtarget", func() {
-		It("switch from docker to kube, odo push should display warning", func() {
-			var stdout string
->>>>>>> d4544572
 			helper.CmdShouldPass("git", "clone", "https://github.com/che-samples/web-nodejs-sample.git", projectDirPath)
 			helper.Chdir(projectDirPath)
 
 			helper.CmdShouldPass("odo", "create", "nodejs", cmpName)
-<<<<<<< HEAD
-
-			helper.CopyExample(filepath.Join("source", "devfiles", "nodejs"), projectDirPath)
 
 			stdout = helper.CmdShouldFail("odo", "url", "list")
 			Expect(stdout).To(ContainSubstring("no URLs found"))
@@ -162,7 +152,16 @@
 				}
 				return false
 			})
-=======
+		})
+	})
+
+	Context("Switching pushtarget", func() {
+		It("switch from docker to kube, odo push should display warning", func() {
+			var stdout string
+			helper.CmdShouldPass("git", "clone", "https://github.com/che-samples/web-nodejs-sample.git", projectDirPath)
+			helper.Chdir(projectDirPath)
+
+			helper.CmdShouldPass("odo", "create", "nodejs", cmpName)
 			helper.CmdShouldPass("odo", "url", "create")
 
 			helper.CmdShouldPass("odo", "preference", "set", "pushtarget", "kube", "-f")
@@ -187,8 +186,6 @@
 			stderr := string(session.Wait().Err.Contents())
 			Expect(stderr).To(ContainSubstring("Found a URL defined for Kubernetes, but no valid URLs for Docker."))
 			Expect(stdout).To(ContainSubstring("Changes successfully pushed to component"))
-
->>>>>>> d4544572
 		})
 	})
 
