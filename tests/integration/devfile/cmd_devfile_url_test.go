package devfile

import (
	"fmt"
	"os"
	"path/filepath"
	"strings"

	"github.com/openshift/odo/tests/helper"

	. "github.com/onsi/ginkgo"
	. "github.com/onsi/gomega"
)

var _ = Describe("odo devfile url command tests", func() {
	var componentName string
	var commonVar helper.CommonVar

	// This is run before every Spec (It)
	var _ = BeforeEach(func() {
		commonVar = helper.CommonBeforeEach()

		componentName = helper.RandString(6)
		helper.Chdir(commonVar.Context)
		// Devfile requires experimental mode to be set
		helper.CmdShouldPass("odo", "preference", "set", "Experimental", "true")
	})

	// This is run after every Spec (It)
	var _ = AfterEach(func() {
		helper.CommonAfterEach(commonVar)
	})

	Context("Listing urls", func() {
		It("should list url after push", func() {
			url1 := helper.RandString(5)
			host := helper.RandString(5) + ".com"

			helper.CmdShouldPass("odo", "create", "nodejs", "--project", commonVar.Project, componentName)

			helper.CopyExample(filepath.Join("source", "devfiles", "nodejs", "project"), commonVar.Context)
			helper.CopyExampleDevFile(filepath.Join("source", "devfiles", "nodejs", "devfile.yaml"), filepath.Join(commonVar.Context, "devfile.yaml"))

			stdout := helper.CmdShouldFail("odo", "url", "create", url1, "--port", "3000", "--ingress")
			Expect(stdout).To(ContainSubstring("host must be provided"))

			helper.CmdShouldPass("odo", "url", "create", url1, "--port", "3000", "--host", host, "--ingress")
			stdout = helper.CmdShouldPass("odo", "push", "--project", commonVar.Project)
			Expect(stdout).Should(ContainSubstring(url1 + "." + host))

			stdout = helper.CmdShouldPass("odo", "url", "list", "--context", context)
			helper.MatchAllInOutput(stdout, []string{url1, "Pushed", "false", "ingress"})
		})

		It("should list ingress url with appropriate state", func() {
			url1 := helper.RandString(5)
			url2 := helper.RandString(5)
			host := helper.RandString(5) + ".com"

			helper.CmdShouldPass("odo", "create", "nodejs", "--context", context, "--project", namespace, componentName)

			helper.CopyExample(filepath.Join("source", "devfiles", "nodejs", "project"), context)
			helper.CopyExampleDevFile(filepath.Join("source", "devfiles", "nodejs", "devfile.yaml"), filepath.Join(context, "devfile.yaml"))

			helper.CmdShouldPass("odo", "url", "create", url1, "--port", "9090", "--host", host, "--secure", "--ingress", "--context", context)
			helper.CmdShouldPass("odo", "push", "--context", context)
			stdout := helper.CmdShouldPass("odo", "url", "list", "--context", context)
			helper.MatchAllInOutput(stdout, []string{url1, "Pushed", "true", "ingress"})

			helper.CmdShouldPass("odo", "url", "delete", url1, "-f", "--context", context)
			helper.CmdShouldPass("odo", "url", "create", url2, "--port", "8080", "--host", host, "--ingress", "--context", context)
			stdout = helper.CmdShouldPass("odo", "url", "list", "--context", context)
			helper.MatchAllInOutput(stdout, []string{url1, "Locally Deleted", "true", "ingress"})
			helper.MatchAllInOutput(stdout, []string{url2, "Not Pushed", "false", "ingress"})
		})

		It("should be able to list ingress url in machine readable json format", func() {
			url1 := helper.RandString(5)
			host := helper.RandString(5) + ".com"

			helper.CmdShouldPass("odo", "create", "nodejs", "--project", commonVar.Project, componentName)

<<<<<<< HEAD
			helper.CopyExample(filepath.Join("source", "devfiles", "nodejs", "project"), commonVar.Context)
			helper.CopyExampleDevFile(filepath.Join("source", "devfiles", "nodejs", "devfile.yaml"), filepath.Join(commonVar.Context, "devfile.yaml"))

=======
			helper.CopyExample(filepath.Join("source", "devfiles", "nodejs", "project"), context)
			helper.CopyExampleDevFile(filepath.Join("source", "devfiles", "nodejs", "devfile.yaml"), filepath.Join(context, "devfile.yaml"))
			// remove the endpoint came with the devfile
			// need to create an ingress to be more general for openshift/non-openshift cluster to run
			helper.CmdShouldPass("odo", "url", "delete", "3000/tcp", "-f")
>>>>>>> 7831c920
			helper.CmdShouldPass("odo", "url", "create", url1, "--port", "3000", "--host", host, "--ingress")
			helper.CmdShouldPass("odo", "push", "--project", commonVar.Project)

			// odo url list -o json
			helper.WaitForCmdOut("odo", []string{"url", "list", "-o", "json"}, 1, true, func(output string) bool {
				desiredURLListJSON := fmt.Sprintf(`{"kind":"List","apiVersion":"odo.dev/v1alpha1","metadata":{},"items":[{"kind":"url","apiVersion":"odo.dev/v1alpha1","metadata":{"name":"%s","creationTimestamp":null},"spec":{"host":"%s","port":3000,"secure": false,"path": "/", "kind":"ingress"},"status":{"state":"Pushed"}}]}`, url1, url1+"."+host)
				if strings.Contains(output, url1) {
					Expect(desiredURLListJSON).Should(MatchJSON(output))
					return true
				}
				return false
			})
		})

<<<<<<< HEAD
		It("should list ingress url with appropriate state", func() {
			url1 := helper.RandString(5)
			url2 := helper.RandString(5)
			host := helper.RandString(5) + ".com"

			helper.CmdShouldPass("odo", "create", "nodejs", "--project", commonVar.Project, componentName)

			helper.CopyExample(filepath.Join("source", "devfiles", "nodejs", "project"), commonVar.Context)
			helper.CopyExampleDevFile(filepath.Join("source", "devfiles", "nodejs", "devfile-with-multiple-endpoints.yaml"), filepath.Join(commonVar.Context, "devfile.yaml"))

			helper.CmdShouldPass("odo", "url", "create", url1, "--port", "9090", "--host", host, "--ingress")
			helper.CmdShouldPass("odo", "push")
			helper.CmdShouldPass("odo", "url", "create", url2, "--port", "8080", "--host", host, "--ingress")
			stdout := helper.CmdShouldPass("odo", "url", "list")
			helper.MatchAllInOutput(stdout, []string{url1, "Pushed", "true", "ingress"})
			helper.MatchAllInOutput(stdout, []string{url2, "Not Pushed", "false", "ingress"})

			helper.CmdShouldPass("odo", "url", "delete", url1, "-f")
			stdout = helper.CmdShouldPass("odo", "url", "list")
			helper.MatchAllInOutput(stdout, []string{url1, "Locally Deleted", "true", "ingress"})
			helper.MatchAllInOutput(stdout, []string{url2, "Not Pushed", "false", "ingress"})
		})
=======
>>>>>>> 7831c920
	})

	Context("Creating urls", func() {
		It("should create a secure URL", func() {
			url1 := helper.RandString(5)
			host := helper.RandString(5) + ".com"

			helper.CmdShouldPass("odo", "create", "nodejs", "--project", commonVar.Project, componentName)

<<<<<<< HEAD
			helper.CopyExample(filepath.Join("source", "devfiles", "nodejs", "project"), commonVar.Context)
			helper.CopyExampleDevFile(filepath.Join("source", "devfiles", "nodejs", "devfile-with-multiple-endpoints.yaml"), filepath.Join(commonVar.Context, "devfile.yaml"))
=======
			helper.CopyExample(filepath.Join("source", "devfiles", "nodejs", "project"), context)
			helper.CopyExampleDevFile(filepath.Join("source", "devfiles", "nodejs", "devfile.yaml"), filepath.Join(context, "devfile.yaml"))
>>>>>>> 7831c920

			helper.CmdShouldPass("odo", "url", "create", url1, "--port", "9090", "--host", host, "--secure", "--ingress")

			stdout := helper.CmdShouldPass("odo", "push", "--project", commonVar.Project)
			helper.MatchAllInOutput(stdout, []string{"https:", url1 + "." + host})
			stdout = helper.CmdShouldPass("odo", "url", "list")
			helper.MatchAllInOutput(stdout, []string{"https:", url1 + "." + host, "true"})
		})

		It("create and delete with now flag should pass", func() {
			var stdout string
			url1 := helper.RandString(5)
			host := helper.RandString(5) + ".com"

			helper.CmdShouldPass("odo", "create", "nodejs", "--project", commonVar.Project, componentName)

			helper.CopyExample(filepath.Join("source", "devfiles", "nodejs", "project"), commonVar.Context)
			helper.CopyExampleDevFile(filepath.Join("source", "devfiles", "nodejs", "devfile.yaml"), filepath.Join(commonVar.Context, "devfile.yaml"))

			stdout = helper.CmdShouldPass("odo", "url", "create", url1, "--port", "3000", "--host", host, "--now", "--ingress", "--context", commonVar.Context)

			// check the env for the runMode
			envOutput, err := helper.ReadFile(filepath.Join(commonVar.Context, ".odo/env/env.yaml"))
			Expect(err).To(BeNil())
			Expect(envOutput).To(ContainSubstring(" RunMode: run"))

			helper.MatchAllInOutput(stdout, []string{"URL " + url1 + " created for component", "http:", url1 + "." + host})
			stdout = helper.CmdShouldPass("odo", "url", "delete", url1, "--now", "-f", "--context", commonVar.Context)
			helper.MatchAllInOutput(stdout, []string{"URL " + url1 + " successfully deleted", "Applying URL changes"})
		})

		It("should be able to push again twice after creating and deleting a url", func() {
			var stdOut string
			url1 := helper.RandString(5)
			host := helper.RandString(5) + ".com"

			helper.CmdShouldPass("odo", "create", "nodejs", "--project", commonVar.Project, componentName)

			helper.CopyExample(filepath.Join("source", "devfiles", "nodejs", "project"), commonVar.Context)
			helper.CopyExampleDevFile(filepath.Join("source", "devfiles", "nodejs", "devfile.yaml"), filepath.Join(commonVar.Context, "devfile.yaml"))

			helper.CmdShouldPass("odo", "url", "create", url1, "--port", "3000", "--host", host, "--ingress")

			helper.CmdShouldPass("odo", "push", "--project", commonVar.Project)
			stdOut = helper.CmdShouldPass("odo", "push", "--project", commonVar.Project)
			helper.DontMatchAllInOutput(stdOut, []string{"successfully deleted", "created"})
			Expect(stdOut).To(ContainSubstring("URLs are synced with the cluster, no changes are required"))

			helper.CmdShouldPass("odo", "url", "delete", url1, "-f")

			helper.CmdShouldPass("odo", "push", "--project", commonVar.Project)
			stdOut = helper.CmdShouldPass("odo", "push", "--project", commonVar.Project)
			helper.DontMatchAllInOutput(stdOut, []string{"successfully deleted", "created"})
			Expect(stdOut).To(ContainSubstring("URLs are synced with the cluster, no changes are required"))
		})

		It("should not allow creating an invalid host", func() {
<<<<<<< HEAD
			helper.CmdShouldPass("odo", "create", "nodejs", "--project", commonVar.Project)
			stdOut := helper.CmdShouldFail("odo", "url", "create", "--host", "https://127.0.0.1:60104", "--ingress")
=======
			helper.CmdShouldPass("odo", "create", "nodejs", "--project", namespace)
			stdOut := helper.CmdShouldFail("odo", "url", "create", "--host", "https://127.0.0.1:60104", "--port", "3000", "--ingress")
>>>>>>> 7831c920
			Expect(stdOut).To(ContainSubstring("is not a valid host name"))
		})

		It("should not allow using tls secret if url is not secure", func() {
<<<<<<< HEAD
			helper.CmdShouldPass("odo", "create", "nodejs", "--project", commonVar.Project)
			stdOut := helper.CmdShouldFail("odo", "url", "create", "--tls-secret", "foo", "--ingress")
=======
			helper.CmdShouldPass("odo", "create", "nodejs", "--project", namespace)
			stdOut := helper.CmdShouldFail("odo", "url", "create", "--tls-secret", "foo", "--port", "3000", "--ingress")
>>>>>>> 7831c920
			Expect(stdOut).To(ContainSubstring("TLS secret is only available for secure URLs of Ingress kind"))
		})

		It("should report multiple issues when it's the case", func() {
<<<<<<< HEAD
			helper.CmdShouldPass("odo", "create", "nodejs", "--project", commonVar.Project)
			stdOut := helper.CmdShouldFail("odo", "url", "create", "--host", "https://127.0.0.1:60104", "--tls-secret", "foo", "--ingress")
=======
			helper.CmdShouldPass("odo", "create", "nodejs", "--project", namespace)
			stdOut := helper.CmdShouldFail("odo", "url", "create", "--host", "https://127.0.0.1:60104", "--tls-secret", "foo", "--port", "3000", "--ingress")
>>>>>>> 7831c920
			Expect(stdOut).To(And(ContainSubstring("is not a valid host name"), ContainSubstring("TLS secret is only available for secure URLs of Ingress kind")))
		})

		It("should not allow creating under an invalid container", func() {
			containerName := helper.RandString(5)
			helper.CmdShouldPass("odo", "create", "nodejs", "--project", namespace)
			stdOut := helper.CmdShouldFail("odo", "url", "create", "--host", "com", "--port", "3000", "--container", containerName, "--ingress")
			Expect(stdOut).To(ContainSubstring(fmt.Sprintf("the container specified: %s does not exist in devfile", containerName)))
		})

		It("should not allow creating an endpoint with same name", func() {
			helper.CmdShouldPass("odo", "create", "nodejs", "--project", namespace)
			helper.CopyExample(filepath.Join("source", "devfiles", "nodejs", "project"), context)
			helper.CopyExampleDevFile(filepath.Join("source", "devfiles", "nodejs", "devfile.yaml"), filepath.Join(context, "devfile.yaml"))
			stdOut := helper.CmdShouldFail("odo", "url", "create", "3000/tcp", "--host", "com", "--port", "3000", "--ingress")
			Expect(stdOut).To(ContainSubstring("url 3000/tcp already exist in devfile endpoint entry"))
		})

		It("should create URL with path defined in Endpoint", func() {
			url1 := helper.RandString(5)
			host := helper.RandString(5) + ".com"

			helper.CmdShouldPass("odo", "create", "nodejs", "--project", commonVar.Project, componentName)

			helper.CopyExample(filepath.Join("source", "devfiles", "nodejs", "project"), commonVar.Context)
			helper.CopyExampleDevFile(filepath.Join("source", "devfiles", "nodejs", "devfile.yaml"), filepath.Join(commonVar.Context, "devfile.yaml"))

			helper.CmdShouldPass("odo", "url", "create", url1, "--port", "8090", "--host", host, "--path", "testpath", "--ingress")

<<<<<<< HEAD
			helper.CopyExampleDevFile(filepath.Join("source", "devfiles", "nodejs", "devfile-with-multiple-endpoints.yaml"), filepath.Join(commonVar.Context, "devfile.yaml"))

			stdout := helper.CmdShouldFail("odo", "push", "--project", commonVar.Project)
			Expect(stdout).To(ContainSubstring(fmt.Sprintf("port 3000 defined in env.yaml file for URL %v is not exposed in devfile Endpoint entry", url1)))
=======
			stdout := helper.CmdShouldPass("odo", "push", "--project", namespace)
			helper.MatchAllInOutput(stdout, []string{url1, "/testpath", "created"})
>>>>>>> 7831c920
		})

		It("should create URLs under different container names", func() {
			url1 := helper.RandString(5)
			host := helper.RandString(5) + ".com"
			url2 := helper.RandString(5)

<<<<<<< HEAD
			helper.CmdShouldPass("odo", "create", "nodejs", "--project", commonVar.Project, componentName)

			helper.CopyExample(filepath.Join("source", "devfiles", "nodejs", "project"), commonVar.Context)
			helper.CopyExampleDevFile(filepath.Join("source", "devfiles", "nodejs", "devfile-with-multiple-endpoints.yaml"), filepath.Join(commonVar.Context, "devfile.yaml"))
=======
			helper.CmdShouldPass("odo", "create", "java-springboot", "--project", namespace, componentName)

			helper.CopyExample(filepath.Join("source", "devfiles", "springboot", "project"), context)
			helper.CopyExampleDevFile(filepath.Join("source", "devfiles", "springboot", "devfile.yaml"), filepath.Join(context, "devfile.yaml"))
>>>>>>> 7831c920

			helper.CmdShouldPass("odo", "url", "create", url1, "--port", "8080", "--host", host, "--container", "runtime", "--ingress")
			helper.CmdShouldPass("odo", "url", "create", url2, "--port", "9090", "--host", host, "--container", "tools", "--ingress")

<<<<<<< HEAD
			stdout := helper.CmdShouldPass("odo", "push", "--project", commonVar.Project)
			helper.MatchAllInOutput(stdout, []string{url1, "/testpath", "created"})
=======
			stdout := helper.CmdShouldPass("odo", "push", "--project", namespace)
			helper.MatchAllInOutput(stdout, []string{url1, url2, "created"})
		})

		It("should not create URLs under different container names with same port number", func() {
			url1 := helper.RandString(5)
			host := helper.RandString(5) + ".com"

			helper.CmdShouldPass("odo", "create", "java-springboot", "--project", namespace, componentName)

			helper.CopyExample(filepath.Join("source", "devfiles", "springboot", "project"), context)
			helper.CopyExampleDevFile(filepath.Join("source", "devfiles", "springboot", "devfile.yaml"), filepath.Join(context, "devfile.yaml"))

			stdout := helper.CmdShouldFail("odo", "url", "create", url1, "--port", "8080", "--host", host, "--container", "tools", "--ingress")
			helper.MatchAllInOutput(stdout, []string{fmt.Sprintf("cannot set URL %s under container tools", url1), "TargetPort 8080 is being used under container runtime"})
>>>>>>> 7831c920
		})

		It("should error out on devfile flag", func() {
			helper.CmdShouldFail("odo", "url", "create", "mynodejs", "--devfile", "invalid.yaml")
			helper.CmdShouldFail("odo", "url", "delete", "mynodejs", "--devfile", "invalid.yaml")
		})

	})

	Context("Describing urls", func() {
		It("should describe appropriate Ingress URLs", func() {
			url1 := helper.RandString(5)
			host := helper.RandString(5) + ".com"

			helper.CmdShouldPass("odo", "create", "nodejs", "--project", commonVar.Project, componentName)

<<<<<<< HEAD
			helper.CopyExample(filepath.Join("source", "devfiles", "nodejs", "project"), commonVar.Context)
			helper.CopyExampleDevFile(filepath.Join("source", "devfiles", "nodejs", "devfile-with-multiple-endpoints.yaml"), filepath.Join(commonVar.Context, "devfile.yaml"))
=======
			helper.CopyExample(filepath.Join("source", "devfiles", "nodejs", "project"), context)
			helper.CopyExampleDevFile(filepath.Join("source", "devfiles", "nodejs", "devfile.yaml"), filepath.Join(context, "devfile.yaml"))
>>>>>>> 7831c920

			helper.CmdShouldPass("odo", "url", "create", url1, "--port", "8080", "--host", host, "--ingress")

			stdout := helper.CmdShouldPass("odo", "url", "describe", url1)
			helper.MatchAllInOutput(stdout, []string{url1 + "." + host, "Not Pushed", "false", "ingress", "odo push"})

			helper.CmdShouldPass("odo", "push", "--project", commonVar.Project)
			stdout = helper.CmdShouldPass("odo", "url", "describe", url1)
			helper.MatchAllInOutput(stdout, []string{url1 + "." + host, "Pushed", "false", "ingress"})
			helper.CmdShouldPass("odo", "url", "delete", url1, "-f")
			stdout = helper.CmdShouldPass("odo", "url", "describe", url1)
			helper.MatchAllInOutput(stdout, []string{url1 + "." + host, "Locally Deleted", "false", "ingress"})

<<<<<<< HEAD
			helper.CmdShouldPass("odo", "url", "create", url1, "--port", "9090", "--host", host, "--ingress")
			helper.CmdShouldPass("odo", "push", "--project", commonVar.Project)
=======
			helper.CmdShouldPass("odo", "url", "create", url1, "--port", "9090", "--host", host, "--secure", "--ingress")
			helper.CmdShouldPass("odo", "push", "--project", namespace)
>>>>>>> 7831c920
			stdout = helper.CmdShouldPass("odo", "url", "describe", url1)
			helper.MatchAllInOutput(stdout, []string{url1 + "." + host, "Pushed", "true", "ingress"})
		})

		It("should describe Ingress URL in json format", func() {
			url1 := helper.RandString(5)
			host := helper.RandString(5) + ".com"

			helper.CmdShouldPass("odo", "create", "nodejs", "--project", namespace, componentName)

			helper.CopyExample(filepath.Join("source", "devfiles", "nodejs", "project"), context)
			helper.CopyExampleDevFile(filepath.Join("source", "devfiles", "nodejs", "devfile.yaml"), filepath.Join(context, "devfile.yaml"))
			// remove the endpoint came with the devfile
			// need to create an ingress to be more general for openshift/non-openshift cluster to run
			helper.CmdShouldPass("odo", "url", "delete", "3000/tcp", "-f")
			helper.CmdShouldPass("odo", "url", "create", url1, "--port", "3000", "--host", host, "--ingress")
			helper.CmdShouldPass("odo", "push", "--project", namespace)

			// odo url describe url1 -o json
			stdout := helper.CmdShouldPass("odo", "url", "describe", url1, "-o", "json")
			desiredURLListJSON := fmt.Sprintf(`{"kind":"url","apiVersion":"odo.dev/v1alpha1","metadata":{"name":"%s","creationTimestamp":null},"spec":{"host":"%s","port":3000,"secure": false,"path": "/", "kind":"ingress"},"status":{"state":"Pushed"}}`, url1, url1+"."+host)
			Expect(desiredURLListJSON).Should(MatchJSON(stdout))
		})
	})

	Context("Testing URLs for OpenShift specific scenarios", func() {
		JustBeforeEach(func() {
			if os.Getenv("KUBERNETES") == "true" {
				Skip("This is a OpenShift specific scenario, skipping")
			}
		})

		It("should error out when a host is provided with a route on a openShift cluster", func() {
			url1 := helper.RandString(5)

			helper.CmdShouldPass("odo", "create", "nodejs", "--project", commonVar.Project, componentName)

			helper.CopyExample(filepath.Join("source", "devfiles", "nodejs", "project"), commonVar.Context)
			helper.CopyExampleDevFile(filepath.Join("source", "devfiles", "nodejs", "devfile.yaml"), filepath.Join(commonVar.Context, "devfile.yaml"))

			output := helper.CmdShouldFail("odo", "url", "create", url1, "--host", "com", "--port", "3000")
			Expect(output).To(ContainSubstring("host is not supported"))
		})

		It("should list route and ingress urls with appropriate state", func() {
			url1 := helper.RandString(5)
			url2 := helper.RandString(5)
			ingressurl := helper.RandString(5)
			host := helper.RandString(5) + ".com"

			helper.CmdShouldPass("odo", "create", "nodejs", "--project", commonVar.Project, componentName)

<<<<<<< HEAD
			helper.CopyExample(filepath.Join("source", "devfiles", "nodejs", "project"), commonVar.Context)
			helper.CopyExampleDevFile(filepath.Join("source", "devfiles", "nodejs", "devfile-with-multiple-endpoints.yaml"), filepath.Join(commonVar.Context, "devfile.yaml"))
=======
			helper.CopyExample(filepath.Join("source", "devfiles", "nodejs", "project"), context)
			helper.CopyExampleDevFile(filepath.Join("source", "devfiles", "nodejs", "devfile.yaml"), filepath.Join(context, "devfile.yaml"))
>>>>>>> 7831c920

			helper.CmdShouldPass("odo", "url", "create", url1, "--port", "9090", "--secure")
			helper.CmdShouldPass("odo", "url", "create", ingressurl, "--port", "8080", "--host", host, "--ingress")
			helper.CmdShouldPass("odo", "push", "--project", commonVar.Project)
			helper.CmdShouldPass("odo", "url", "create", url2, "--port", "8080")
			stdout := helper.CmdShouldPass("odo", "url", "list", "--context", commonVar.Context)
			helper.MatchAllInOutput(stdout, []string{url1, "Pushed", "true", "route"})
			helper.MatchAllInOutput(stdout, []string{url2, "Not Pushed", "false", "route"})
			helper.MatchAllInOutput(stdout, []string{ingressurl, "Pushed", "false", "ingress"})

			helper.CmdShouldPass("odo", "url", "delete", url1, "-f")
			stdout = helper.CmdShouldPass("odo", "url", "list", "--context", commonVar.Context)
			helper.MatchAllInOutput(stdout, []string{url1, "Locally Deleted", "true", "route"})
			helper.MatchAllInOutput(stdout, []string{url2, "Not Pushed", "false", "route"})
			helper.MatchAllInOutput(stdout, []string{ingressurl, "Pushed", "false", "ingress"})
		})

		It("should create a automatically route on a openShift cluster", func() {
			url1 := helper.RandString(5)

			helper.CmdShouldPass("odo", "create", "nodejs", "--project", commonVar.Project, componentName)

			helper.CopyExample(filepath.Join("source", "devfiles", "nodejs", "project"), commonVar.Context)
			helper.CopyExampleDevFile(filepath.Join("source", "devfiles", "nodejs", "devfile.yaml"), filepath.Join(commonVar.Context, "devfile.yaml"))

			helper.CmdShouldPass("odo", "url", "create", url1, "--port", "3000")

<<<<<<< HEAD
			helper.CmdShouldPass("odo", "push", "--namespace", commonVar.Project)
			pushStdOut := helper.CmdShouldPass("odo", "push", "--namespace", commonVar.Project)
			helper.DontMatchAllInOutput(pushStdOut, []string{"successfully deleted", "created"})
			Expect(pushStdOut).To(ContainSubstring("URLs are synced with the cluster, no changes are required"))

			output := helper.CmdShouldPass("oc", "get", "routes", "--namespace", commonVar.Project)
			Expect(output).Should(ContainSubstring(url1))

			helper.CmdShouldPass("odo", "url", "delete", url1, "-f")
			helper.CmdShouldPass("odo", "push", "--namespace", commonVar.Project)
			pushStdOut = helper.CmdShouldPass("odo", "push", "--namespace", commonVar.Project)
			helper.DontMatchAllInOutput(pushStdOut, []string{"successfully deleted", "created"})
			Expect(pushStdOut).To(ContainSubstring("URLs are synced with the cluster, no changes are required"))

			output = helper.CmdShouldPass("oc", "get", "routes", "--namespace", commonVar.Project)
=======
			helper.CmdShouldPass("odo", "push", "--project", namespace)
			pushStdOut := helper.CmdShouldPass("odo", "push", "--project", namespace)
			helper.DontMatchAllInOutput(pushStdOut, []string{"successfully deleted", "created"})
			Expect(pushStdOut).To(ContainSubstring("URLs are synced with the cluster, no changes are required"))

			output := helper.CmdShouldPass("odo", "url", "list", "--context", context)
			Expect(output).Should(ContainSubstring(url1))

			helper.CmdShouldPass("odo", "url", "delete", url1, "-f")
			helper.CmdShouldPass("odo", "push", "--project", namespace)
			pushStdOut = helper.CmdShouldPass("odo", "push", "--project", namespace)
			helper.DontMatchAllInOutput(pushStdOut, []string{"successfully deleted", "created"})
			Expect(pushStdOut).To(ContainSubstring("URLs are synced with the cluster, no changes are required"))

			output = helper.CmdShouldPass("odo", "url", "list", "--context", context)
>>>>>>> 7831c920
			Expect(output).ShouldNot(ContainSubstring(url1))
		})

		It("should create a route on a openShift cluster without calling url create", func() {

			helper.CmdShouldPass("odo", "create", "nodejs", "--project", commonVar.Project, componentName)

			helper.CopyExample(filepath.Join("source", "devfiles", "nodejs", "project"), commonVar.Context)
			helper.CopyExampleDevFile(filepath.Join("source", "devfiles", "nodejs", "devfile.yaml"), filepath.Join(commonVar.Context, "devfile.yaml"))

<<<<<<< HEAD
			output := helper.CmdShouldPass("odo", "push", "--namespace", commonVar.Project)
			helper.MatchAllInOutput(output, []string{"URL 3000-tcp", "created"})

			output = helper.CmdShouldPass("oc", "get", "routes", "--namespace", commonVar.Project)
=======
			output := helper.CmdShouldPass("odo", "push", "--project", namespace)
			helper.MatchAllInOutput(output, []string{"URL 3000-tcp", "created"})

			output = helper.CmdShouldPass("odo", "url", "list", "--context", context)
>>>>>>> 7831c920
			Expect(output).Should(ContainSubstring("3000-tcp"))
		})

		It("should describe appropriate Route URLs", func() {
			url1 := helper.RandString(5)

			helper.CmdShouldPass("odo", "create", "nodejs", "--project", commonVar.Project, componentName)

<<<<<<< HEAD
			helper.CopyExample(filepath.Join("source", "devfiles", "nodejs", "project"), commonVar.Context)
			helper.CopyExampleDevFile(filepath.Join("source", "devfiles", "nodejs", "devfile-with-multiple-endpoints.yaml"), filepath.Join(commonVar.Context, "devfile.yaml"))
=======
			helper.CopyExample(filepath.Join("source", "devfiles", "nodejs", "project"), context)
			helper.CopyExampleDevFile(filepath.Join("source", "devfiles", "nodejs", "devfile.yaml"), filepath.Join(context, "devfile.yaml"))
>>>>>>> 7831c920

			helper.CmdShouldPass("odo", "url", "create", url1, "--port", "8080")

			stdout := helper.CmdShouldPass("odo", "url", "describe", url1)
			helper.MatchAllInOutput(stdout, []string{url1, "Not Pushed", "false", "route", "odo push"})

			helper.CmdShouldPass("odo", "push", "--project", commonVar.Project)
			stdout = helper.CmdShouldPass("odo", "url", "describe", url1)
			helper.MatchAllInOutput(stdout, []string{url1, "Pushed", "false", "route"})
			helper.CmdShouldPass("odo", "url", "delete", url1, "-f")
			stdout = helper.CmdShouldPass("odo", "url", "describe", url1)
			helper.MatchAllInOutput(stdout, []string{url1, "Locally Deleted", "false", "route"})

<<<<<<< HEAD
			helper.CmdShouldPass("odo", "url", "create", url1, "--port", "9090")
			helper.CmdShouldPass("odo", "push", "--project", commonVar.Project)
=======
			helper.CmdShouldPass("odo", "url", "create", url1, "--port", "9090", "--secure")
			helper.CmdShouldPass("odo", "push", "--project", namespace)
>>>>>>> 7831c920
			stdout = helper.CmdShouldPass("odo", "url", "describe", url1)
			helper.MatchAllInOutput(stdout, []string{url1, "Pushed", "true", "route"})
		})

		It("should create a url for a unsupported devfile component", func() {
			url1 := helper.RandString(5)

			helper.CopyExample(filepath.Join("source", "python"), commonVar.Context)

			helper.CmdShouldPass("odo", "create", "python", "--project", commonVar.Project, componentName)

			helper.CmdShouldPass("odo", "url", "create", url1)

<<<<<<< HEAD
			helper.CmdShouldPass("odo", "push", "--namespace", commonVar.Project)

			output := helper.CmdShouldPass("oc", "get", "routes", "--namespace", commonVar.Project)
=======
			helper.CmdShouldPass("odo", "push", "--project", namespace)

			output := helper.CmdShouldPass("odo", "url", "list", "--context", context)
>>>>>>> 7831c920
			Expect(output).Should(ContainSubstring(url1))
		})

		// remove once https://github.com/openshift/odo/issues/3550 is resolved
		It("should list URLs for s2i components", func() {
			url1 := helper.RandString(5)
			url2 := helper.RandString(5)

			componentName := helper.RandString(6)
			helper.CopyExample(filepath.Join("source", "nodejs"), commonVar.Context)
			helper.CmdShouldPass("odo", "create", "nodejs", "--context", commonVar.Context, "--project", commonVar.Project, componentName, "--s2i")

			helper.CmdShouldPass("odo", "url", "create", url1, "--port", "8080", "--context", commonVar.Context)
			helper.CmdShouldPass("odo", "url", "create", url2, "--port", "8080", "--context", commonVar.Context, "--ingress", "--host", "com")

			stdout := helper.CmdShouldPass("odo", "url", "list", "--context", commonVar.Context)
			helper.MatchAllInOutput(stdout, []string{url1, url2})
		})
	})
})<|MERGE_RESOLUTION|>--- conflicted
+++ resolved
@@ -80,17 +80,11 @@
 
 			helper.CmdShouldPass("odo", "create", "nodejs", "--project", commonVar.Project, componentName)
 
-<<<<<<< HEAD
-			helper.CopyExample(filepath.Join("source", "devfiles", "nodejs", "project"), commonVar.Context)
-			helper.CopyExampleDevFile(filepath.Join("source", "devfiles", "nodejs", "devfile.yaml"), filepath.Join(commonVar.Context, "devfile.yaml"))
-
-=======
-			helper.CopyExample(filepath.Join("source", "devfiles", "nodejs", "project"), context)
-			helper.CopyExampleDevFile(filepath.Join("source", "devfiles", "nodejs", "devfile.yaml"), filepath.Join(context, "devfile.yaml"))
+			helper.CopyExample(filepath.Join("source", "devfiles", "nodejs", "project"), commonVar.Context)
+			helper.CopyExampleDevFile(filepath.Join("source", "devfiles", "nodejs", "devfile.yaml"), filepath.Join(commonVar.Context, "devfile.yaml"))
 			// remove the endpoint came with the devfile
 			// need to create an ingress to be more general for openshift/non-openshift cluster to run
 			helper.CmdShouldPass("odo", "url", "delete", "3000/tcp", "-f")
->>>>>>> 7831c920
 			helper.CmdShouldPass("odo", "url", "create", url1, "--port", "3000", "--host", host, "--ingress")
 			helper.CmdShouldPass("odo", "push", "--project", commonVar.Project)
 
@@ -105,31 +99,6 @@
 			})
 		})
 
-<<<<<<< HEAD
-		It("should list ingress url with appropriate state", func() {
-			url1 := helper.RandString(5)
-			url2 := helper.RandString(5)
-			host := helper.RandString(5) + ".com"
-
-			helper.CmdShouldPass("odo", "create", "nodejs", "--project", commonVar.Project, componentName)
-
-			helper.CopyExample(filepath.Join("source", "devfiles", "nodejs", "project"), commonVar.Context)
-			helper.CopyExampleDevFile(filepath.Join("source", "devfiles", "nodejs", "devfile-with-multiple-endpoints.yaml"), filepath.Join(commonVar.Context, "devfile.yaml"))
-
-			helper.CmdShouldPass("odo", "url", "create", url1, "--port", "9090", "--host", host, "--ingress")
-			helper.CmdShouldPass("odo", "push")
-			helper.CmdShouldPass("odo", "url", "create", url2, "--port", "8080", "--host", host, "--ingress")
-			stdout := helper.CmdShouldPass("odo", "url", "list")
-			helper.MatchAllInOutput(stdout, []string{url1, "Pushed", "true", "ingress"})
-			helper.MatchAllInOutput(stdout, []string{url2, "Not Pushed", "false", "ingress"})
-
-			helper.CmdShouldPass("odo", "url", "delete", url1, "-f")
-			stdout = helper.CmdShouldPass("odo", "url", "list")
-			helper.MatchAllInOutput(stdout, []string{url1, "Locally Deleted", "true", "ingress"})
-			helper.MatchAllInOutput(stdout, []string{url2, "Not Pushed", "false", "ingress"})
-		})
-=======
->>>>>>> 7831c920
 	})
 
 	Context("Creating urls", func() {
@@ -139,13 +108,8 @@
 
 			helper.CmdShouldPass("odo", "create", "nodejs", "--project", commonVar.Project, componentName)
 
-<<<<<<< HEAD
-			helper.CopyExample(filepath.Join("source", "devfiles", "nodejs", "project"), commonVar.Context)
-			helper.CopyExampleDevFile(filepath.Join("source", "devfiles", "nodejs", "devfile-with-multiple-endpoints.yaml"), filepath.Join(commonVar.Context, "devfile.yaml"))
-=======
-			helper.CopyExample(filepath.Join("source", "devfiles", "nodejs", "project"), context)
-			helper.CopyExampleDevFile(filepath.Join("source", "devfiles", "nodejs", "devfile.yaml"), filepath.Join(context, "devfile.yaml"))
->>>>>>> 7831c920
+			helper.CopyExample(filepath.Join("source", "devfiles", "nodejs", "project"), commonVar.Context)
+			helper.CopyExampleDevFile(filepath.Join("source", "devfiles", "nodejs", "devfile.yaml"), filepath.Join(commonVar.Context, "devfile.yaml"))
 
 			helper.CmdShouldPass("odo", "url", "create", url1, "--port", "9090", "--host", host, "--secure", "--ingress")
 
@@ -203,35 +167,20 @@
 		})
 
 		It("should not allow creating an invalid host", func() {
-<<<<<<< HEAD
 			helper.CmdShouldPass("odo", "create", "nodejs", "--project", commonVar.Project)
-			stdOut := helper.CmdShouldFail("odo", "url", "create", "--host", "https://127.0.0.1:60104", "--ingress")
-=======
-			helper.CmdShouldPass("odo", "create", "nodejs", "--project", namespace)
 			stdOut := helper.CmdShouldFail("odo", "url", "create", "--host", "https://127.0.0.1:60104", "--port", "3000", "--ingress")
->>>>>>> 7831c920
 			Expect(stdOut).To(ContainSubstring("is not a valid host name"))
 		})
 
 		It("should not allow using tls secret if url is not secure", func() {
-<<<<<<< HEAD
 			helper.CmdShouldPass("odo", "create", "nodejs", "--project", commonVar.Project)
-			stdOut := helper.CmdShouldFail("odo", "url", "create", "--tls-secret", "foo", "--ingress")
-=======
-			helper.CmdShouldPass("odo", "create", "nodejs", "--project", namespace)
 			stdOut := helper.CmdShouldFail("odo", "url", "create", "--tls-secret", "foo", "--port", "3000", "--ingress")
->>>>>>> 7831c920
 			Expect(stdOut).To(ContainSubstring("TLS secret is only available for secure URLs of Ingress kind"))
 		})
 
 		It("should report multiple issues when it's the case", func() {
-<<<<<<< HEAD
 			helper.CmdShouldPass("odo", "create", "nodejs", "--project", commonVar.Project)
-			stdOut := helper.CmdShouldFail("odo", "url", "create", "--host", "https://127.0.0.1:60104", "--tls-secret", "foo", "--ingress")
-=======
-			helper.CmdShouldPass("odo", "create", "nodejs", "--project", namespace)
 			stdOut := helper.CmdShouldFail("odo", "url", "create", "--host", "https://127.0.0.1:60104", "--tls-secret", "foo", "--port", "3000", "--ingress")
->>>>>>> 7831c920
 			Expect(stdOut).To(And(ContainSubstring("is not a valid host name"), ContainSubstring("TLS secret is only available for secure URLs of Ingress kind")))
 		})
 
@@ -261,15 +210,8 @@
 
 			helper.CmdShouldPass("odo", "url", "create", url1, "--port", "8090", "--host", host, "--path", "testpath", "--ingress")
 
-<<<<<<< HEAD
-			helper.CopyExampleDevFile(filepath.Join("source", "devfiles", "nodejs", "devfile-with-multiple-endpoints.yaml"), filepath.Join(commonVar.Context, "devfile.yaml"))
-
-			stdout := helper.CmdShouldFail("odo", "push", "--project", commonVar.Project)
-			Expect(stdout).To(ContainSubstring(fmt.Sprintf("port 3000 defined in env.yaml file for URL %v is not exposed in devfile Endpoint entry", url1)))
-=======
-			stdout := helper.CmdShouldPass("odo", "push", "--project", namespace)
+			stdout := helper.CmdShouldPass("odo", "push", "--project", commonVar.Project)
 			helper.MatchAllInOutput(stdout, []string{url1, "/testpath", "created"})
->>>>>>> 7831c920
 		})
 
 		It("should create URLs under different container names", func() {
@@ -277,26 +219,14 @@
 			host := helper.RandString(5) + ".com"
 			url2 := helper.RandString(5)
 
-<<<<<<< HEAD
-			helper.CmdShouldPass("odo", "create", "nodejs", "--project", commonVar.Project, componentName)
-
-			helper.CopyExample(filepath.Join("source", "devfiles", "nodejs", "project"), commonVar.Context)
-			helper.CopyExampleDevFile(filepath.Join("source", "devfiles", "nodejs", "devfile-with-multiple-endpoints.yaml"), filepath.Join(commonVar.Context, "devfile.yaml"))
-=======
-			helper.CmdShouldPass("odo", "create", "java-springboot", "--project", namespace, componentName)
-
-			helper.CopyExample(filepath.Join("source", "devfiles", "springboot", "project"), context)
-			helper.CopyExampleDevFile(filepath.Join("source", "devfiles", "springboot", "devfile.yaml"), filepath.Join(context, "devfile.yaml"))
->>>>>>> 7831c920
+			helper.CmdShouldPass("odo", "create", "java-springboot", "--project", commonVar.Project, componentName)
+
+			helper.CopyExample(filepath.Join("source", "devfiles", "springboot", "project"), commonVar.Context)
+			helper.CopyExampleDevFile(filepath.Join("source", "devfiles", "springboot", "devfile.yaml"), filepath.Join(commonVar.Context, "devfile.yaml"))
 
 			helper.CmdShouldPass("odo", "url", "create", url1, "--port", "8080", "--host", host, "--container", "runtime", "--ingress")
 			helper.CmdShouldPass("odo", "url", "create", url2, "--port", "9090", "--host", host, "--container", "tools", "--ingress")
-
-<<<<<<< HEAD
 			stdout := helper.CmdShouldPass("odo", "push", "--project", commonVar.Project)
-			helper.MatchAllInOutput(stdout, []string{url1, "/testpath", "created"})
-=======
-			stdout := helper.CmdShouldPass("odo", "push", "--project", namespace)
 			helper.MatchAllInOutput(stdout, []string{url1, url2, "created"})
 		})
 
@@ -304,14 +234,13 @@
 			url1 := helper.RandString(5)
 			host := helper.RandString(5) + ".com"
 
-			helper.CmdShouldPass("odo", "create", "java-springboot", "--project", namespace, componentName)
-
-			helper.CopyExample(filepath.Join("source", "devfiles", "springboot", "project"), context)
-			helper.CopyExampleDevFile(filepath.Join("source", "devfiles", "springboot", "devfile.yaml"), filepath.Join(context, "devfile.yaml"))
+			helper.CmdShouldPass("odo", "create", "java-springboot", "--project", commonVar.Project, componentName)
+
+			helper.CopyExample(filepath.Join("source", "devfiles", "springboot", "project"), commonVar.Context)
+			helper.CopyExampleDevFile(filepath.Join("source", "devfiles", "springboot", "devfile.yaml"), filepath.Join(commonVar.Context, "devfile.yaml"))
 
 			stdout := helper.CmdShouldFail("odo", "url", "create", url1, "--port", "8080", "--host", host, "--container", "tools", "--ingress")
 			helper.MatchAllInOutput(stdout, []string{fmt.Sprintf("cannot set URL %s under container tools", url1), "TargetPort 8080 is being used under container runtime"})
->>>>>>> 7831c920
 		})
 
 		It("should error out on devfile flag", func() {
@@ -328,13 +257,8 @@
 
 			helper.CmdShouldPass("odo", "create", "nodejs", "--project", commonVar.Project, componentName)
 
-<<<<<<< HEAD
-			helper.CopyExample(filepath.Join("source", "devfiles", "nodejs", "project"), commonVar.Context)
-			helper.CopyExampleDevFile(filepath.Join("source", "devfiles", "nodejs", "devfile-with-multiple-endpoints.yaml"), filepath.Join(commonVar.Context, "devfile.yaml"))
-=======
-			helper.CopyExample(filepath.Join("source", "devfiles", "nodejs", "project"), context)
-			helper.CopyExampleDevFile(filepath.Join("source", "devfiles", "nodejs", "devfile.yaml"), filepath.Join(context, "devfile.yaml"))
->>>>>>> 7831c920
+			helper.CopyExample(filepath.Join("source", "devfiles", "nodejs", "project"), commonVar.Context)
+			helper.CopyExampleDevFile(filepath.Join("source", "devfiles", "nodejs", "devfile.yaml"), filepath.Join(commonVar.Context, "devfile.yaml"))
 
 			helper.CmdShouldPass("odo", "url", "create", url1, "--port", "8080", "--host", host, "--ingress")
 
@@ -348,13 +272,8 @@
 			stdout = helper.CmdShouldPass("odo", "url", "describe", url1)
 			helper.MatchAllInOutput(stdout, []string{url1 + "." + host, "Locally Deleted", "false", "ingress"})
 
-<<<<<<< HEAD
-			helper.CmdShouldPass("odo", "url", "create", url1, "--port", "9090", "--host", host, "--ingress")
-			helper.CmdShouldPass("odo", "push", "--project", commonVar.Project)
-=======
 			helper.CmdShouldPass("odo", "url", "create", url1, "--port", "9090", "--host", host, "--secure", "--ingress")
-			helper.CmdShouldPass("odo", "push", "--project", namespace)
->>>>>>> 7831c920
+			helper.CmdShouldPass("odo", "push", "--project", commonVar.Project)
 			stdout = helper.CmdShouldPass("odo", "url", "describe", url1)
 			helper.MatchAllInOutput(stdout, []string{url1 + "." + host, "Pushed", "true", "ingress"})
 		})
@@ -407,13 +326,8 @@
 
 			helper.CmdShouldPass("odo", "create", "nodejs", "--project", commonVar.Project, componentName)
 
-<<<<<<< HEAD
-			helper.CopyExample(filepath.Join("source", "devfiles", "nodejs", "project"), commonVar.Context)
-			helper.CopyExampleDevFile(filepath.Join("source", "devfiles", "nodejs", "devfile-with-multiple-endpoints.yaml"), filepath.Join(commonVar.Context, "devfile.yaml"))
-=======
-			helper.CopyExample(filepath.Join("source", "devfiles", "nodejs", "project"), context)
-			helper.CopyExampleDevFile(filepath.Join("source", "devfiles", "nodejs", "devfile.yaml"), filepath.Join(context, "devfile.yaml"))
->>>>>>> 7831c920
+			helper.CopyExample(filepath.Join("source", "devfiles", "nodejs", "project"), commonVar.Context)
+			helper.CopyExampleDevFile(filepath.Join("source", "devfiles", "nodejs", "devfile.yaml"), filepath.Join(commonVar.Context, "devfile.yaml"))
 
 			helper.CmdShouldPass("odo", "url", "create", url1, "--port", "9090", "--secure")
 			helper.CmdShouldPass("odo", "url", "create", ingressurl, "--port", "8080", "--host", host, "--ingress")
@@ -441,39 +355,21 @@
 
 			helper.CmdShouldPass("odo", "url", "create", url1, "--port", "3000")
 
-<<<<<<< HEAD
-			helper.CmdShouldPass("odo", "push", "--namespace", commonVar.Project)
-			pushStdOut := helper.CmdShouldPass("odo", "push", "--namespace", commonVar.Project)
+			helper.CmdShouldPass("odo", "push", "--project", commonVar.Project)
+			pushStdOut := helper.CmdShouldPass("odo", "push", "--project", commonVar.Project)
 			helper.DontMatchAllInOutput(pushStdOut, []string{"successfully deleted", "created"})
 			Expect(pushStdOut).To(ContainSubstring("URLs are synced with the cluster, no changes are required"))
 
-			output := helper.CmdShouldPass("oc", "get", "routes", "--namespace", commonVar.Project)
+			output := helper.CmdShouldPass("odo", "url", "list", "--context", commonVar.Context)
 			Expect(output).Should(ContainSubstring(url1))
 
 			helper.CmdShouldPass("odo", "url", "delete", url1, "-f")
-			helper.CmdShouldPass("odo", "push", "--namespace", commonVar.Project)
-			pushStdOut = helper.CmdShouldPass("odo", "push", "--namespace", commonVar.Project)
+			helper.CmdShouldPass("odo", "push", "--project", commonVar.Project)
+			pushStdOut = helper.CmdShouldPass("odo", "push", "--project", commonVar.Project)
 			helper.DontMatchAllInOutput(pushStdOut, []string{"successfully deleted", "created"})
 			Expect(pushStdOut).To(ContainSubstring("URLs are synced with the cluster, no changes are required"))
 
-			output = helper.CmdShouldPass("oc", "get", "routes", "--namespace", commonVar.Project)
-=======
-			helper.CmdShouldPass("odo", "push", "--project", namespace)
-			pushStdOut := helper.CmdShouldPass("odo", "push", "--project", namespace)
-			helper.DontMatchAllInOutput(pushStdOut, []string{"successfully deleted", "created"})
-			Expect(pushStdOut).To(ContainSubstring("URLs are synced with the cluster, no changes are required"))
-
-			output := helper.CmdShouldPass("odo", "url", "list", "--context", context)
-			Expect(output).Should(ContainSubstring(url1))
-
-			helper.CmdShouldPass("odo", "url", "delete", url1, "-f")
-			helper.CmdShouldPass("odo", "push", "--project", namespace)
-			pushStdOut = helper.CmdShouldPass("odo", "push", "--project", namespace)
-			helper.DontMatchAllInOutput(pushStdOut, []string{"successfully deleted", "created"})
-			Expect(pushStdOut).To(ContainSubstring("URLs are synced with the cluster, no changes are required"))
-
-			output = helper.CmdShouldPass("odo", "url", "list", "--context", context)
->>>>>>> 7831c920
+			output = helper.CmdShouldPass("odo", "url", "list", "--context", commonVar.Context)
 			Expect(output).ShouldNot(ContainSubstring(url1))
 		})
 
@@ -483,18 +379,10 @@
 
 			helper.CopyExample(filepath.Join("source", "devfiles", "nodejs", "project"), commonVar.Context)
 			helper.CopyExampleDevFile(filepath.Join("source", "devfiles", "nodejs", "devfile.yaml"), filepath.Join(commonVar.Context, "devfile.yaml"))
-
-<<<<<<< HEAD
-			output := helper.CmdShouldPass("odo", "push", "--namespace", commonVar.Project)
+			output := helper.CmdShouldPass("odo", "push", "--project", commonVar.Project)
 			helper.MatchAllInOutput(output, []string{"URL 3000-tcp", "created"})
 
-			output = helper.CmdShouldPass("oc", "get", "routes", "--namespace", commonVar.Project)
-=======
-			output := helper.CmdShouldPass("odo", "push", "--project", namespace)
-			helper.MatchAllInOutput(output, []string{"URL 3000-tcp", "created"})
-
-			output = helper.CmdShouldPass("odo", "url", "list", "--context", context)
->>>>>>> 7831c920
+			output = helper.CmdShouldPass("odo", "url", "list", "--context", commonVar.Context)
 			Expect(output).Should(ContainSubstring("3000-tcp"))
 		})
 
@@ -503,13 +391,8 @@
 
 			helper.CmdShouldPass("odo", "create", "nodejs", "--project", commonVar.Project, componentName)
 
-<<<<<<< HEAD
-			helper.CopyExample(filepath.Join("source", "devfiles", "nodejs", "project"), commonVar.Context)
-			helper.CopyExampleDevFile(filepath.Join("source", "devfiles", "nodejs", "devfile-with-multiple-endpoints.yaml"), filepath.Join(commonVar.Context, "devfile.yaml"))
-=======
-			helper.CopyExample(filepath.Join("source", "devfiles", "nodejs", "project"), context)
-			helper.CopyExampleDevFile(filepath.Join("source", "devfiles", "nodejs", "devfile.yaml"), filepath.Join(context, "devfile.yaml"))
->>>>>>> 7831c920
+			helper.CopyExample(filepath.Join("source", "devfiles", "nodejs", "project"), commonVar.Context)
+			helper.CopyExampleDevFile(filepath.Join("source", "devfiles", "nodejs", "devfile.yaml"), filepath.Join(commonVar.Context, "devfile.yaml"))
 
 			helper.CmdShouldPass("odo", "url", "create", url1, "--port", "8080")
 
@@ -523,13 +406,8 @@
 			stdout = helper.CmdShouldPass("odo", "url", "describe", url1)
 			helper.MatchAllInOutput(stdout, []string{url1, "Locally Deleted", "false", "route"})
 
-<<<<<<< HEAD
-			helper.CmdShouldPass("odo", "url", "create", url1, "--port", "9090")
-			helper.CmdShouldPass("odo", "push", "--project", commonVar.Project)
-=======
 			helper.CmdShouldPass("odo", "url", "create", url1, "--port", "9090", "--secure")
-			helper.CmdShouldPass("odo", "push", "--project", namespace)
->>>>>>> 7831c920
+			helper.CmdShouldPass("odo", "push", "--project", commonVar.Project)
 			stdout = helper.CmdShouldPass("odo", "url", "describe", url1)
 			helper.MatchAllInOutput(stdout, []string{url1, "Pushed", "true", "route"})
 		})
@@ -543,15 +421,9 @@
 
 			helper.CmdShouldPass("odo", "url", "create", url1)
 
-<<<<<<< HEAD
-			helper.CmdShouldPass("odo", "push", "--namespace", commonVar.Project)
-
-			output := helper.CmdShouldPass("oc", "get", "routes", "--namespace", commonVar.Project)
-=======
-			helper.CmdShouldPass("odo", "push", "--project", namespace)
-
-			output := helper.CmdShouldPass("odo", "url", "list", "--context", context)
->>>>>>> 7831c920
+			helper.CmdShouldPass("odo", "push", "--project", commonVar.Project)
+
+			output := helper.CmdShouldPass("odo", "url", "list", "--context", commonVar.Context)
 			Expect(output).Should(ContainSubstring(url1))
 		})
 
