--- conflicted
+++ resolved
@@ -93,7 +93,19 @@
 		})
 	})
 
-<<<<<<< HEAD
+	Context("When executing catalog list components with registry that is not set up properly", func() {
+		It("should list components from valid registry", func() {
+			helper.CmdShouldPass("odo", "registry", "add", "fake", "http://fake")
+			output := helper.CmdShouldPass("odo", "catalog", "list", "components")
+			helper.MatchAllInOutput(output, []string{
+				"Odo Devfile Components",
+				"java-spring-boot",
+				"quarkus",
+			})
+			helper.CmdShouldPass("odo", "registry", "delete", "fake", "-f")
+		})
+	})
+
 	Context("When executing catalog describe component with a component name with a single project", func() {
 		It("should only give information about one project", func() {
 			output := helper.CmdShouldPass("odo", "catalog", "describe", "component", "java-openliberty")
@@ -128,18 +140,6 @@
 		It("should give an error saying it expects exactly one argument", func() {
 			output := helper.CmdShouldFail("odo", "catalog", "describe", "component")
 			helper.MatchAllInOutput(output, []string{"accepts 1 arg(s), received 0"})
-=======
-	Context("When executing catalog list components with registry that is not set up properly", func() {
-		It("should list components from valid registry", func() {
-			helper.CmdShouldPass("odo", "registry", "add", "fake", "http://fake")
-			output := helper.CmdShouldPass("odo", "catalog", "list", "components")
-			helper.MatchAllInOutput(output, []string{
-				"Odo Devfile Components",
-				"java-spring-boot",
-				"quarkus",
-			})
-			helper.CmdShouldPass("odo", "registry", "delete", "fake", "-f")
->>>>>>> e28812a3
 		})
 	})
 })