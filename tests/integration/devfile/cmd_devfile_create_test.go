--- conflicted
+++ resolved
@@ -230,11 +230,7 @@
 		It("should successfully create the component specified and download the source", func() {
 			contextDevfile := helper.CreateNewContext()
 			helper.Chdir(contextDevfile)
-<<<<<<< HEAD
-			helper.CmdShouldPass("odo", "create", "nodejs", "--starter=nodejs-web-app")
-=======
-			helper.CmdShouldPass("odo", "create", "nodejs", "--downloadSource=nodejs-starter")
->>>>>>> 33a73e35
+			helper.CmdShouldPass("odo", "create", "nodejs", "--starter=nodejs-starter")
 			expectedFiles := []string{"package.json", "package-lock.json", "README.md", devfile}
 			Expect(helper.VerifyFilesExist(contextDevfile, expectedFiles)).To(Equal(true))
 			helper.DeleteDir(contextDevfile)
