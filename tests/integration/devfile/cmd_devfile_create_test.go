--- conflicted
+++ resolved
@@ -60,13 +60,8 @@
 	})
 
 	Context("When executing odo create with devfile component type argument", func() {
-<<<<<<< HEAD
-		It("should successfully create the devfile component with valid component type", func() {
-			helper.CmdShouldPass("odo", "create", "openLiberty")
-=======
 		It("should successfully create the devfile component", func() {
 			helper.CmdShouldPass("odo", "create", "java-openliberty")
->>>>>>> c4aa610f
 		})
 
 		It("should fail to create the devfile componet with invalid component type", func() {
@@ -85,19 +80,19 @@
 
 		It("should fail to create the devfile component with component name that contains invalid character", func() {
 			componentName := "BAD@123"
-			output := helper.CmdShouldFail("odo", "create", "openLiberty", componentName)
+			output := helper.CmdShouldFail("odo", "create", "java-openliberty", componentName)
 			helper.MatchAllInOutput(output, []string{"Contain only lowercase alphanumeric characters or ‘-’"})
 		})
 
 		It("should fail to create the devfile component with component name that contains all numeric values", func() {
 			componentName := "123456"
-			output := helper.CmdShouldFail("odo", "create", "openLiberty", componentName)
+			output := helper.CmdShouldFail("odo", "create", "java-openliberty", componentName)
 			helper.MatchAllInOutput(output, []string{"Must not contain all numeric values"})
 		})
 
 		It("should fail to create the devfile component with componet name contains more than 63 characters", func() {
 			componentName := helper.RandString(64)
-			output := helper.CmdShouldFail("odo", "create", "openLiberty", componentName)
+			output := helper.CmdShouldFail("odo", "create", "java-openliberty", componentName)
 			helper.MatchAllInOutput(output, []string{"Contain at most 63 characters"})
 		})
 	})
@@ -132,7 +127,6 @@
 		})
 	})
 
-<<<<<<< HEAD
 	Context("When executing odo create with existing devfile", func() {
 		Context("When devfile exists in user's working directory", func() {
 			JustBeforeEach(func() {
@@ -154,29 +148,6 @@
 			It("should fail to create the devfile component with --devfile points to different devfile", func() {
 				helper.CmdShouldFail("odo", "create", "nodejs", "--devfile", "/path/to/file")
 			})
-=======
-	Context("When executing odo create with devfile component name that contains unsupported character", func() {
-		It("should failed with devfile component name is not valid and prompt supported character", func() {
-			componentName := "BAD@123"
-			output := helper.CmdShouldFail("odo", "create", "java-openliberty", componentName)
-			helper.MatchAllInOutput(output, []string{"Contain only lowercase alphanumeric characters or ‘-’"})
-		})
-	})
-
-	Context("When executing odo create with devfile component name that contains all numeric values", func() {
-		It("should failed with devfile component name is not valid and prompt container name must not contain all numeric values", func() {
-			componentName := "123456"
-			output := helper.CmdShouldFail("odo", "create", "java-openliberty", componentName)
-			helper.MatchAllInOutput(output, []string{"Must not contain all numeric values"})
-		})
-	})
-
-	Context("When executing odo create with devfile component name that contains more than 63 characters", func() {
-		It("should failed with devfile component name is not valid and prompt container name contains at most 63 characters", func() {
-			componentName := helper.RandString(64)
-			output := helper.CmdShouldFail("odo", "create", "java-openliberty", componentName)
-			helper.MatchAllInOutput(output, []string{"Contain at most 63 characters"})
->>>>>>> c4aa610f
 		})
 
 		Context("When devfile exists not in user's working directory and user specify the devfile path via --devfile", func() {
