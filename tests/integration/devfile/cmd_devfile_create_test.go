package devfile

import (
	"os"
	"path"
	"path/filepath"
	"time"

	. "github.com/onsi/ginkgo"
	. "github.com/onsi/gomega"
	"github.com/openshift/odo/pkg/util"
	"github.com/openshift/odo/tests/helper"
)

var _ = Describe("odo devfile create command tests", func() {
	const devfile = "devfile.yaml"
	const envFile = ".odo/env/env.yaml"
	var namespace, context, currentWorkingDirectory, devfilePath, originalKubeconfig string

	// Using program commmand according to cliRunner in devfile
	cliRunner := helper.GetCliRunner()

	// This is run after every Spec (It)
	var _ = BeforeEach(func() {
		SetDefaultEventuallyTimeout(10 * time.Minute)
		context = helper.CreateNewContext()
		os.Setenv("GLOBALODOCONFIG", filepath.Join(context, "config.yaml"))
		helper.CmdShouldPass("odo", "preference", "set", "Experimental", "true")
		originalKubeconfig = os.Getenv("KUBECONFIG")
		helper.LocalKubeconfigSet(context)
		namespace = cliRunner.CreateRandNamespaceProject()
		currentWorkingDirectory = helper.Getwd()
		helper.Chdir(context)
	})

	// This is run after every Spec (It)
	var _ = AfterEach(func() {
		cliRunner.DeleteNamespaceProject(namespace)
		helper.Chdir(currentWorkingDirectory)
		err := os.Setenv("KUBECONFIG", originalKubeconfig)
		Expect(err).NotTo(HaveOccurred())
		helper.DeleteDir(context)
		os.Unsetenv("GLOBALODOCONFIG")
	})

	Context("Enabling experimental preference should show a disclaimer", func() {
		It("checks that the experimental warning appears for create", func() {
			helper.CopyExample(filepath.Join("source", "nodejs"), context)

			// Check that it will contain the experimental mode output
			experimentalOutputMsg := "Experimental mode is enabled, use at your own risk"
			Expect(helper.CmdShouldPass("odo", "create", "nodejs")).To(ContainSubstring(experimentalOutputMsg))

		})
	})

	Context("Disabling experimental preference should show a disclaimer", func() {
		JustBeforeEach(func() {
			if os.Getenv("KUBERNETES") == "true" {
				Skip("Skipping test because s2i image is not supported on Kubernetes cluster")
			}
		})
		It("checks that the experimental warning does *not* appear when Experimental is set to false for create", func() {
			helper.CmdShouldPass("odo", "preference", "set", "Experimental", "false", "-f")
			helper.CopyExample(filepath.Join("source", "nodejs"), context)

			// Check that it will contain the experimental mode output
			experimentalOutputMsg := "Experimental mode is enabled, use at your own risk"
			Expect(helper.CmdShouldPass("odo", "create", "nodejs")).To(Not(ContainSubstring(experimentalOutputMsg)))
		})
	})

	Context("When executing odo create with devfile component type argument", func() {
		It("should successfully create the devfile component", func() {
			helper.CmdShouldPass("odo", "create", "java-openliberty")
		})

		It("should fail to create the devfile componet with invalid component type", func() {
			fakeComponentName := "fake-component"
			output := helper.CmdShouldFail("odo", "create", fakeComponentName)
			var expectedString string
			if os.Getenv("KUBERNETES") == "true" {
				expectedString = "component type not found"
			} else {
				expectedString = "component type \"" + fakeComponentName + "\" not found"
			}
			helper.MatchAllInOutput(output, []string{expectedString})
		})
	})

	Context("When executing odo create with devfile component type and component name arguments", func() {
		It("should successfully create the devfile component with valid component name", func() {
			componentName := helper.RandString(6)
			helper.CmdShouldPass("odo", "create", "java-openliberty", componentName)
		})

		It("should fail to create the devfile component with component name that contains invalid character", func() {
			componentName := "BAD@123"
			output := helper.CmdShouldFail("odo", "create", "java-openliberty", componentName)
			helper.MatchAllInOutput(output, []string{"Contain only lowercase alphanumeric characters or ‘-’"})
		})

		It("should fail to create the devfile component with component name that contains all numeric values", func() {
			componentName := "123456"
			output := helper.CmdShouldFail("odo", "create", "java-openliberty", componentName)
			helper.MatchAllInOutput(output, []string{"Must not contain all numeric values"})
		})

		It("should fail to create the devfile component with componet name contains more than 63 characters", func() {
			componentName := helper.RandString(64)
			output := helper.CmdShouldFail("odo", "create", "java-openliberty", componentName)
			helper.MatchAllInOutput(output, []string{"Contain at most 63 characters"})
		})
	})

	Context("When executing odo create with devfile component type argument and --project flag", func() {
		It("should successfully create the devfile component", func() {
			componentNamespace := helper.RandString(6)
			helper.CmdShouldPass("odo", "create", "java-openliberty", "--project", componentNamespace)
		})
	})

	Context("When executing odo create with devfile component type argument and --registry flag", func() {
		It("should successfully create the devfile component if specified registry is valid", func() {
			componentRegistry := "DefaultDevfileRegistry"
			helper.CmdShouldPass("odo", "create", "java-openliberty", "--registry", componentRegistry)
		})

		It("should fail to create the devfile component if specified registry is invalid", func() {
			componentRegistry := "fake"
			output := helper.CmdShouldFail("odo", "create", "java-openliberty", "--registry", componentRegistry)
			helper.MatchAllInOutput(output, []string{"Registry fake doesn't exist, please specify a valid registry via --registry"})
		})
	})

	Context("When executing odo create with devfile component type argument and --context flag", func() {
		It("should successfully create the devfile component in the context", func() {
			newContext := path.Join(context, "newContext")
			devfilePath = filepath.Join(newContext, devfile)
			envFilePath := filepath.Join(newContext, envFile)
			helper.MakeDir(newContext)

			helper.CmdShouldPass("odo", "create", "java-openliberty", "--context", newContext)
			output := util.CheckPathExists(devfilePath)
			Expect(output).Should(BeTrue())
			output = util.CheckPathExists(envFilePath)
			Expect(output).Should(BeTrue())
			helper.DeleteDir(newContext)
		})
	})

	Context("When executing odo create with existing devfile", func() {
		Context("When devfile exists in user's working directory", func() {
			JustBeforeEach(func() {
				helper.CopyExampleDevFile(filepath.Join("source", "devfiles", "nodejs", devfile), filepath.Join(context, devfile))
			})

			It("should successfully create the devfile componet", func() {
				helper.CmdShouldPass("odo", "create", "nodejs")
			})

			It("should successfully create the devfile component with --devfile points to the same devfile", func() {
				helper.CmdShouldPass("odo", "create", "nodejs", "--devfile", "./devfile.yaml")
			})

			It("should fail to create the devfile component with more than 1 arguments are passed in", func() {
				helper.CmdShouldFail("odo", "create", "nodejs", "nodejs")
			})

			It("should fail to create the devfile component with --devfile points to different devfile", func() {
				helper.CmdShouldFail("odo", "create", "nodejs", "--devfile", "/path/to/file")
			})
		})

		Context("When devfile exists not in user's working directory and user specify the devfile path via --devfile", func() {
			JustBeforeEach(func() {
				newContext := path.Join(context, "newContext")
				devfilePath = filepath.Join(newContext, devfile)
				helper.MakeDir(newContext)
				helper.CopyExampleDevFile(filepath.Join("source", "devfiles", "nodejs", devfile), devfilePath)
			})

			It("should successfully create the devfile component with valid file system path", func() {
				helper.CmdShouldPass("odo", "create", "nodejs", "--devfile", devfilePath)
			})

			It("should successfully create the devfile component with valid specifies URL path", func() {
				helper.CmdShouldPass("odo", "create", "nodejs", "--devfile", "https://raw.githubusercontent.com/elsony/devfile-registry/master/devfiles/nodejs/devfile.yaml")
			})

			It("should fail to create the devfile component with invalid file system path", func() {
				helper.CmdShouldFail("odo", "create", "nodejs", "--devfile", "#@!")
			})

			It("should fail to create the devfile component with invalid URL path", func() {
				helper.CmdShouldFail("odo", "create", "nodejs", "--devfile", "://www.example.com/")
			})

			It("should fail to create the devfile component with more than 1 arguments are passed in", func() {
				helper.CmdShouldFail("odo", "create", "nodejs", "nodejs", "--devfile", devfilePath)
			})

			It("should fail to create the devfile component with --registry specified", func() {
				helper.CmdShouldFail("odo", "create", "nodejs", "--devfile", devfilePath, "--registry", "DefaultDevfileRegistry")
			})
		})
	})

	Context("When executing odo create with devfile component and --starter flag", func() {
		It("should successfully create the component and download the source", func() {
			contextDevfile := helper.CreateNewContext()
			helper.Chdir(contextDevfile)
			helper.CmdShouldPass("odo", "create", "nodejs", "--starter")
			expectedFiles := []string{"package.json", "package-lock.json", "README.md", devfile}
			Expect(helper.VerifyFilesExist(contextDevfile, expectedFiles)).To(Equal(true))
			helper.DeleteDir(contextDevfile)
			helper.Chdir(context)
		})
	})

	Context("When executing odo create with component with no devBuild command", func() {
		It("should successfully create the devfile component", func() {
			// Quarkus devfile has no devBuild command
			output := helper.CmdShouldPass("odo", "create", "java-quarkus")
			helper.MatchAllInOutput(output, []string{"Please use `odo push` command to create the component with source deployed"})
		})
	})

	Context("When executing odo create with devfile component and --starter flag with a valid project", func() {
		It("should successfully create the component specified and download the source", func() {
			contextDevfile := helper.CreateNewContext()
			helper.Chdir(contextDevfile)
			helper.CmdShouldPass("odo", "create", "nodejs", "--starter=nodejs-starter")
			expectedFiles := []string{"package.json", "package-lock.json", "README.md", devfile}
			Expect(helper.VerifyFilesExist(contextDevfile, expectedFiles)).To(Equal(true))
			helper.DeleteDir(contextDevfile)
			helper.Chdir(context)
		})
	})

	Context("When executing odo create with an invalid project specified in --starter", func() {
		It("should fail with please run 'The project: invalid-project-name specified in --starter does not exist'", func() {
			invalidProjectName := "invalid-project-name"
			output := helper.CmdShouldFail("odo", "create", "nodejs", "--starter=invalid-project-name")
			expectedString := "The project: " + invalidProjectName + " specified in --starter does not exist"
			helper.MatchAllInOutput(output, []string{expectedString})
		})
	})

	Context("When executing odo create using --starter with a devfile component that contains no projects", func() {
		It("should fail with please run 'No project found in devfile component.'", func() {
<<<<<<< HEAD
			output := helper.CmdShouldFail("odo", "create", "java-maven", "--downloadSource")
=======
			output := helper.CmdShouldFail("odo", "create", "maven", "--starter")
>>>>>>> c9a06f49
			expectedString := "No project found in devfile component."
			helper.MatchAllInOutput(output, []string{expectedString})
		})
	})

	// Currently these tests need interactive mode in order to set the name of the component.
	// Once this feature is added we can change these tests.
	//Context("When executing odo create with devfile component and --downloadSource flag with github type", func() {
	//	It("should successfully create the component and download the source", func() {
	//		contextDevfile := helper.CreateNewContext()
	//		helper.Chdir(contextDevfile)
	//		devfile := "devfile.yaml"
	//		helper.CopyExampleDevFile(filepath.Join("source", "devfiles", "nodejs", devfile), filepath.Join(contextDevfile, devfile))

	//		err := helper.ReplaceDevfileField(devfile, "type", "github")
	//		if err != nil {
	//			log.Error("Could not replace the entry in the devfile: " + err.Error())
	//		}
	//		helper.CmdShouldPass("odo", "create", "--downloadSource")
	//		expectedFiles := []string{"package.json", "package-lock.json", "README.MD", devfile}
	//		Expect(helper.VerifyFilesExist(contextDevfile, expectedFiles)).To(Equal(true))
	//		helper.DeleteDir(contextDevfile)
	//	})
	//})

	//Context("When executing odo create with devfile component and --downloadSource flag with zip type", func() {
	//	It("should create the component and download the source", func() {
	//		contextDevfile := helper.CreateNewContext()
	//		helper.Chdir(contextDevfile)
	//		devfile := "devfile.yaml"
	//		helper.CopyExampleDevFile(filepath.Join("source", "devfiles", "nodejs", devfile), filepath.Join(contextDevfile, devfile))
	//		err := helper.ReplaceDevfileField(devfile, "location", "https://github.com/che-samples/web-nodejs-sample/archive/master.zip")
	//		if err != nil {
	//			log.Error("Could not replace the entry in the devfile: " + err.Error())
	//		}
	//		err = helper.ReplaceDevfileField(devfile, "type", "zip")
	//		if err != nil {
	//			log.Error("Could not replace the entry in the devfile: " + err.Error())
	//		}
	//		helper.CmdShouldPass("odo", "create", "--downloadSource")
	//		expectedFiles := []string{"package.json", "package-lock.json", "README.MD", devfile}
	//		Expect(helper.VerifyFilesExist(contextDevfile, expectedFiles)).To(Equal(true))
	//		helper.DeleteDir(contextDevfile)
	//	})
	//})

	// Context("When executing odo create with devfile component, --downloadSource flag and sparseContextDir has a valid value", func() {
	// 	It("should only extract the specified path in the sparseContextDir field", func() {
	// 		contextDevfile := helper.CreateNewContext()
	// 		helper.Chdir(contextDevfile)
	// 		devfile := "devfile.yaml"
	// 		helper.CopyExampleDevFile(filepath.Join("source", "devfiles", "nodejs", "devfile-with-sparseCheckoutDir"), filepath.Join(contextDevfile, devfile))
	// 		componentNamespace := helper.RandString(6)
	// 		helper.CmdShouldPass("odo", "create", "--downloadSource", "--project", componentNamespace)
	// 		expectedFiles := []string{"app.js", devfile}
	// 		Expect(helper.VerifyFilesExist(contextDevfile, expectedFiles)).To(Equal(true))
	// 		helper.DeleteDir(contextDevfile)
	// 	})
	// })

	// Context("When executing odo create with devfile component, --downloadSource flag and sparseContextDir has an invalid value", func() {
	// 	It("should fail and alert the user that the specified path in sparseContextDir does not exist", func() {
	// 		contextDevfile := helper.CreateNewContext()
	// 		helper.Chdir(contextDevfile)
	// 		devfile := "devfile.yaml"
	// 		devfilePath := filepath.Join(contextDevfile, devfile)
	// 		helper.CopyExampleDevFile(filepath.Join("source", "devfiles", "nodejs", "devfile-with-sparseCheckoutDir"), devfilePath)
	// 		helper.ReplaceDevfileField(devfilePath, "sparseCheckoutDir", "/invalid/")
	// 		componentNamespace := helper.RandString(6)
	// 		output := helper.CmdShouldFail("odo", "create", "--downloadSource", "--project", componentNamespace)
	// 		expectedString := "no files were unzipped, ensure that the project repo is not empty or that sparseCheckoutDir has a valid path"
	// 		helper.MatchAllInOutput(output, []string{expectedString})
	// 		helper.DeleteDir(contextDevfile)
	// 	})
	// })
})<|MERGE_RESOLUTION|>--- conflicted
+++ resolved
@@ -249,11 +249,7 @@
 
 	Context("When executing odo create using --starter with a devfile component that contains no projects", func() {
 		It("should fail with please run 'No project found in devfile component.'", func() {
-<<<<<<< HEAD
-			output := helper.CmdShouldFail("odo", "create", "java-maven", "--downloadSource")
-=======
-			output := helper.CmdShouldFail("odo", "create", "maven", "--starter")
->>>>>>> c9a06f49
+			output := helper.CmdShouldFail("odo", "create", "java-maven", "--starter")
 			expectedString := "No project found in devfile component."
 			helper.MatchAllInOutput(output, []string{expectedString})
 		})
