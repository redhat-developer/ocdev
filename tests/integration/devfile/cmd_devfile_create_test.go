--- conflicted
+++ resolved
@@ -75,16 +75,6 @@
 		})
 	})
 
-<<<<<<< HEAD
-=======
-	Context("When executing odo create with devfile component type argument and --namespace flag", func() {
-		It("should successfully create the devfile component", func() {
-			componentNamespace := helper.RandString(6)
-			helper.CmdShouldPass("odo", "create", "openLiberty", "--namespace", componentNamespace)
-		})
-	})
-
->>>>>>> c4a0c41b
 	Context("When executing odo create with devfile component name that contains unsupported character", func() {
 		It("should failed with devfile component name is not valid and prompt supported character", func() {
 			componentName := "BAD@123"
