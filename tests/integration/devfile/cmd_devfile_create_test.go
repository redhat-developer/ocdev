--- conflicted
+++ resolved
@@ -86,7 +86,16 @@
 		})
 	})
 
-<<<<<<< HEAD
+	Context("When executing odo create with an invalid devfile component", func() {
+		It("should fail with please run 'odo catalog list components'", func() {
+			helper.CmdShouldPass("odo", "preference", "set", "Experimental", "true")
+			fakeComponentName := "fake-component"
+			output := helper.CmdShouldFail("odo", "create", fakeComponentName)
+			expectedString := "\"" + fakeComponentName + "\" not found"
+			helper.MatchAllInOutput(output, []string{expectedString})
+		})
+	})
+
 	Context("When executing odo create with devfile component type when devfile.yaml is present", func() {
 		It("should failed with devfile component already exists", func() {
 			newFilePath := filepath.Join(context, "devfile.yaml")
@@ -95,17 +104,6 @@
 			}
 			output := helper.CmdShouldFail("odo", "create", "openLiberty")
 			helper.MatchAllInOutput(output, []string{"This directory already contains a devfile.yaml, please delete it and run the component creation command again"})
-	Context("When executing odo create with an invalid devfile component", func() {
-		It("should fail with please run 'odo catalog list components'", func() {
-=======
-	Context("When executing odo create with an invalid devfile component", func() {
-		It("should fail with please run 'odo catalog list components'", func() {
-			helper.CmdShouldPass("odo", "preference", "set", "Experimental", "true")
->>>>>>> fffec54a
-			fakeComponentName := "fake-component"
-			output := helper.CmdShouldFail("odo", "create", fakeComponentName)
-			expectedString := "\"" + fakeComponentName + "\" not found"
-			helper.MatchAllInOutput(output, []string{expectedString})
-		})
-	})
+		}
+	}
 })