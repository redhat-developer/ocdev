package integration

import (
	"fmt"
	"io/ioutil"
	"os"
	"path/filepath"
	"runtime"
	"strings"
	"time"

	. "github.com/onsi/ginkgo"
	. "github.com/onsi/gomega"
	"github.com/openshift/odo/tests/helper"
)

func componentTests(args ...string) {
	var oc helper.OcRunner
	var project string
	var context string
	var originalDir string

	BeforeEach(func() {
		SetDefaultEventuallyTimeout(10 * time.Minute)
		SetDefaultConsistentlyDuration(30 * time.Second)
		context = helper.CreateNewContext()
		os.Setenv("GLOBALODOCONFIG", filepath.Join(context, "config.yaml"))
		oc = helper.NewOcRunner("oc")
	})

	// Clean up after the test
	// This is run after every Spec (It)
	var _ = AfterEach(func() {
		helper.DeleteDir(context)
		os.Unsetenv("GLOBALODOCONFIG")
	})

	Context("Generic machine readable output tests", func() {

		It("Command should fail if json is non-existent for a command", func() {
			output := helper.CmdShouldFail("odo", "version", "-o", "json")
			Expect(output).To(ContainSubstring("Machine readable output is not yet implemented for this command"))
		})

		It("Help for odo version should not contain machine output", func() {
			output := helper.CmdShouldPass("odo", "version", "--help")
			Expect(output).NotTo(ContainSubstring("Specify output format, supported format: json"))
		})

	})

	Context("Creating component", func() {
		JustBeforeEach(func() {
			project = helper.CreateRandProject()
			originalDir = helper.Getwd()
			helper.Chdir(context)
		})
		JustAfterEach(func() {
			helper.DeleteProject(project)
			helper.Chdir(originalDir)
		})

		It("should create component even in new project", func() {
			helper.CmdShouldPass("odo", append(args, "create", "nodejs", "cmp-git", "--git", "https://github.com/openshift/nodejs-ex", "--project", project, "--context", context, "--app", "testing")...)
			helper.ValidateLocalCmpExist(context, "Type,nodejs", "Name,cmp-git", "Application,testing")
			helper.CmdShouldPass("odo", append(args, "push", "--context", context, "-v4")...)
			oc.SwitchProject(project)
			projectList := helper.CmdShouldPass("odo", "project", "list")
			Expect(projectList).To(ContainSubstring(project))
		})

		It("Without an application should create one", func() {
			componentName := helper.RandString(6)
			helper.CmdShouldPass("odo", append(args, "create", "nodejs", "--project", project, componentName, "--ref", "master", "--git", "https://github.com/openshift/nodejs-ex")...)
			helper.ValidateLocalCmpExist(context, "Type,nodejs", "Name,"+componentName, "Application,app")
			helper.CmdShouldPass("odo", append(args, "push")...)
			appName := helper.CmdShouldPass("odo", "app", "list")
			Expect(appName).ToNot(BeEmpty())

			// checking if application name is set to "app"
			applicationName := helper.GetConfigValue("Application")
			Expect(applicationName).To(Equal("app"))

			// clean up
			helper.CmdShouldPass("odo", "app", "delete", "app", "-f")
			helper.CmdShouldFail("odo", "app", "delete", "app", "-f")
			helper.CmdShouldFail("odo", append(args, "delete", componentName, "-f")...)

		})

		It("should create default named component when passed same context differently", func() {
			dir := filepath.Base(context)
			helper.CopyExample(filepath.Join("source", "nodejs"), context)
			helper.CmdShouldPass("odo", append(args, "create", "nodejs", "--project", project, "--context", ".", "--app", "testing")...)
			componentName := helper.GetConfigValueWithContext("Name", context)
			Expect(componentName).To(ContainSubstring("nodejs-" + dir))
			helper.ValidateLocalCmpExist(context, "Type,nodejs", "Name,"+componentName, "Application,testing")
			helper.DeleteDir(filepath.Join(context, ".odo"))
			helper.CmdShouldPass("odo", append(args, "create", "nodejs", "--project", project, "--context", context, "--app", "testing")...)
			newComponentName := helper.GetConfigValueWithContext("Name", context)
			Expect(newComponentName).To(ContainSubstring("nodejs-" + dir))
		})

		It("should show an error when ref flag is provided with sources except git", func() {
			outputErr := helper.CmdShouldFail("odo", append(args, "create", "nodejs", "--project", project, "cmp-git", "--ref", "test")...)
			Expect(outputErr).To(ContainSubstring("The --ref flag is only valid for --git flag"))
		})

		It("create component twice fails from same directory", func() {
			helper.CmdShouldPass("odo", append(args, "create", "nodejs", "nodejs", "--project", project)...)
			output := helper.CmdShouldFail("odo", append(args, "create", "nodejs", "nodejs", "--project", project)...)
			Expect(output).To(ContainSubstring("this directory already contains a component"))
		})

		It("should list out component in json format along with path flag", func() {
			var contextPath string
			helper.CmdShouldPass("odo", append(args, "create", "nodejs", "nodejs", "--project", project)...)
			helper.ValidateLocalCmpExist(context, "Type,nodejs", "Name,nodejs", "Application,app")
			if runtime.GOOS == "windows" {
				contextPath = strings.Replace(strings.TrimSpace(context), "\\", "\\\\", -1)
			} else {
				contextPath = strings.TrimSpace(context)
			}
			// this orders the json
			desired, err := helper.Unindented(fmt.Sprintf(`{"kind":"Component","apiVersion":"odo.openshift.io/v1alpha1","metadata":{"name":"nodejs","namespace":"%s","creationTimestamp":null},"spec":{"app":"app","type":"nodejs","source":"./","ports":["8080/TCP"]},"status":{"context":"%s","state":"Not Pushed"}}`, project, contextPath))
			Expect(err).Should(BeNil())

			actual, err := helper.Unindented(helper.CmdShouldPass("odo", append(args, "list", "-o", "json", "--path", filepath.Dir(context))...))
			Expect(err).Should(BeNil())
			// since the tests are run parallel, there might be many odo component directories in the root folder
			// so we only check for the presence of the current one
			Expect(actual).Should(ContainSubstring(desired))
		})

		It("should list out pushed components of different projects in json format along with path flag", func() {
			var contextPath string
			var contextPath2 string
			helper.CopyExample(filepath.Join("source", "nodejs"), context)
			helper.CmdShouldPass("odo", append(args, "create", "nodejs", "nodejs", "--project", project)...)
			helper.ValidateLocalCmpExist(context, "Type,nodejs", "Name,nodejs", "Application,app")
			helper.CmdShouldPass("odo", append(args, "push")...)

			project2 := helper.CreateRandProject()
			context2 := helper.CreateNewContext()
			helper.Chdir(context2)
			helper.CopyExample(filepath.Join("source", "python"), context2)
			helper.CmdShouldPass("odo", append(args, "create", "python", "python", "--project", project2)...)
			helper.ValidateLocalCmpExist(context2, "Type,python", "Name,python", "Application,app")
			helper.CmdShouldPass("odo", append(args, "push")...)

			if runtime.GOOS == "windows" {
				contextPath = strings.Replace(strings.TrimSpace(context), "\\", "\\\\", -1)
				contextPath2 = strings.Replace(strings.TrimSpace(context2), "\\", "\\\\", -1)
			} else {
				contextPath = strings.TrimSpace(context)
				contextPath2 = strings.TrimSpace(context2)
			}

			actual, err := helper.Unindented(helper.CmdShouldPass("odo", append(args, "list", "-o", "json", "--path", filepath.Dir(context))...))
			Expect(err).Should(BeNil())
			helper.Chdir(context)
			helper.DeleteDir(context2)
			helper.DeleteProject(project2)
			// this orders the json
			expected, err := helper.Unindented(fmt.Sprintf(`{"kind":"Component","apiVersion":"odo.openshift.io/v1alpha1","metadata":{"name":"nodejs","namespace":"%s","creationTimestamp":null},"spec":{"app":"app","type":"nodejs","source":"./","ports":["8080/TCP"]},"status":{"context":"%s","state":"Pushed"}}`, project, contextPath))
			Expect(err).Should(BeNil())
			Expect(actual).Should(ContainSubstring(expected))
			// this orders the json
			expected, err = helper.Unindented(fmt.Sprintf(`{"kind":"Component","apiVersion":"odo.openshift.io/v1alpha1","metadata":{"name":"python","namespace":"%s","creationTimestamp":null},"spec":{"app":"app","type":"python","source":"./","ports":["8080/TCP"]},"status":{"context":"%s","state":"Pushed"}}`, project2, contextPath2))
			Expect(err).Should(BeNil())
			Expect(actual).Should(ContainSubstring(expected))

		})

		It("should create the component from the branch ref when provided", func() {
			helper.CmdShouldPass("odo", append(args, "create", "ruby", "ref-test", "--project", project, "--git", "https://github.com/girishramnani/ruby-ex.git", "--ref", "develop")...)
			helper.ValidateLocalCmpExist(context, "Type,ruby", "Name,ref-test", "Application,app")
			helper.CmdShouldPass("odo", append(args, "push")...)
		})

		It("should list the component", func() {
			helper.CmdShouldPass("odo", append(args, "create", "nodejs", "cmp-git", "--project", project, "--git", "https://github.com/openshift/nodejs-ex", "--min-memory", "100Mi", "--max-memory", "300Mi", "--min-cpu", "0.1", "--max-cpu", "2", "--context", context, "--app", "testing")...)
			helper.ValidateLocalCmpExist(context, "Type,nodejs", "Name,cmp-git", "Application,testing", "MaxMemory,300Mi")
			helper.CmdShouldPass("odo", append(args, "push", "--context", context)...)

			cmpList := helper.CmdShouldPass("odo", append(args, "list", "--project", project)...)
			Expect(cmpList).To(ContainSubstring("cmp-git"))
			actualCompListJSON := helper.CmdShouldPass("odo", append(args, "list", "--project", project, "-o", "json")...)
			desiredCompListJSON := fmt.Sprintf(`{"kind":"List","apiVersion":"odo.openshift.io/v1alpha1","metadata":{},"items":[{"kind":"Component","apiVersion":"odo.openshift.io/v1alpha1","metadata":{"name":"cmp-git","namespace":"%s","creationTimestamp":null},"spec":{"app":"testing","type":"nodejs","source":"https://github.com/openshift/nodejs-ex","env":[{"name":"DEBUG_PORT","value":"5858"}]},"status":{"state":"Pushed"}}]}`, project)
			Expect(desiredCompListJSON).Should(MatchJSON(actualCompListJSON))
			cmpAllList := helper.CmdShouldPass("odo", append(args, "list", "--all")...)
			Expect(cmpAllList).To(ContainSubstring("cmp-git"))
			helper.CmdShouldPass("odo", append(args, "delete", "cmp-git", "-f")...)
		})

		It("should list the component when it is not pushed", func() {
			helper.CmdShouldPass("odo", append(args, "create", "nodejs", "cmp-git", "--project", project, "--git", "https://github.com/openshift/nodejs-ex", "--min-memory", "100Mi", "--max-memory", "300Mi", "--min-cpu", "0.1", "--max-cpu", "2", "--context", context, "--app", "testing")...)
			helper.ValidateLocalCmpExist(context, "Type,nodejs", "Name,cmp-git", "Application,testing", "MinCPU,100m")
			cmpList := helper.CmdShouldPass("odo", append(args, "list", "--context", context)...)
			Expect(cmpList).To(ContainSubstring("cmp-git"))
			Expect(cmpList).To(ContainSubstring("Not Pushed"))
			helper.CmdShouldPass("odo", append(args, "delete", "-f", "--all", "--context", context)...)
		})

		It("should describe the component when it is not pushed", func() {
			helper.CmdShouldPass("odo", append(args, "create", "nodejs", "cmp-git", "--project", project, "--git", "https://github.com/openshift/nodejs-ex", "--context", context, "--app", "testing")...)
			helper.CmdShouldPass("odo", "url", "create", "url-1", "--context", context)
			helper.ValidateLocalCmpExist(context, "Type,nodejs", "Name,cmp-git", "Application,testing", "URL,0,Name,url-1")
			cmpDescribe := helper.CmdShouldPass("odo", append(args, "describe", "--context", context)...)

			Expect(cmpDescribe).To(ContainSubstring("cmp-git"))
			Expect(cmpDescribe).To(ContainSubstring("nodejs"))
			Expect(cmpDescribe).To(ContainSubstring("url-1"))
			Expect(cmpDescribe).To(ContainSubstring("https://github.com/openshift/nodejs-ex"))

			cmpDescribeJSON, err := helper.Unindented(helper.CmdShouldPass("odo", append(args, "describe", "-o", "json", "--context", context)...))
			Expect(err).Should(BeNil())
			expected, err := helper.Unindented(`{"kind": "Component","apiVersion": "odo.openshift.io/v1alpha1","metadata": {"name": "cmp-git","namespace": "` + project + `","creationTimestamp": null},"spec":{"app": "testing","type":"nodejs","source": "https://github.com/openshift/nodejs-ex","url": ["url-1"],"ports": ["8080/TCP"]},"status": {"state": "Not Pushed"}}`)
			Expect(err).Should(BeNil())
			Expect(cmpDescribeJSON).To(Equal(expected))
			helper.CmdShouldPass("odo", append(args, "delete", "-f", "--all", "--context", context)...)
		})

		It("should list the component in the same app when one is pushed and the other one is not pushed", func() {
			helper.Chdir(originalDir)
			helper.CmdShouldPass("odo", append(args, "create", "nodejs", "cmp-git", "--project", project, "--git", "https://github.com/openshift/nodejs-ex", "--context", context, "--app", "testing")...)
			helper.ValidateLocalCmpExist(context, "Type,nodejs", "Name,cmp-git", "Application,testing")
			helper.CmdShouldPass("odo", append(args, "push", "--context", context)...)

			context2 := helper.CreateNewContext()
			helper.CmdShouldPass("odo", append(args, "create", "nodejs", "cmp-git-2", "--project", project, "--git", "https://github.com/openshift/nodejs-ex", "--context", context2, "--app", "testing")...)
			helper.ValidateLocalCmpExist(context2, "Type,nodejs", "Name,cmp-git-2", "Application,testing")
			cmpList := helper.CmdShouldPass("odo", append(args, "list", "--context", context2)...)

			Expect(cmpList).To(ContainSubstring("cmp-git"))
			Expect(cmpList).To(ContainSubstring("cmp-git-2"))
			Expect(cmpList).To(ContainSubstring("Not Pushed"))
			Expect(cmpList).To(ContainSubstring("Pushed"))

			helper.CmdShouldPass("odo", append(args, "delete", "-f", "--all", "--context", context)...)
			helper.CmdShouldPass("odo", append(args, "delete", "-f", "--all", "--context", context2)...)
			helper.DeleteDir(context2)
		})

		It("should succeed listing catalog components", func() {

			// Since components catalog is constantly changing, we simply check to see if this command passes.. rather than checking the JSON each time.
			output := helper.CmdShouldPass("odo", "catalog", "list", "components", "-o", "json")
			Expect(output).To(ContainSubstring("List"))
			Expect(output).To(ContainSubstring("supportedTags"))
		})

		It("binary component should not fail when --context is not set", func() {
			oc.ImportJavaIS(project)
			helper.CopyExample(filepath.Join("binary", "java", "openjdk"), context)
			// Was failing due to https://github.com/openshift/odo/issues/1969
			helper.CmdShouldPass("odo", append(args, "create", "java:8", "sb-jar-test", "--project",
				project, "--binary", filepath.Join(context, "sb.jar"))...)
			helper.ValidateLocalCmpExist(context, "Type,java:8", "Name,sb-jar-test")
		})

		It("binary component should fail when --binary is not in --context folder", func() {
			oc.ImportJavaIS(project)
			helper.CopyExample(filepath.Join("binary", "java", "openjdk"), context)

			newContext := helper.CreateNewContext()
			defer helper.DeleteDir(newContext)

			output := helper.CmdShouldFail("odo", append(args, "create", "java:8", "sb-jar-test", "--project",
				project, "--binary", filepath.Join(context, "sb.jar"), "--context", newContext)...)
			Expect(output).To(ContainSubstring("inside of the context directory"))
		})

		It("binary component is valid if path is relative and includes ../", func() {
			oc.ImportJavaIS(project)
			helper.CopyExample(filepath.Join("binary", "java", "openjdk"), context)

			relativeContext := fmt.Sprintf("..%c%s", filepath.Separator, filepath.Base(context))
			fmt.Printf("relativeContext = %#v\n", relativeContext)

			helper.CmdShouldPass("odo", append(args, "create", "java:8", "sb-jar-test", "--project",
				project, "--binary", filepath.Join(context, "sb.jar"), "--context", relativeContext)...)
			helper.ValidateLocalCmpExist(relativeContext, "Type,java:8", "Name,sb-jar-test")
		})

	})

	Context("Test odo push with --source and --config flags", func() {
		JustBeforeEach(func() {
			project = helper.CreateRandProject()
			originalDir = helper.Getwd()
			helper.Chdir(context)
		})
		JustAfterEach(func() {
			helper.DeleteProject(project)
			helper.Chdir(originalDir)
		})
		Context("Using project flag(--project) and current directory", func() {
			It("create local nodejs component and push source and code separately", func() {
				appName := "nodejs-push-test"
				cmpName := "nodejs"
				helper.CopyExample(filepath.Join("source", "nodejs"), context)

				helper.CmdShouldPass("odo", append(args, "create", "nodejs", cmpName, "--app", appName, "--project", project)...)
				helper.ValidateLocalCmpExist(context, "Type,nodejs", "Name,"+cmpName, "Application,"+appName)

				// component doesn't exist yet so attempt to only push source should fail
				helper.CmdShouldFail("odo", append(args, "push", "--source")...)

				// Push only config and see that the component is created but wothout any source copied
				helper.CmdShouldPass("odo", append(args, "push", "--config")...)
				oc.VerifyCmpExists(cmpName, appName, project)

				// Push only source and see that the component is updated with source code
				helper.CmdShouldPass("odo", append(args, "push", "--source")...)
				oc.VerifyCmpExists(cmpName, appName, project)
				remoteCmdExecPass := oc.CheckCmdOpInRemoteCmpPod(
					cmpName,
					appName,
					project,
					[]string{"sh", "-c", "ls -la $ODO_S2I_DEPLOYMENT_DIR/package.json"},
					func(cmdOp string, err error) bool {
						return err == nil
					},
				)
				Expect(remoteCmdExecPass).To(Equal(true))
			})

			It("create local nodejs component and push source and code at once", func() {
				appName := "nodejs-push-test"
				cmpName := "nodejs-push-atonce"
				helper.CopyExample(filepath.Join("source", "nodejs"), context)

				helper.CmdShouldPass("odo", append(args, "create", "nodejs", cmpName, "--app", appName, "--project", project)...)
				helper.ValidateLocalCmpExist(context, "Type,nodejs", "Name,"+cmpName, "Application,"+appName)
				// Push only config and see that the component is created but wothout any source copied
				helper.CmdShouldPass("odo", append(args, "push")...)
				oc.VerifyCmpExists(cmpName, appName, project)
				remoteCmdExecPass := oc.CheckCmdOpInRemoteCmpPod(
					cmpName,
					appName,
					project,
					[]string{"sh", "-c", "ls -la $ODO_S2I_DEPLOYMENT_DIR/package.json"},
					func(cmdOp string, err error) bool {
						return err == nil
					},
				)
				Expect(remoteCmdExecPass).To(Equal(true))
			})

		})

		Context("when --context is used", func() {
			// don't need to switch to any dir here, as this test should use --context flag
			It("create local nodejs component and push source and code separately", func() {
				appName := "nodejs-push-context-test"
				cmpName := "nodejs"
				helper.CopyExample(filepath.Join("source", "nodejs"), context)

				helper.CmdShouldPass("odo", append(args, "create", "nodejs", cmpName, "--context", context, "--app", appName, "--project", project)...)
				helper.ValidateLocalCmpExist(context, "Type,nodejs", "Name,"+cmpName, "Application,"+appName)

				// component doesn't exist yet so attempt to only push source should fail
				helper.CmdShouldFail("odo", append(args, "push", "--source", "--context", context)...)

				// Push only config and see that the component is created but wothout any source copied
				helper.CmdShouldPass("odo", append(args, "push", "--config", "--context", context)...)
				oc.VerifyCmpExists(cmpName, appName, project)

				// Push only source and see that the component is updated with source code
				helper.CmdShouldPass("odo", append(args, "push", "--source", "--context", context)...)
				oc.VerifyCmpExists(cmpName, appName, project)
				remoteCmdExecPass := oc.CheckCmdOpInRemoteCmpPod(
					cmpName,
					appName,
					project,
					[]string{"sh", "-c", "ls -la $ODO_S2I_DEPLOYMENT_DIR/package.json"},
					func(cmdOp string, err error) bool {
						return err == nil
					},
				)
				Expect(remoteCmdExecPass).To(Equal(true))
			})

			It("create local nodejs component and push source and code at once", func() {
				appName := "nodejs-push-context-test"
				cmpName := "nodejs-push-atonce"
				helper.CopyExample(filepath.Join("source", "nodejs"), context)

				helper.CmdShouldPass("odo", append(args, "create", "nodejs", cmpName, "--app", appName, "--context", context, "--project", project)...)
				helper.ValidateLocalCmpExist(context, "Type,nodejs", "Name,"+cmpName, "Application,"+appName)

				// Push both config and source
				helper.CmdShouldPass("odo", append(args, "push", "--context", context)...)
				oc.VerifyCmpExists(cmpName, appName, project)
				remoteCmdExecPass := oc.CheckCmdOpInRemoteCmpPod(
					cmpName,
					appName,
					project,
					[]string{"sh", "-c", "ls -la $ODO_S2I_DEPLOYMENT_DIR/package.json"},
					func(cmdOp string, err error) bool {
						return err == nil
					},
				)
				Expect(remoteCmdExecPass).To(Equal(true))
			})
		})
	})

	Context("Creating Component even in new project", func() {
		var project string
		JustBeforeEach(func() {
			project = helper.RandString(10)
		})

		JustAfterEach(func() {
			helper.DeleteProject(project)
		})
		It("should create component", func() {
			helper.CmdShouldPass("odo", append(args, "create", "nodejs", "cmp-git", "--git", "https://github.com/openshift/nodejs-ex", "--project", project, "--context", context, "--app", "testing")...)
			helper.ValidateLocalCmpExist(context, "Type,nodejs", "Name,cmp-git", "Application,testing")
			helper.CmdShouldPass("odo", append(args, "push", "--context", context, "-v4")...)
			oc.SwitchProject(project)
			projectList := helper.CmdShouldPass("odo", "project", "list")
			Expect(projectList).To(ContainSubstring(project))
		})
	})

	Context("Test odo push with --now flag during creation", func() {
		JustBeforeEach(func() {
			project = helper.CreateRandProject()
			originalDir = helper.Getwd()
			helper.Chdir(context)
		})

		JustAfterEach(func() {
			helper.Chdir(originalDir)
		})
		It("should successfully create config and push code in one create command with --now", func() {
			appName := "nodejs-create-now-test"
			cmpName := "nodejs-push-atonce"
			helper.CopyExample(filepath.Join("source", "nodejs"), context)
			helper.CmdShouldPass("odo", append(args, "create", "nodejs", cmpName, "--app", appName, "--project", project, "--now")...)
			helper.ValidateLocalCmpExist(context, "Type,nodejs", "Name,"+cmpName, "Application,"+appName)

			oc.VerifyCmpExists(cmpName, appName, project)
			remoteCmdExecPass := oc.CheckCmdOpInRemoteCmpPod(
				cmpName,
				appName,
				project,
				[]string{"sh", "-c", "ls -la $ODO_S2I_DEPLOYMENT_DIR/package.json"},
				func(cmdOp string, err error) bool {
					return err == nil
				},
			)
			Expect(remoteCmdExecPass).To(Equal(true))
		})
	})

	Context("when component is in the current directory and --project flag is used", func() {

		appName := "app"
		componentName := "my-component"

		JustBeforeEach(func() {
			project = helper.CreateRandProject()
			originalDir = helper.Getwd()
			helper.Chdir(context)
		})

		JustAfterEach(func() {
			helper.Chdir(originalDir)
			helper.DeleteProject(project)
		})

		It("create local nodejs component twice and fail", func() {
			helper.CopyExample(filepath.Join("source", "nodejs"), context)
			helper.CmdShouldPass("odo", append(args, "create", "nodejs", "--project", project, "--env", "key=value,key1=value1")...)
			output := helper.CmdShouldFail("odo", append(args, "create", "nodejs", "--project", project, "--env", "key=value,key1=value1")...)
			Expect(output).To(ContainSubstring("this directory already contains a component"))
		})

		It("creates and pushes local nodejs component and then deletes --all", func() {
			helper.CopyExample(filepath.Join("source", "nodejs"), context)
			helper.CmdShouldPass("odo", append(args, "create", "nodejs", componentName, "--app", appName, "--project", project, "--env", "key=value,key1=value1")...)
			helper.ValidateLocalCmpExist(context, "Type,nodejs", "Name,"+componentName, "Application,"+appName)
			helper.CmdShouldPass("odo", append(args, "push", "--context", context)...)
			helper.CmdShouldPass("odo", append(args, "delete", "--context", context, "-f", "--all", "--app", appName)...)
			componentList := helper.CmdShouldPass("odo", append(args, "list", "--context", context, "--app", appName, "--project", project)...)
			Expect(componentList).NotTo(ContainSubstring(componentName))
			files := helper.ListFilesInDir(context)
			Expect(files).NotTo(ContainElement(".odo"))
		})

		It("creates a local python component, pushes it and then deletes it using --all flag", func() {
			helper.CopyExample(filepath.Join("source", "python"), context)
			helper.CmdShouldPass("odo", append(args, "create", "python", componentName, "--app", appName, "--project", project, "--context", context)...)
			helper.ValidateLocalCmpExist(context, "Type,python", "Name,"+componentName, "Application,"+appName)
			helper.CmdShouldPass("odo", append(args, "push", "--context", context)...)
			helper.CmdShouldPass("odo", append(args, "delete", "--context", context, "-f")...)
			helper.CmdShouldPass("odo", append(args, "delete", "--all", "-f", "--context", context)...)
			componentList := helper.CmdShouldPass("odo", append(args, "list", "--context", context, "--app", appName, "--project", project)...)
			Expect(componentList).NotTo(ContainSubstring(componentName))
			files := helper.ListFilesInDir(context)
			Expect(files).NotTo(ContainElement(".odo"))
		})

		It("creates a local python component, pushes it and then deletes it using --all flag in local directory", func() {
			helper.CopyExample(filepath.Join("source", "python"), context)
			helper.CmdShouldPass("odo", append(args, "create", "python", componentName, "--app", appName, "--project", project)...)
			helper.ValidateLocalCmpExist(context, "Type,python", "Name,"+componentName, "Application,"+appName)
			helper.CmdShouldPass("odo", append(args, "push")...)
			helper.CmdShouldPass("odo", append(args, "delete", "--all", "-f")...)
			componentList := helper.CmdShouldPass("odo", append(args, "list", "--app", appName, "--project", project)...)
			Expect(componentList).NotTo(ContainSubstring(componentName))
			files := helper.ListFilesInDir(context)
			fmt.Println(files)
			Expect(files).NotTo(ContainElement(".odo"))
		})

		It("creates a local python component and check for unsupported warning", func() {
			helper.CopyExample(filepath.Join("source", "python"), context)
			output := helper.CmdShouldPass("odo", append(args, "create", "python", componentName, "--app", appName, "--project", project, "--context", context)...)
			Expect(output).To(ContainSubstring("Warning: python is not fully supported by odo, and it is not guaranteed to work"))
		})

		It("creates a local nodejs component and check unsupported warning hasn't occured", func() {
			helper.CopyExample(filepath.Join("source", "nodejs"), context)
			output := helper.CmdShouldPass("odo", append(args, "create", "nodejs:8", componentName, "--app", appName, "--project", project, "--context", context)...)
			Expect(output).NotTo(ContainSubstring("Warning"))
		})
	})

<<<<<<< HEAD
	/*
				Enable once #1782 and #1778 are fixed

					Context("odo component updating", func() {
						JustBeforeEach(func() {
							project = helper.CreateRandProject()
						})

						JustAfterEach(func() {
							helper.DeleteProject(project)
						})

						It("should be able to create a git component and update it from local to git", func() {
							helper.CopyExample(filepath.Join("source", "nodejs"), context)
							helper.CmdShouldPass("odo", append(args, "create", "nodejs", "cmp-git", "--project", project, "--min-cpu", "0.1", "--max-cpu", "2", "--context", context, "--app", "testing")...)
							helper.CmdShouldPass("odo", append(args, "push", "--context", context, "-v", "4")...)
							getCPULimit := oc.MaxCPU("cmp-git", "testing", project)
							Expect(getCPULimit).To(ContainSubstring("2"))
							getCPURequest := oc.MinCPU("cmp-git", "testing", project)
							Expect(getCPURequest).To(ContainSubstring("100m"))

							// update the component config according to the git component
							helper.CmdShouldPass("odo", "config", "set", "sourcelocation", "https://github.com/openshift/nodejs-ex", "--context", context, "-f")
							helper.CmdShouldPass("odo", "config", "set", "sourcetype", "git", "--context", context, "-f")

							// check if the earlier resource requests are still valid
							helper.CmdShouldPass("odo", append(args, "push", "--context", context, "-v", "4")...)
							getCPULimit = oc.MaxCPU("cmp-git", "testing", project)
							Expect(getCPULimit).To(ContainSubstring("2"))
							getCPURequest = oc.MinCPU("cmp-git", "testing", project)
							Expect(getCPURequest).To(ContainSubstring("100m"))

							// check the source location and type in the deployment config
							getSourceLocation := oc.SourceLocationDC("cmp-git", "testing", project)
							Expect(getSourceLocation).To(ContainSubstring("https://github.com/openshift/nodejs-ex"))
							getSourceType := oc.SourceTypeDC("cmp-git", "testing", project)
							Expect(getSourceType).To(ContainSubstring("git"))

							// since the current component type is git
							// check the source location and type in the build config
							getSourceLocation = oc.SourceLocationBC("cmp-git", "testing", project)
							Expect(getSourceLocation).To(ContainSubstring("https://github.com/openshift/nodejs-ex"))
							getSourceType = oc.SourceTypeBC("cmp-git", "testing", project)
							Expect(getSourceType).To(ContainSubstring("Git"))
						})

						It("should be able to update a component from git to local", func() {
							helper.CmdShouldPass("odo", append(args, "create", "nodejs", "cmp-git", "--project", project, "--git", "https://github.com/openshift/nodejs-ex", "--min-memory", "100Mi", "--max-memory", "300Mi", "--context", context, "--app", "testing")...)
							helper.CmdShouldPass("odo", append(args, "push", "--context", context, "-v", "4")...)
							getMemoryLimit := oc.MaxMemory("cmp-git", "testing", project)
							Expect(getMemoryLimit).To(ContainSubstring("300Mi"))
							getMemoryRequest := oc.MinMemory("cmp-git", "testing", project)
							Expect(getMemoryRequest).To(ContainSubstring("100Mi"))

							// update the component config according to the git component
							helper.CopyExample(filepath.Join("source", "nodejs"), context)
							helper.CmdShouldPass("odo", "config", "set", "sourcelocation", "./", "--context", context, "-f")
							helper.CmdShouldPass("odo", "config", "set", "sourcetype", "local", "--context", context, "-f")

							// check if the earlier resource requests are still valid
							helper.CmdShouldPass("odo", append(args, "push", "--context", context, "-v", "4")...)
							getMemoryLimit = oc.MaxMemory("cmp-git", "testing", project)
							Expect(getMemoryLimit).To(ContainSubstring("300Mi"))
							getMemoryRequest = oc.MinMemory("cmp-git", "testing", project)
							Expect(getMemoryRequest).To(ContainSubstring("100Mi"))

							// check the source location and type in the deployment config
							getSourceLocation := oc.SourceLocationDC("cmp-git", "testing", project)
							var sourcePath string
							if runtime.GOOS == "
		ws" {
								sourcePath = "file:///./"
							} else {
								sourcePath = "file://./"
							}
							Expect(getSourceLocation).To(ContainSubstring(sourcePath))
							getSourceType := oc.SourceTypeDC("cmp-git", "testing", project)
							Expect(getSourceType).To(ContainSubstring("local"))
						})
					})
			})
	*/
=======
	Context("odo component updating", func() {
		JustBeforeEach(func() {
			project = helper.CreateRandProject()
		})

		JustAfterEach(func() {
			helper.DeleteProject(project)
		})

		It("should be able to create a git component and update it from local to git", func() {
			helper.CopyExample(filepath.Join("source", "nodejs"), context)
			helper.CmdShouldPass("odo", append(args, "create", "nodejs", "cmp-git", "--project", project, "--min-cpu", "0.1", "--max-cpu", "2", "--context", context, "--app", "testing")...)
			helper.CmdShouldPass("odo", append(args, "push", "--context", context)...)
			getCPULimit := oc.MaxCPU("cmp-git", "testing", project)
			Expect(getCPULimit).To(ContainSubstring("2"))
			getCPURequest := oc.MinCPU("cmp-git", "testing", project)
			Expect(getCPURequest).To(ContainSubstring("100m"))

			helper.CmdShouldPass("odo", "update", "--git", "https://github.com/openshift/nodejs-ex.git", "--context", context)
			// check the source location and type in the deployment config
			getSourceLocation := oc.SourceLocationDC("cmp-git", "testing", project)
			Expect(getSourceLocation).To(ContainSubstring("https://github.com/openshift/nodejs-ex"))
			getSourceType := oc.SourceTypeDC("cmp-git", "testing", project)
			Expect(getSourceType).To(ContainSubstring("git"))
		})

		It("should be able to update a component from git to local", func() {
			helper.CmdShouldPass("odo", append(args, "create", "nodejs", "cmp-git", "--project", project, "--git", "https://github.com/openshift/nodejs-ex", "--min-memory", "100Mi", "--max-memory", "300Mi", "--context", context, "--app", "testing")...)
			helper.CmdShouldPass("odo", append(args, "push", "--context", context)...)
			getMemoryLimit := oc.MaxMemory("cmp-git", "testing", project)
			Expect(getMemoryLimit).To(ContainSubstring("300Mi"))
			getMemoryRequest := oc.MinMemory("cmp-git", "testing", project)
			Expect(getMemoryRequest).To(ContainSubstring("100Mi"))

			// update the component config according to the git component
			helper.CopyExample(filepath.Join("source", "nodejs"), context)

			helper.CmdShouldPass("odo", "update", "--local", "./", "--context", context)

			getMemoryLimit = oc.MaxMemory("cmp-git", "testing", project)
			Expect(getMemoryLimit).To(ContainSubstring("300Mi"))
			getMemoryRequest = oc.MinMemory("cmp-git", "testing", project)
			Expect(getMemoryRequest).To(ContainSubstring("100Mi"))

			// check the source location and type in the deployment config
			getSourceLocation := oc.SourceLocationDC("cmp-git", "testing", project)
			var sourcePath string
			if runtime.GOOS == "windows" {
				sourcePath = "file:///./"
			} else {
				sourcePath = "file://./"
			}
			Expect(getSourceLocation).To(ContainSubstring(sourcePath))
			getSourceType := oc.SourceTypeDC("cmp-git", "testing", project)
			Expect(getSourceType).To(ContainSubstring("local"))
		})
	})
>>>>>>> 41372dbf

	Context("odo component delete, list and describe", func() {
		appName := "app"
		cmpName := "nodejs"

		JustBeforeEach(func() {
			project = helper.CreateRandProject()
			originalDir = helper.Getwd()
		})

		JustAfterEach(func() {
			helper.DeleteProject(project)
			helper.Chdir(originalDir)
		})

		It("should pass inside a odo directory without component name as parameter", func() {
			helper.CopyExample(filepath.Join("source", "nodejs"), context)
			helper.CmdShouldPass("odo", append(args, "create", "nodejs", cmpName, "--app", appName, "--project", project, "--context", context)...)
			helper.CmdShouldPass("odo", "url", "create", "example", "--context", context)
			helper.ValidateLocalCmpExist(context, "Type,nodejs", "Name,"+cmpName, "Application,"+appName, "URL,0,Name,example")
			helper.CmdShouldPass("odo", append(args, "push", "--context", context)...)

			// changing directory to the context directory
			helper.Chdir(context)
			cmpListOutput := helper.CmdShouldPass("odo", append(args, "list")...)
			Expect(cmpListOutput).To(ContainSubstring(cmpName))
			cmpDescribe := helper.CmdShouldPass("odo", append(args, "describe")...)

			Expect(cmpDescribe).To(ContainSubstring(cmpName))
			Expect(cmpDescribe).To(ContainSubstring("nodejs"))
			if runtime.GOOS == "windows" {
				Expect(cmpDescribe).To(ContainSubstring("file:///./"))
			} else {
				Expect(cmpDescribe).To(ContainSubstring("file://./"))
			}
			url := helper.DetermineRouteURL(context)
			Expect(cmpDescribe).To(ContainSubstring(url))

			helper.CmdShouldPass("odo", append(args, "delete", "-f")...)
		})

		It("should fail outside a odo directory without component name as parameter", func() {
			helper.CopyExample(filepath.Join("source", "nodejs"), context)
			helper.CmdShouldPass("odo", append(args, "create", "nodejs", cmpName, "--app", appName, "--project", project, "--context", context)...)
			helper.ValidateLocalCmpExist(context, "Type,nodejs", "Name,"+cmpName, "Application,"+appName)
			helper.CmdShouldPass("odo", append(args, "push", "--context", context)...)

			// list command should fail as no app flag is given
			helper.CmdShouldFail("odo", append(args, "list", "--project", project)...)
			// commands should fail as the component name is missing
			helper.CmdShouldFail("odo", append(args, "describe", "--app", appName, "--project", project)...)
			helper.CmdShouldFail("odo", append(args, "delete", "-f", "--app", appName, "--project", project)...)
		})

		It("should pass outside a odo directory with component name as parameter", func() {
			helper.CopyExample(filepath.Join("source", "nodejs"), context)
			helper.CmdShouldPass("odo", append(args, "create", "nodejs", cmpName, "--app", appName, "--project", project, "--context", context)...)
			helper.ValidateLocalCmpExist(context, "Type,nodejs", "Name,"+cmpName, "Application,"+appName)
			helper.CmdShouldPass("odo", append(args, "push", "--context", context)...)

			cmpListOutput := helper.CmdShouldPass("odo", append(args, "list", "--app", appName, "--project", project)...)
			Expect(cmpListOutput).To(ContainSubstring(cmpName))

			actualDesCompJSON := helper.CmdShouldPass("odo", append(args, "describe", cmpName, "--app", appName, "--project", project, "-o", "json")...)
			var sourcePath string
			if runtime.GOOS == "windows" {
				sourcePath = "file:///./"
			} else {
				sourcePath = "file://./"
			}
			desiredDesCompJSON := fmt.Sprintf(`{"kind":"Component","apiVersion":"odo.openshift.io/v1alpha1","metadata":{"name":"nodejs","namespace":"%s","creationTimestamp":null},"spec":{"app":"app","type":"nodejs","source":"%s","env":[{"name":"DEBUG_PORT","value":"5858"}]},"status":{"state":"Pushed"}}`, project, sourcePath)
			Expect(desiredDesCompJSON).Should(MatchJSON(actualDesCompJSON))

			helper.CmdShouldPass("odo", append(args, "delete", cmpName, "--app", appName, "--project", project, "-f")...)
		})
	})

	Context("when running odo push multiple times, check for existence of environment variables", func() {
		JustBeforeEach(func() {
			project = helper.CreateRandProject()
			originalDir = helper.Getwd()
		})

		JustAfterEach(func() {
			helper.DeleteProject(project)
			helper.Chdir(originalDir)
		})

		It("should should retain the same environment variable on multiple push", func() {
			componentName := helper.RandString(6)
			appName := helper.RandString(6)
			helper.CopyExample(filepath.Join("source", "nodejs"), context)
			helper.CmdShouldPass("odo", append(args, "create", "nodejs", componentName, "--app", appName, "--project", project, "--context", context)...)
			helper.CmdShouldPass("odo", append(args, "push", "--context", context)...)

			helper.Chdir(context)
			helper.CmdShouldPass("odo", "config", "set", "--env", "FOO=BAR")
			helper.CmdShouldPass("odo", append(args, "push")...)
			helper.ValidateLocalCmpExist(context, "Type,nodejs", "Name,"+componentName, "Application,"+appName, "Ports,[8080/TCP]", "Envs,0,Name,FOO")

			dcName := oc.GetDcName(componentName, project)
			stdOut := helper.CmdShouldPass("oc", "get", "dc/"+dcName, "-n", project, "-o", "go-template={{ .spec.template.spec }}{{.env}}")
			Expect(stdOut).To(ContainSubstring("FOO"))

			helper.CmdShouldPass("odo", append(args, "push")...)
			stdOut = oc.DescribeDc(dcName, project)
			Expect(stdOut).To(ContainSubstring("FOO"))
		})
	})

	Context("Creating component with numeric named context", func() {
		var contextNumeric string
		JustBeforeEach(func() {
			var err error
			ts := time.Now().UnixNano()
			contextNumeric, err = ioutil.TempDir("", fmt.Sprint(ts))
			Expect(err).ToNot(HaveOccurred())
			project = helper.CreateRandProject()
		})
		JustAfterEach(func() {
			helper.DeleteProject(project)
			helper.DeleteDir(contextNumeric)
		})

		It("should create default named component in a directory with numeric name", func() {
			helper.CopyExample(filepath.Join("source", "nodejs"), contextNumeric)
			helper.CmdShouldPass("odo", append(args, "create", "nodejs", "--project", project, "--context", contextNumeric, "--app", "testing")...)
			helper.ValidateLocalCmpExist(contextNumeric, "Type,nodejs", "Application,testing")
			helper.CmdShouldPass("odo", append(args, "push", "--context", contextNumeric, "-v4")...)
		})
	})

	Context("when creating component with improper memory quantities", func() {
		JustBeforeEach(func() {
			project = helper.CreateRandProject()
		})
		JustAfterEach(func() {
			helper.DeleteProject(project)
		})
		It("should fail gracefully with proper error message", func() {
			stdError := helper.CmdShouldFail("odo", append(args, "create", "java:8", "backend", "--memory", "1GB", "--project", project, "--context", context)...)
			Expect(stdError).ToNot(ContainSubstring("panic: cannot parse"))
			Expect(stdError).To(ContainSubstring("quantities must match the regular expression"))
		})
	})

	Context("Creating component using symlink", func() {
		var symLinkPath string

		JustBeforeEach(func() {
			if runtime.GOOS == "windows" {
				Skip("Skipping test because for symlink creation on platform like Windows, go library needs elevated privileges.")
			}
			// create a symlink
			symLinkName := helper.RandString(10)
			helper.CreateSymLink(context, filepath.Join(filepath.Dir(context), symLinkName))
			symLinkPath = filepath.Join(filepath.Dir(context), symLinkName)

			project = helper.CreateRandProject()
			originalDir = helper.Getwd()
		})
		JustAfterEach(func() {
			// remove the symlink
			err := os.Remove(symLinkPath)
			Expect(err).NotTo(HaveOccurred())

			helper.DeleteProject(project)
			helper.Chdir(originalDir)
		})

		It("Should be able to deploy a spring boot uberjar file using symlinks in all odo commands", func() {
			oc.ImportJavaIS(project)

			helper.CopyExample(filepath.Join("binary", "java", "openjdk"), context)

			// create the component using symlink
			helper.CmdShouldPass("odo", append(args, "create", "java:8", "sb-jar-test", "--project",
				project, "--binary", filepath.Join(symLinkPath, "sb.jar"), "--context", symLinkPath)...)

			// Create a URL and push without using the symlink
			helper.CmdShouldPass("odo", "url", "create", "uberjaropenjdk", "--port", "8080", "--context", symLinkPath)
			helper.ValidateLocalCmpExist(symLinkPath, "Type,java:8", "Name,sb-jar-test", "Application,app", "URL,0,Name,uberjaropenjdk")
			helper.CmdShouldPass("odo", append(args, "push", "--context", symLinkPath)...)
			routeURL := helper.DetermineRouteURL(symLinkPath)

			// Ping said URL
			helper.HttpWaitFor(routeURL, "HTTP Booster", 90, 1)

			// Delete the component
			helper.CmdShouldPass("odo", append(args, "delete", "sb-jar-test", "-f", "--context", symLinkPath)...)
		})

		It("Should be able to deploy a wildfly war file using symlinks in some odo commands", func() {
			helper.CopyExample(filepath.Join("binary", "java", "wildfly"), context)
			helper.CmdShouldPass("odo", append(args, "create", "wildfly", "javaee-war-test", "--project",
				project, "--binary", filepath.Join(symLinkPath, "ROOT.war"), "--context", symLinkPath)...)

			// Create a URL
			helper.CmdShouldPass("odo", "url", "create", "warfile", "--port", "8080", "--context", context)
			helper.ValidateLocalCmpExist(context, "Type,wildfly", "Name,javaee-war-test", "Application,app", "URL,0,Name,warfile")
			helper.CmdShouldPass("odo", append(args, "push", "--context", context)...)
			routeURL := helper.DetermineRouteURL(context)

			// Ping said URL
			helper.HttpWaitFor(routeURL, "Sample", 90, 1)

			// Delete the component
			helper.CmdShouldPass("odo", append(args, "delete", "javaee-war-test", "-f", "--context", context)...)
		})
	})
}<|MERGE_RESOLUTION|>--- conflicted
+++ resolved
@@ -531,90 +531,6 @@
 		})
 	})
 
-<<<<<<< HEAD
-	/*
-				Enable once #1782 and #1778 are fixed
-
-					Context("odo component updating", func() {
-						JustBeforeEach(func() {
-							project = helper.CreateRandProject()
-						})
-
-						JustAfterEach(func() {
-							helper.DeleteProject(project)
-						})
-
-						It("should be able to create a git component and update it from local to git", func() {
-							helper.CopyExample(filepath.Join("source", "nodejs"), context)
-							helper.CmdShouldPass("odo", append(args, "create", "nodejs", "cmp-git", "--project", project, "--min-cpu", "0.1", "--max-cpu", "2", "--context", context, "--app", "testing")...)
-							helper.CmdShouldPass("odo", append(args, "push", "--context", context, "-v", "4")...)
-							getCPULimit := oc.MaxCPU("cmp-git", "testing", project)
-							Expect(getCPULimit).To(ContainSubstring("2"))
-							getCPURequest := oc.MinCPU("cmp-git", "testing", project)
-							Expect(getCPURequest).To(ContainSubstring("100m"))
-
-							// update the component config according to the git component
-							helper.CmdShouldPass("odo", "config", "set", "sourcelocation", "https://github.com/openshift/nodejs-ex", "--context", context, "-f")
-							helper.CmdShouldPass("odo", "config", "set", "sourcetype", "git", "--context", context, "-f")
-
-							// check if the earlier resource requests are still valid
-							helper.CmdShouldPass("odo", append(args, "push", "--context", context, "-v", "4")...)
-							getCPULimit = oc.MaxCPU("cmp-git", "testing", project)
-							Expect(getCPULimit).To(ContainSubstring("2"))
-							getCPURequest = oc.MinCPU("cmp-git", "testing", project)
-							Expect(getCPURequest).To(ContainSubstring("100m"))
-
-							// check the source location and type in the deployment config
-							getSourceLocation := oc.SourceLocationDC("cmp-git", "testing", project)
-							Expect(getSourceLocation).To(ContainSubstring("https://github.com/openshift/nodejs-ex"))
-							getSourceType := oc.SourceTypeDC("cmp-git", "testing", project)
-							Expect(getSourceType).To(ContainSubstring("git"))
-
-							// since the current component type is git
-							// check the source location and type in the build config
-							getSourceLocation = oc.SourceLocationBC("cmp-git", "testing", project)
-							Expect(getSourceLocation).To(ContainSubstring("https://github.com/openshift/nodejs-ex"))
-							getSourceType = oc.SourceTypeBC("cmp-git", "testing", project)
-							Expect(getSourceType).To(ContainSubstring("Git"))
-						})
-
-						It("should be able to update a component from git to local", func() {
-							helper.CmdShouldPass("odo", append(args, "create", "nodejs", "cmp-git", "--project", project, "--git", "https://github.com/openshift/nodejs-ex", "--min-memory", "100Mi", "--max-memory", "300Mi", "--context", context, "--app", "testing")...)
-							helper.CmdShouldPass("odo", append(args, "push", "--context", context, "-v", "4")...)
-							getMemoryLimit := oc.MaxMemory("cmp-git", "testing", project)
-							Expect(getMemoryLimit).To(ContainSubstring("300Mi"))
-							getMemoryRequest := oc.MinMemory("cmp-git", "testing", project)
-							Expect(getMemoryRequest).To(ContainSubstring("100Mi"))
-
-							// update the component config according to the git component
-							helper.CopyExample(filepath.Join("source", "nodejs"), context)
-							helper.CmdShouldPass("odo", "config", "set", "sourcelocation", "./", "--context", context, "-f")
-							helper.CmdShouldPass("odo", "config", "set", "sourcetype", "local", "--context", context, "-f")
-
-							// check if the earlier resource requests are still valid
-							helper.CmdShouldPass("odo", append(args, "push", "--context", context, "-v", "4")...)
-							getMemoryLimit = oc.MaxMemory("cmp-git", "testing", project)
-							Expect(getMemoryLimit).To(ContainSubstring("300Mi"))
-							getMemoryRequest = oc.MinMemory("cmp-git", "testing", project)
-							Expect(getMemoryRequest).To(ContainSubstring("100Mi"))
-
-							// check the source location and type in the deployment config
-							getSourceLocation := oc.SourceLocationDC("cmp-git", "testing", project)
-							var sourcePath string
-							if runtime.GOOS == "
-		ws" {
-								sourcePath = "file:///./"
-							} else {
-								sourcePath = "file://./"
-							}
-							Expect(getSourceLocation).To(ContainSubstring(sourcePath))
-							getSourceType := oc.SourceTypeDC("cmp-git", "testing", project)
-							Expect(getSourceType).To(ContainSubstring("local"))
-						})
-					})
-			})
-	*/
-=======
 	Context("odo component updating", func() {
 		JustBeforeEach(func() {
 			project = helper.CreateRandProject()
@@ -672,7 +588,6 @@
 			Expect(getSourceType).To(ContainSubstring("local"))
 		})
 	})
->>>>>>> 41372dbf
 
 	Context("odo component delete, list and describe", func() {
 		appName := "app"
