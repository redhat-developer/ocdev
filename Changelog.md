#  Odo Changelog

## 2.2.2

### Feature/Enhancements

- Custom link name and bind-as-files option for `odo link` ([#4729](https://github.com/openshift/odo/pull/4729))

### Bug Fixes

- Adding KUBECONFIG checks in odo catalog list components ([#4756](https://github.com/openshift/odo/pull/4756))
- use filepath Join instead of / while constructing kubeconfig path ([#4765](https://github.com/openshift/odo/pull/4765))
<<<<<<< HEAD
- odo env set DebugPort doesn't work for converted devfile([#4785](https://github.com/openshift/odo/pull/4785))
=======
- `odo push` can deploy new services when a service is already deployed ([#4772](https://github.com/openshift/odo/pull/4772))
>>>>>>> ec282f88

### Tests

### Documentation

## 2.2.1

### Feature/Enhancements

- Implement `odo catalog describe service` for operator backed services ([#4671](https://github.com/openshift/odo/pull/4671))
- Add deprecation warning for old git style devfile registries ([#4707](https://github.com/openshift/odo/pull/4707))
- Adds dev.odo.push.path attribute support for pushing only mentioned files ([#4588](https://github.com/openshift/odo/pull/4588))
- Use server side apply  approved ([#4648](https://github.com/openshift/odo/pull/4648))
- Adding wait support to component deletion for devfile ([#4712](https://github.com/openshift/odo/pull/4712))
- Collect Component type for usage data ([#4662](https://github.com/openshift/odo/pull/4662))

### Bug Fixes

- Follow devfile like conventions in generated url name to keep url short for --s2i  ([#4670](https://github.com/openshift/odo/pull/4670))
- Fix OCI-based registry migration  approved kind/bug lgtm ([#4702](https://github.com/openshift/odo/pull/4702))
- Removes invalid endpoints from the devfile on triggering url create. ([#4567](https://github.com/openshift/odo/pull/4567))

### Tests

- Automate psi ci for mac and windows  ([#4460](https://github.com/openshift/odo/pull/4460))
- Update devfile tests with OCI-based registry ([#4679](https://github.com/openshift/odo/pull/4679))


### Documentation

- Adds a document regarding the odo.dev.push.path attributes in the devfile ([#4681](https://github.com/openshift/odo/pull/4681))
- Add --s2i conversion related breaking changes ([#4683](https://github.com/openshift/odo/pull/4683))
- Fix OCI-based registry migration ([#4702](https://github.com/openshift/odo/pull/4702))<|MERGE_RESOLUTION|>--- conflicted
+++ resolved
@@ -10,11 +10,8 @@
 
 - Adding KUBECONFIG checks in odo catalog list components ([#4756](https://github.com/openshift/odo/pull/4756))
 - use filepath Join instead of / while constructing kubeconfig path ([#4765](https://github.com/openshift/odo/pull/4765))
-<<<<<<< HEAD
+- `odo push` can deploy new services when a service is already deployed ([#4772](https://github.com/openshift/odo/pull/4772))
 - odo env set DebugPort doesn't work for converted devfile([#4785](https://github.com/openshift/odo/pull/4785))
-=======
-- `odo push` can deploy new services when a service is already deployed ([#4772](https://github.com/openshift/odo/pull/4772))
->>>>>>> ec282f88
 
 ### Tests
 
